--- conflicted
+++ resolved
@@ -76,8 +76,4 @@
 # Gradle cache #
 ################
 **/.gradle
-<<<<<<< HEAD
-
-=======
->>>>>>> 83ae354c
 .gitchangelog.rc