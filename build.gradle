import org.apache.tools.ant.taskdefs.condition.Os 

buildscript {
    repositories {
        mavenCentral()
        maven { url "https://oss.sonatype.org/content/repositories/snapshots/" }
        maven { url "https://plugins.gradle.org/m2/" }
        jcenter()
        flatDir { dirs "lib" }
    }
    dependencies {
        classpath "de.richsource.gradle.plugins:gwt-gradle-plugin:0.6"
        classpath "gradle.plugin.install4j.install4j:gradle_plugin:6.1.2"
    }
}

plugins {
  id "com.install4j.gradle" version "7.0.8"
  id "com.dorongold.task-tree" version "1.3.1"
}

allprojects {
    apply plugin: "eclipse"
    apply plugin: "idea"

    version = '2.1.7'

    ext {
<<<<<<< HEAD
        appName = "GaiaSky"
        gdxVersion = "1.9.9"
        roboVMVersion = "1.4.0"
        box2DLightsVersion = "1.3"
        ashleyVersion = "1.4.0"
        aiVersion = "1.5.0"
        jythonVersion = "2.7.1"
        lwjglVersion = "3.2.0"
=======
        appName = 'GaiaSky'
        gdxVersion = '1.9.9'
        roboVMVersion = '1.4.0'
        box2DLightsVersion = '1.3'
        ashleyVersion = '1.4.0'
        aiVersion = '1.5.0'
        lwjglVersion = '2.9.3'
>>>>>>> 7344a250
        jcommanderVersion = '1.72'
        googleanalyticsjavaVersion = "1.1.2"
        slf4jVersion = "1.7.25"
        sparkjavaVersion = "2.7.2"
        gsonVersion = "2.8.0"
        jafamaVersion = "2.1.0"
        compressVersion = "1.18"
        commonsioVersion = '2.6'
        py4jVersion = '0.10.8.1'
    }

    repositories {
        mavenCentral()
        maven { url "https://oss.sonatype.org/content/repositories/snapshots/" }
        maven { url "https://oss.sonatype.org/content/repositories/releases/" }
        maven { url "https://mvnrepository.com/artifact/xmlrpc/xmlrpc" }
    }

    eclipse {
        classpath { downloadSources=true }
    }
}

project(":core") {
    apply plugin: "java"

    def cmd = "git describe --abbrev=0 --tags HEAD"
    def proc = cmd.execute()
    project.ext.tag = proc.text.trim()

    cmd = "git rev-parse --short HEAD"
    proc = cmd.execute()
    project.ext.rev = proc.text.trim()

    if (Os.isFamily(Os.FAMILY_WINDOWS)) {
        project.ext.system = "Windows10 x86_64"
    }else {
        cmd = "uname -snmr"
        proc = cmd.execute()
        project.ext.system = proc.text.trim()
    }

    cmd = "whoami"
    proc = cmd.execute()
    project.ext.builder = proc.text.trim()

    project.ext.buildtime = new Date()

    version = "$tag"

    println ""
    println "CURRENT SYSTEM"
    println "=============="
    println "java version: " + JavaVersion.current().toString()
    println "system: $system"

    println ""
    println "GAIA SKY"
    println "========"
    println "git tag: $tag"
    println "git rev: $rev"
    println "buildtime: $buildtime"
    println "builder: $builder"
    println ""


    // Set some build variables
    project.ext.baseDir = System.getProperty("user.dir")
    project.ext.tagRev = project.tag + "." + project.rev
    project.ext.distName = "gaiasky-$tagRev"
    project.ext.releasesDir = "$baseDir/releases"
    project.ext.distDir = "$releasesDir/$distName"
    project.ext.packageName = "packages-$tagRev"
    project.ext.packageDir = "$releasesDir/$packageName"

    println ""
    println "BUILD VARIABLES AND INFO"
    println "========================"
    println "base dir: $baseDir"
    println "tag.rev: $tagRev"
    println "dist name: $distName"
    println "dist dir: $distDir"
    println "packages name: $packageName"
    println "packages dir: $packageDir"
    println ""

    tasks.withType(JavaCompile) { options.compilerArgs << "-parameters" }

    dependencies {
        // *****************************
        // GENERATE SKINS (PackTextures)
        // *****************************
        //compile "com.badlogicgames.gdx:gdx-tools:$gdxVersion"


        // ************
        // REGULAR DEPS
        // ************
        compile group: "org.lwjgl", name: "lwjgl", version: "$lwjglVersion"
        compile group: "org.lwjgl", name: "lwjgl-glfw", version: "$lwjglVersion"
        compile group: "org.lwjgl", name: "lwjgl-jemalloc", version: "$lwjglVersion"
        compile group: "org.lwjgl", name: "lwjgl-opengl", version: "$lwjglVersion"
        compile group: "org.lwjgl", name: "lwjgl-openal", version: "$lwjglVersion"
        
        compile "com.badlogicgames.gdx:gdx-backend-lwjgl3:$gdxVersion"
        compile "com.badlogicgames.gdx:gdx:$gdxVersion"
        compile "com.badlogicgames.gdx:gdx-controllers-lwjgl3:$gdxVersion"

        compile "com.badlogicgames.gdx:gdx-platform:$gdxVersion:natives-desktop"
        compile "com.badlogicgames.gdx:gdx-controllers-desktop:$gdxVersion"
        compile "com.badlogicgames.gdx:gdx-controllers-platform:$gdxVersion:natives-desktop"
        compile group: "commons-io", name: "commons-io", version: "$commonsioVersion"
        compile "org.apache.commons:commons-compress:$compressVersion"
        compile "com.beust:jcommander:$jcommanderVersion"
        compile "com.brsanthu:google-analytics-java:$googleanalyticsjavaVersion"
        compile "net.jafama:jafama:$jafamaVersion"
        compile group: "net.sf.py4j", name: "py4j", version: "$py4jVersion"



        // ****************
        // REST SERVER DEPS
        // ****************
        //compile "org.slf4j:slf4j-nop:$slf4jVersion"
        compile "org.slf4j:slf4j-simple:$slf4jVersion"
        compile "com.sparkjava:spark-core:$sparkjavaVersion"
        compile "com.google.code.gson:gson:$gsonVersion"
        compile "junit:junit:4.12"


        // *************
        // INTERNAL DEPS
        // *************
        compile files("lib/postprocessing.jar",
                "lib/stil.jar",
                "lib/jsamp-1.3.5.jar",
                "../assets")
    }

    jar {
        manifest {
            attributes "Implementation-Title": "Gaia Sky",
            "Implementation-Version": version
        }
        from("../assets") {
            include "font/main-font.fnt"
            include "font/main-font.png"
            include "font/font2d.fnt"
            include "font/font2d.png"
            include "font/font-titles.fnt"
            include "font/font-titles.png"
            include "icon/ic_launcher.png"
            include "img/**"
            exclude "img/splash"
            include "shader/**"
            include "shaders/**"
            include "skins/**"
            exclude "skins/raw"
            exclude "assets-bak/**"
        }
        from("build/classes/main") { include "**" }
    }

}

tasks.eclipse.doLast { delete ".project" }


task createWrapper(type: Wrapper) { gradleVersion = "4.4.1" }<|MERGE_RESOLUTION|>--- conflicted
+++ resolved
@@ -26,24 +26,13 @@
     version = '2.1.7'
 
     ext {
-<<<<<<< HEAD
         appName = "GaiaSky"
         gdxVersion = "1.9.9"
         roboVMVersion = "1.4.0"
         box2DLightsVersion = "1.3"
         ashleyVersion = "1.4.0"
         aiVersion = "1.5.0"
-        jythonVersion = "2.7.1"
         lwjglVersion = "3.2.0"
-=======
-        appName = 'GaiaSky'
-        gdxVersion = '1.9.9'
-        roboVMVersion = '1.4.0'
-        box2DLightsVersion = '1.3'
-        ashleyVersion = '1.4.0'
-        aiVersion = '1.5.0'
-        lwjglVersion = '2.9.3'
->>>>>>> 7344a250
         jcommanderVersion = '1.72'
         googleanalyticsjavaVersion = "1.1.2"
         slf4jVersion = "1.7.25"
