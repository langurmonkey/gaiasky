import org.apache.tools.ant.taskdefs.condition.Os 

buildscript {
    repositories {
        mavenCentral()
        maven { url "https://oss.sonatype.org/content/repositories/snapshots/" }
        maven { url "https://plugins.gradle.org/m2/" }
        jcenter()
        flatDir { dirs "lib" }
    }
    dependencies {
        classpath "de.richsource.gradle.plugins:gwt-gradle-plugin:0.6"
        classpath "gradle.plugin.install4j.install4j:gradle_plugin:6.1.2"
    }
}

plugins {
  id "com.install4j.gradle" version "7.0.8"
  id "com.dorongold.task-tree" version "1.3.1"
}

allprojects {
    apply plugin: "eclipse"
    apply plugin: "idea"

<<<<<<< HEAD
    version = "2.0.2"
=======
    version = '2.1.7'
>>>>>>> e733f3e2

    ext {
        appName = "GaiaSky"
        gdxVersion = "1.9.9"
        roboVMVersion = "1.4.0"
        box2DLightsVersion = "1.3"
        ashleyVersion = "1.4.0"
        aiVersion = "1.5.0"
        jythonVersion = "2.7.1"
        lwjglVersion = "3.2.0"
        jcommanderVersion = '1.72'
        googleanalyticsjavaVersion = "1.1.2"
        slf4jVersion = "1.7.25"
        sparkjavaVersion = "2.7.2"
        gsonVersion = "2.8.0"
        jafamaVersion = "2.1.0"
        compressVersion = "1.18"
        commonsioVersion = '2.6'
    }

    repositories {
        mavenCentral()
        maven { url "https://oss.sonatype.org/content/repositories/snapshots/" }
        maven { url "https://oss.sonatype.org/content/repositories/releases/" }
        maven { url "https://mvnrepository.com/artifact/xmlrpc/xmlrpc" }
    }

    eclipse {
        classpath { downloadSources=true }
    }
}

project(":core") {
    apply plugin: "java"

    def cmd = "git describe --abbrev=0 --tags HEAD"
    def proc = cmd.execute()
    project.ext.tag = proc.text.trim()

    cmd = "git rev-parse --short HEAD"
    proc = cmd.execute()
    project.ext.rev = proc.text.trim()

    if (Os.isFamily(Os.FAMILY_WINDOWS)) {
        project.ext.system = "Windows10 x86_64"
    }else {
        cmd = "uname -snmr"
        proc = cmd.execute()
        project.ext.system = proc.text.trim()
    }

    cmd = "whoami"
    proc = cmd.execute()
    project.ext.builder = proc.text.trim()

    project.ext.buildtime = new Date()

    version = "$tag"

    println ""
    println "CURRENT SYSTEM"
    println "=============="
    println "java version: " + JavaVersion.current().toString()
    println "system: $system"

    println ""
    println "GAIA SKY"
    println "========"
    println "git tag: $tag"
    println "git rev: $rev"
    println "buildtime: $buildtime"
    println "builder: $builder"
    println ""


    // Set some build variables
    project.ext.baseDir = System.getProperty("user.dir")
    project.ext.tagRev = project.tag + "." + project.rev
    project.ext.distName = "gaiasky-$tagRev"
    project.ext.releasesDir = "$baseDir/releases"
    project.ext.distDir = "$releasesDir/$distName"
    project.ext.packageName = "packages-$tagRev"
    project.ext.packageDir = "$releasesDir/$packageName"

    println ""
    println "BUILD VARIABLES AND INFO"
    println "========================"
    println "base dir: $baseDir"
    println "tag.rev: $tagRev"
    println "dist name: $distName"
    println "dist dir: $distDir"
    println "packages name: $packageName"
    println "packages dir: $packageDir"
    println ""

    tasks.withType(JavaCompile) { options.compilerArgs << "-parameters" }

    dependencies {
        // *****************************
        // GENERATE SKINS (PackTextures)
        // *****************************
        //compile "com.badlogicgames.gdx:gdx-tools:$gdxVersion"


        // ************
        // REGULAR DEPS
        // ************
        compile group: "org.lwjgl", name: "lwjgl", version: "$lwjglVersion"
        compile group: "org.lwjgl", name: "lwjgl-glfw", version: "$lwjglVersion"
        compile group: "org.lwjgl", name: "lwjgl-jemalloc", version: "$lwjglVersion"
        compile group: "org.lwjgl", name: "lwjgl-opengl", version: "$lwjglVersion"
        compile group: "org.lwjgl", name: "lwjgl-openal", version: "$lwjglVersion"
        
        compile "com.badlogicgames.gdx:gdx-backend-lwjgl3:$gdxVersion"
        compile "com.badlogicgames.gdx:gdx:$gdxVersion"
        compile "com.badlogicgames.gdx:gdx-controllers-lwjgl3:$gdxVersion"

        compile "com.badlogicgames.gdx:gdx-platform:$gdxVersion:natives-desktop"
        compile "com.badlogicgames.gdx:gdx-controllers-desktop:$gdxVersion"
        compile "com.badlogicgames.gdx:gdx-controllers-platform:$gdxVersion:natives-desktop"
        compile group: "commons-io", name: "commons-io", version: "$commonsioVersion"
        compile group: "org.python", name: "jython-standalone", version: "$jythonVersion"
        compile "com.beust:jcommander:$jcommanderVersion"
        compile "com.brsanthu:google-analytics-java:$googleanalyticsjavaVersion"
        compile "net.jafama:jafama:$jafamaVersion"


        // ****************
        // REST SERVER DEPS
        // ****************
        //compile "org.slf4j:slf4j-nop:$slf4jVersion"
        compile "org.slf4j:slf4j-simple:$slf4jVersion"
        compile "com.sparkjava:spark-core:$sparkjavaVersion"
        compile "com.google.code.gson:gson:$gsonVersion"
        compile "junit:junit:4.12"


        // *************
        // INTERNAL DEPS
        // *************
        compile files("lib/postprocessing.jar",
                "lib/stil.jar",
                "lib/jsamp-1.3.5.jar",
                "../assets")
    }

    jar {
        manifest {
            attributes "Implementation-Title": "Gaia Sky",
            "Implementation-Version": version
        }
        from("../assets") {
            include "font/main-font.fnt"
            include "font/main-font.png"
            include "font/font2d.fnt"
            include "font/font2d.png"
            include "font/font-titles.fnt"
            include "font/font-titles.png"
            include "icon/ic_launcher.png"
            include "img/**"
            exclude "img/splash"
            include "shader/**"
            include "shaders/**"
            include "skins/**"
            exclude "skins/raw"
            exclude "assets-bak/**"
        }
        from("build/classes/main") { include "**" }
    }

}

tasks.eclipse.doLast { delete ".project" }


task createWrapper(type: Wrapper) { gradleVersion = "4.4.1" }<|MERGE_RESOLUTION|>--- conflicted
+++ resolved
@@ -23,11 +23,7 @@
     apply plugin: "eclipse"
     apply plugin: "idea"
 
-<<<<<<< HEAD
-    version = "2.0.2"
-=======
     version = '2.1.7'
->>>>>>> e733f3e2
 
     ext {
         appName = "GaiaSky"
