--- conflicted
+++ resolved
@@ -8,13 +8,10 @@
         jcenter()
         flatDir { dirs "lib" }
     }
-<<<<<<< HEAD
     dependencies {
         classpath "de.richsource.gradle.plugins:gwt-gradle-plugin:0.6"
         classpath "gradle.plugin.install4j.install4j:gradle_plugin:6.1.2"
     }
-=======
->>>>>>> 4a988b56
 }
 
 plugins {
@@ -28,9 +25,8 @@
     version = "2.0.2"
 
     ext {
-<<<<<<< HEAD
         appName = "GaiaSky"
-        gdxVersion = "1.9.8"
+        gdxVersion = "1.9.9"
         roboVMVersion = "1.4.0"
         box2DLightsVersion = "1.3"
         ashleyVersion = "1.4.0"
@@ -44,23 +40,6 @@
         gsonVersion = "2.8.0"
         jafamaVersion = "2.1.0"
         compressVersion = "1.18"
-=======
-        appName = 'GaiaSky'
-        gdxVersion = '1.9.9'
-        roboVMVersion = '1.4.0'
-        box2DLightsVersion = '1.3'
-        ashleyVersion = '1.4.0'
-        aiVersion = '1.5.0'
-        jythonVersion = '2.7.0'
-        lwjglVersion = '2.9.3'
-        jcommanderVersion = '1.64'
-        googleanalyticsjavaVersion = '1.1.2'
-        slf4jVersion = '1.7.25'
-        sparkjavaVersion = '2.7.2'
-        gsonVersion = '2.8.0'
-        jafamaVersion = '2.1.0'
-        compressVersion = '1.18'
->>>>>>> 4a988b56
         commonsioVersion = '2.6'
     }
 
