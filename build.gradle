import org.apache.tools.ant.taskdefs.condition.Os 

buildscript {
    repositories {
        mavenCentral()
        maven { url "https://oss.sonatype.org/content/repositories/snapshots/" }
        maven { url "https://plugins.gradle.org/m2/" }
        jcenter()
        flatDir { dirs "lib" }
    }
    dependencies {
        classpath "de.richsource.gradle.plugins:gwt-gradle-plugin:0.6"
        classpath "gradle.plugin.install4j.install4j:gradle_plugin:6.1.2"
    }
}

plugins {
  id "com.install4j.gradle" version "7.0.8"
  id "com.dorongold.task-tree" version "1.3.1"
}

allprojects {
    apply plugin: "eclipse"
    apply plugin: "idea"

    version = '2.1.7'

    ext {
        appName = "GaiaSky"
        gdxVersion = "1.9.9"
        roboVMVersion = "1.4.0"
        box2DLightsVersion = "1.3"
        ashleyVersion = "1.4.0"
        aiVersion = "1.5.0"
<<<<<<< HEAD
        jythonVersion = "2.7.0"
=======
>>>>>>> 28929f1a
        lwjglVersion = "3.2.0"
        jcommanderVersion = '1.72'
        googleanalyticsjavaVersion = "1.1.2"
        slf4jVersion = "1.7.25"
        sparkjavaVersion = "2.7.2"
        gsonVersion = "2.8.0"
        jafamaVersion = "2.1.0"
        compressVersion = "1.18"
        commonsioVersion = '2.6'
        py4jVersion = '0.10.8.1'
    }

    repositories {
        mavenCentral()
        maven { url "https://oss.sonatype.org/content/repositories/snapshots/" }
        maven { url "https://oss.sonatype.org/content/repositories/releases/" }
        maven { url "https://mvnrepository.com/artifact/xmlrpc/xmlrpc" }
    }

    eclipse {
        classpath { downloadSources=true }
    }
}

project(":core") {
    apply plugin: "java"

    def cmd = "git describe --abbrev=0 --tags HEAD"
    def proc = cmd.execute()
    project.ext.tag = proc.text.trim()

    cmd = "git rev-parse --short HEAD"
    proc = cmd.execute()
    project.ext.rev = proc.text.trim()

    if (Os.isFamily(Os.FAMILY_WINDOWS)) {
        project.ext.system = "Windows10 x86_64"
    }else {
        cmd = "uname -snmr"
        proc = cmd.execute()
        project.ext.system = proc.text.trim()
    }

    cmd = "whoami"
    proc = cmd.execute()
    project.ext.builder = proc.text.trim()

    project.ext.buildtime = new Date()

    version = "$tag"

    println ""
    println "CURRENT SYSTEM"
    println "=============="
    println "java version: " + JavaVersion.current().toString()
    println "system: $system"

    println ""
    println "GAIA SKY"
    println "========"
    println "git tag: $tag"
    println "git rev: $rev"
    println "buildtime: $buildtime"
    println "builder: $builder"
    println ""


    // Set some build variables
    project.ext.baseDir = System.getProperty("user.dir")
    project.ext.tagRev = project.tag + "." + project.rev
    project.ext.distName = "gaiasky-$tagRev"
    project.ext.releasesDir = "$baseDir/releases"
    project.ext.distDir = "$releasesDir/$distName"
    project.ext.packageName = "packages-$tagRev"
    project.ext.packageDir = "$releasesDir/$packageName"

    println ""
    println "BUILD VARIABLES AND INFO"
    println "========================"
    println "base dir: $baseDir"
    println "tag.rev: $tagRev"
    println "dist name: $distName"
    println "dist dir: $distDir"
    println "packages name: $packageName"
    println "packages dir: $packageDir"
    println ""

    tasks.withType(JavaCompile) { options.compilerArgs << "-parameters" }

    dependencies {
        // *****************************
        // GENERATE SKINS (PackTextures)
        // *****************************
        //compile "com.badlogicgames.gdx:gdx-tools:$gdxVersion"


        // ************
        // REGULAR DEPS
        // ************
        compile group: "org.lwjgl", name: "lwjgl", version: "$lwjglVersion"
        compile group: "org.lwjgl", name: "lwjgl-glfw", version: "$lwjglVersion"
        compile group: "org.lwjgl", name: "lwjgl-jemalloc", version: "$lwjglVersion"
        compile group: "org.lwjgl", name: "lwjgl-opengl", version: "$lwjglVersion"
        compile group: "org.lwjgl", name: "lwjgl-openal", version: "$lwjglVersion"
        
        compile group: "org.lwjgl", name: "lwjgl-openvr", version: "$lwjglVersion"
        compile "org.lwjgl:lwjgl-openvr:$lwjglVersion:natives-linux"
        compile "org.lwjgl:lwjgl-openvr:$lwjglVersion:natives-windows"
        compile "org.lwjgl:lwjgl-openvr:$lwjglVersion:natives-macos"
        
        compile "com.badlogicgames.gdx:gdx-backend-lwjgl3:$gdxVersion"
        compile "com.badlogicgames.gdx:gdx:$gdxVersion"
        compile "com.badlogicgames.gdx:gdx-controllers-lwjgl3:$gdxVersion"

        compile "com.badlogicgames.gdx:gdx-platform:$gdxVersion:natives-desktop"
        compile "org.python:jython-standalone:$jythonVersion"
        compile group: "commons-io", name: "commons-io", version: "$commonsioVersion"
        compile "org.apache.commons:commons-compress:$compressVersion"
        compile "com.beust:jcommander:$jcommanderVersion"
        compile "com.brsanthu:google-analytics-java:$googleanalyticsjavaVersion"
        compile "net.jafama:jafama:$jafamaVersion"
        compile group: "net.sf.py4j", name: "py4j", version: "$py4jVersion"



        // ****************
        // REST SERVER DEPS
        // ****************
        //compile "org.slf4j:slf4j-nop:$slf4jVersion"
        compile "org.slf4j:slf4j-simple:$slf4jVersion"
        compile "com.sparkjava:spark-core:$sparkjavaVersion"
        compile "com.google.code.gson:gson:$gsonVersion"
        compile "junit:junit:4.12"


        // *************
        // INTERNAL DEPS
        // *************
        compile files("lib/postprocessing.jar",
                "lib/stil.jar",
                "lib/jsamp-1.3.5.jar",
                "../assets")
    }

    jar {
        manifest {
            attributes "Implementation-Title": "Gaia Sky VR",
            "Implementation-Version": version
        }
        from("../assets") {
            include "font/main-font.fnt"
            include "font/main-font.png"
            include "font/font2d.fnt"
            include "font/font2d.png"
            include "font/font-titles.fnt"
            include "font/font-titles.png"
            include "icon/ic_launcher.png"
            include "img/**"
            exclude "img/splash"
            include "shader/**"
            include "shaders/**"
            include "skins/**"
            exclude "skins/raw"
            exclude "assets-bak/**"
        }
        from("build/classes/main") { include "**" }
    }

}

tasks.eclipse.doLast { delete ".project" }


task createWrapper(type: Wrapper) { gradleVersion = "4.4.1" }<|MERGE_RESOLUTION|>--- conflicted
+++ resolved
@@ -32,10 +32,6 @@
         box2DLightsVersion = "1.3"
         ashleyVersion = "1.4.0"
         aiVersion = "1.5.0"
-<<<<<<< HEAD
-        jythonVersion = "2.7.0"
-=======
->>>>>>> 28929f1a
         lwjglVersion = "3.2.0"
         jcommanderVersion = '1.72'
         googleanalyticsjavaVersion = "1.1.2"
@@ -151,7 +147,6 @@
         compile "com.badlogicgames.gdx:gdx-controllers-lwjgl3:$gdxVersion"
 
         compile "com.badlogicgames.gdx:gdx-platform:$gdxVersion:natives-desktop"
-        compile "org.python:jython-standalone:$jythonVersion"
         compile group: "commons-io", name: "commons-io", version: "$commonsioVersion"
         compile "org.apache.commons:commons-compress:$compressVersion"
         compile "com.beust:jcommander:$jcommanderVersion"
