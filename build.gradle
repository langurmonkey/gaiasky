import org.apache.tools.ant.taskdefs.condition.Os 

buildscript {
    repositories {
        mavenCentral()
        maven { url "https://oss.sonatype.org/content/repositories/snapshots/" }
        maven { url "https://plugins.gradle.org/m2/" }
        jcenter()
        flatDir { dirs "lib" }
    }
    dependencies {
        classpath "de.richsource.gradle.plugins:gwt-gradle-plugin:0.6"
        classpath "gradle.plugin.install4j.install4j:gradle_plugin:6.1.2"
    }
}

plugins {
  id "com.install4j.gradle" version "7.0.8"
  id "com.dorongold.task-tree" version "1.3.1"
}

allprojects {
    apply plugin: "eclipse"
    apply plugin: "idea"

<<<<<<< HEAD
    version = "2.1.2"
=======
    version = '2.1.7'
>>>>>>> ca2f4590

    ext {
        appName = "GaiaSky"
        gdxVersion = "1.9.9"
        roboVMVersion = "1.4.0"
        box2DLightsVersion = "1.3"
        ashleyVersion = "1.4.0"
        aiVersion = "1.5.0"
        jythonVersion = "2.7.0"
        lwjglVersion = "3.2.0"
        jcommanderVersion = '1.72'
        googleanalyticsjavaVersion = "1.1.2"
        slf4jVersion = "1.7.25"
        sparkjavaVersion = "2.7.2"
        gsonVersion = "2.8.0"
        jafamaVersion = "2.1.0"
        compressVersion = "1.18"
        commonsioVersion = '2.6'
    }

    repositories {
        mavenCentral()
        maven { url "https://oss.sonatype.org/content/repositories/snapshots/" }
        maven { url "https://oss.sonatype.org/content/repositories/releases/" }
        maven { url "https://mvnrepository.com/artifact/xmlrpc/xmlrpc" }
    }

    eclipse {
        classpath { downloadSources=true }
    }
}

project(":core") {
    apply plugin: "java"

    def cmd = "git describe --abbrev=0 --tags HEAD"
    def proc = cmd.execute()
    project.ext.tag = proc.text.trim()

    cmd = "git rev-parse --short HEAD"
    proc = cmd.execute()
    project.ext.rev = proc.text.trim()

    if (Os.isFamily(Os.FAMILY_WINDOWS)) {
        project.ext.system = "Windows10 x86_64"
    }else {
        cmd = "uname -snmr"
        proc = cmd.execute()
        project.ext.system = proc.text.trim()
    }

    cmd = "whoami"
    proc = cmd.execute()
    project.ext.builder = proc.text.trim()

    project.ext.buildtime = new Date()

    version = "$tag"

    println ""
    println "CURRENT SYSTEM"
    println "=============="
    println "java version: " + JavaVersion.current().toString()
    println "system: $system"

    println ""
    println "GAIA SKY"
    println "========"
    println "git tag: $tag"
    println "git rev: $rev"
    println "buildtime: $buildtime"
    println "builder: $builder"
    println ""


    // Set some build variables
    project.ext.baseDir = System.getProperty("user.dir")
    project.ext.tagRev = project.tag + "." + project.rev
    project.ext.distName = "gaiasky-$tagRev"
    project.ext.releasesDir = "$baseDir/releases"
    project.ext.distDir = "$releasesDir/$distName"
    project.ext.packageName = "packages-$tagRev"
    project.ext.packageDir = "$releasesDir/$packageName"

    println ""
    println "BUILD VARIABLES AND INFO"
    println "========================"
    println "base dir: $baseDir"
    println "tag.rev: $tagRev"
    println "dist name: $distName"
    println "dist dir: $distDir"
    println "packages name: $packageName"
    println "packages dir: $packageDir"
    println ""

    tasks.withType(JavaCompile) { options.compilerArgs << "-parameters" }

    dependencies {
        // *****************************
        // GENERATE SKINS (PackTextures)
        // *****************************
        //compile "com.badlogicgames.gdx:gdx-tools:$gdxVersion"


        // ************
        // REGULAR DEPS
        // ************
        compile group: "org.lwjgl", name: "lwjgl", version: "$lwjglVersion"
        compile group: "org.lwjgl", name: "lwjgl-glfw", version: "$lwjglVersion"
        compile group: "org.lwjgl", name: "lwjgl-jemalloc", version: "$lwjglVersion"
        compile group: "org.lwjgl", name: "lwjgl-opengl", version: "$lwjglVersion"
        compile group: "org.lwjgl", name: "lwjgl-openal", version: "$lwjglVersion"
        
        compile group: "org.lwjgl", name: "lwjgl-openvr", version: "$lwjglVersion"
        compile "org.lwjgl:lwjgl-openvr:$lwjglVersion:natives-linux"
        compile "org.lwjgl:lwjgl-openvr:$lwjglVersion:natives-windows"
        compile "org.lwjgl:lwjgl-openvr:$lwjglVersion:natives-macos"
        
        compile "com.badlogicgames.gdx:gdx-backend-lwjgl3:$gdxVersion"
        compile "com.badlogicgames.gdx:gdx:$gdxVersion"
        compile "com.badlogicgames.gdx:gdx-controllers-lwjgl3:$gdxVersion"

        compile "com.badlogicgames.gdx:gdx-platform:$gdxVersion:natives-desktop"
        compile "org.python:jython-standalone:$jythonVersion"
        compile group: "commons-io", name: "commons-io", version: "$commonsioVersion"
        compile group: "org.python", name: "jython-standalone", version: "$jythonVersion"
        compile "com.beust:jcommander:$jcommanderVersion"
        compile "com.brsanthu:google-analytics-java:$googleanalyticsjavaVersion"
        compile "net.jafama:jafama:$jafamaVersion"


        // ****************
        // REST SERVER DEPS
        // ****************
        //compile "org.slf4j:slf4j-nop:$slf4jVersion"
        compile "org.slf4j:slf4j-simple:$slf4jVersion"
        compile "com.sparkjava:spark-core:$sparkjavaVersion"
        compile "com.google.code.gson:gson:$gsonVersion"
        compile "junit:junit:4.12"


        // *************
        // INTERNAL DEPS
        // *************
        compile files("lib/postprocessing.jar",
                "lib/stil.jar",
                "lib/jsamp-1.3.5.jar",
                "../assets")
    }

    jar {
        manifest {
            attributes "Implementation-Title": "Gaia Sky VR",
            "Implementation-Version": version
        }
        from("../assets") {
            include "font/main-font.fnt"
            include "font/main-font.png"
            include "font/font2d.fnt"
            include "font/font2d.png"
            include "font/font-titles.fnt"
            include "font/font-titles.png"
            include "icon/ic_launcher.png"
            include "img/**"
            exclude "img/splash"
            include "shader/**"
            include "shaders/**"
            include "skins/**"
            exclude "skins/raw"
            exclude "assets-bak/**"
        }
        from("build/classes/main") { include "**" }
    }

}

tasks.eclipse.doLast { delete ".project" }


task createWrapper(type: Wrapper) { gradleVersion = "4.4.1" }<|MERGE_RESOLUTION|>--- conflicted
+++ resolved
@@ -23,11 +23,7 @@
     apply plugin: "eclipse"
     apply plugin: "idea"
 
-<<<<<<< HEAD
-    version = "2.1.2"
-=======
     version = '2.1.7'
->>>>>>> ca2f4590
 
     ext {
         appName = "GaiaSky"
