import org.apache.tools.ant.taskdefs.condition.Os
import org.gradle.api.JavaVersion

buildscript {
    repositories {
        mavenCentral()
        maven { url "https://oss.sonatype.org/content/repositories/snapshots/" }
        maven { url "http://maven.ej-technologies.com/repository" }
        maven { url "https://plugins.gradle.org/m2/" }
        jcenter()
        flatDir { dirs "lib" }
    }
    dependencies {
        classpath "de.richsource.gradle.plugins:gwt-gradle-plugin:0.6"
        classpath "gradle.plugin.install4j.install4j:gradle_plugin:6.1.2"
    }
}

plugins { id "com.install4j.gradle" version "6.1.2" }

allprojects {
    apply plugin: "eclipse"
    apply plugin: "idea"

    version = "2.0.2"

    ext {
<<<<<<< HEAD
        appName = 'GaiaSky'
        gdxVersion = '1.9.8'
        roboVMVersion = '1.4.0'
        box2DLightsVersion = '1.3'
        ashleyVersion = '1.4.0'
        aiVersion = '1.5.0'
        jythonVersion = '2.7.0'
        jcommanderVersion = '1.64'
        googleanalyticsjavaVersion = '1.1.2'
        slf4jVersion = '1.7.25'
        jafamaVersion = '2.1.0'
        lwjglVersion = '3.1.6'
=======
        appName = "GaiaSky"
        gdxVersion = "1.9.8"
        roboVMVersion = "1.4.0"
        box2DLightsVersion = "1.3"
        ashleyVersion = "1.4.0"
        aiVersion = "1.5.0"
        jythonVersion = "2.7.0"
        lwjglVersion = "3.2.0"
        jcommanderVersion = "1.64"
        googleanalyticsjavaVersion = "1.1.2"
        slf4jVersion = "1.7.25"
        sparkjavaVersion = "2.7.2"
        gsonVersion = "2.8.0"
        jafamaVersion = "2.1.0"
        compressVersion = "1.18"
>>>>>>> 83ae354c
    }

    repositories {
        mavenCentral()
        maven { url "https://oss.sonatype.org/content/repositories/snapshots/" }
        maven { url "https://oss.sonatype.org/content/repositories/releases/" }
        maven { url "https://mvnrepository.com/artifact/xmlrpc/xmlrpc" }
    }

    eclipse {
        classpath { downloadSources=true }
    }
}

project(":core") {
    apply plugin: "java"

    def cmd = "git describe --abbrev=0 --tags HEAD"
    def proc = cmd.execute()
    project.ext.tag = proc.text.trim()

    cmd = "git rev-parse --short HEAD"
    proc = cmd.execute()
    project.ext.rev = proc.text.trim()

    if (Os.isFamily(Os.FAMILY_WINDOWS)) {
        project.ext.system = "Windows10 x86_64"
    }else {
        cmd = "uname -snmr"
        proc = cmd.execute()
        project.ext.system = proc.text.trim()
    }

    cmd = "whoami"
    proc = cmd.execute()
    project.ext.builder = proc.text.trim()

    project.ext.buildtime = new Date()

    version = "$tag"

    println ""
    println "CURRENT SYSTEM"
    println "=============="
    println "java version: " + JavaVersion.current().toString()
    println "system: $system"

    println ""
    println "GAIA SKY"
    println "========"
    println "git tag: $tag"
    println "git rev: $rev"
    println "buildtime: $buildtime"
    println "builder: $builder"
    println ""


    // Set some build variables
    project.ext.baseDir = System.getProperty("user.dir")
    project.ext.tagRev = project.tag + "." + project.rev
    project.ext.distName = "gaiasky-$tagRev"
    project.ext.releasesDir = "$baseDir/releases"
    project.ext.distDir = "$releasesDir/$distName"
    project.ext.packageName = "packages-$tagRev"
    project.ext.packageDir = "$releasesDir/$packageName"

    println ""
    println "BUILD VARIABLES AND INFO"
    println "========================"
    println "base dir: $baseDir"
    println "tag.rev: $tagRev"
    println "dist name: $distName"
    println "dist dir: $distDir"
    println "packages name: $packageName"
    println "packages dir: $packageDir"
    println ""

<<<<<<< HEAD
    tasks.withType(JavaCompile) {
        options.compilerArgs << '-parameters'
    }

    dependencies {
        //compile "com.badlogicgames.gdx:gdx-tools:$gdxVersion"
        compile "com.badlogicgames.gdx:gdx:$gdxVersion"
        compile "com.badlogicgames.gdx:gdx-backend-lwjgl3:$gdxVersion"
        compile "com.badlogicgames.gdx:gdx-controllers:$gdxVersion"
        compile "com.badlogicgames.gdx:gdx-controllers-lwjgl3:$gdxVersion"
=======
    tasks.withType(JavaCompile) { options.compilerArgs << "-parameters" }

    dependencies {
        // *****************************
        // GENERATE SKINS (PackTextures)
        // *****************************
        //compile "com.badlogicgames.gdx:gdx-tools:$gdxVersion"


        // ************
        // REGULAR DEPS
        // ************
        compile group: "org.lwjgl", name: "lwjgl", version: "$lwjglVersion"
        compile group: "org.lwjgl", name: "lwjgl-glfw", version: "$lwjglVersion"
        compile group: "org.lwjgl", name: "lwjgl-jemalloc", version: "$lwjglVersion"
        compile group: "org.lwjgl", name: "lwjgl-opengl", version: "$lwjglVersion"
        compile group: "org.lwjgl", name: "lwjgl-openal", version: "$lwjglVersion"
        
        compile "com.badlogicgames.gdx:gdx-backend-lwjgl3:$gdxVersion"
        compile "com.badlogicgames.gdx:gdx:$gdxVersion"
        compile "com.badlogicgames.gdx:gdx-controllers-lwjgl3:$gdxVersion"

>>>>>>> 83ae354c
        compile "com.badlogicgames.gdx:gdx-platform:$gdxVersion:natives-desktop"
        compile "org.lwjgl:lwjgl-openvr:$lwjglVersion"
        compile "org.lwjgl:lwjgl-openvr:$lwjglVersion:natives-linux"
        compile "org.lwjgl:lwjgl-openvr:$lwjglVersion:natives-windows"
        compile "org.lwjgl:lwjgl-openvr:$lwjglVersion:natives-macos"
        compile "org.python:jython-standalone:$jythonVersion"
        compile "com.beust:jcommander:$jcommanderVersion"
        compile "com.brsanthu:google-analytics-java:$googleanalyticsjavaVersion"
<<<<<<< HEAD
        compile "org.slf4j:slf4j-nop:$slf4jVersion"
        //compile "org.slf4j:slf4j-simple:$slf4jVersion"
        //compile "com.sparkjava:spark-core:2.7.1"  // for REST API
        //compile "com.google.code.gson:gson:2.8.0" // json lib
		compile "junit:junit:4.12"
		compile "net.jafama:jafama:$jafamaVersion"
		compile files('lib/postprocessing.jar',
                'lib/stil.jar',
                'lib/jsamp-1.3.5.jar',
                '../assets')
=======
        compile "net.jafama:jafama:$jafamaVersion"
        //compile "org.apache.commons:commons-compress:$compressVersion"


        // ****************
        // REST SERVER DEPS
        // ****************
        //compile "org.slf4j:slf4j-nop:$slf4jVersion"
        compile "org.slf4j:slf4j-simple:$slf4jVersion"
        compile "com.sparkjava:spark-core:$sparkjavaVersion"
        compile "com.google.code.gson:gson:$gsonVersion"
        compile "junit:junit:4.12"


        // *************
        // INTERNAL DEPS
        // *************
        compile files("lib/postprocessing.jar",
                "lib/stil.jar",
                "lib/jsamp-1.3.5.jar",
                "../assets")
>>>>>>> 83ae354c
    }

    jar {
        manifest {
<<<<<<< HEAD
            attributes 'Implementation-Title': 'Gaia Sky VR',
                       'Implementation-Version': version
        }
        from('../assets') {
            include 'font/main-font.fnt'
            include 'font/main-font.png'
            include 'font/font2d.fnt'
            include 'font/font2d.png'
            include 'font/font-titles.fnt'
            include 'font/font-titles.png'
            include 'icon/ic_launcher.png'
            include 'img/**'
            exclude 'img/splash'
            include 'shader/**'
            include 'shaders/**'
            include 'skins/**'
            exclude 'skins/raw'
            exclude 'assets-bak/**'
        }
        from('build/classes/main') {
            include '**'
        }
    }
    
=======
            attributes "Implementation-Title": "Gaia Sky",
            "Implementation-Version": version
        }
        from("../assets") {
            include "font/main-font.fnt"
            include "font/main-font.png"
            include "font/font2d.fnt"
            include "font/font2d.png"
            include "font/font-titles.fnt"
            include "font/font-titles.png"
            include "icon/ic_launcher.png"
            include "img/**"
            exclude "img/splash"
            include "shader/**"
            include "shaders/**"
            include "skins/**"
            exclude "skins/raw"
            exclude "assets-bak/**"
        }
        from("build/classes/main") { include "**" }
    }

>>>>>>> 83ae354c
}

tasks.eclipse.doLast { delete ".project" }


task createWrapper(type: Wrapper) { gradleVersion = "4.4.1" }<|MERGE_RESOLUTION|>--- conflicted
+++ resolved
@@ -25,20 +25,6 @@
     version = "2.0.2"
 
     ext {
-<<<<<<< HEAD
-        appName = 'GaiaSky'
-        gdxVersion = '1.9.8'
-        roboVMVersion = '1.4.0'
-        box2DLightsVersion = '1.3'
-        ashleyVersion = '1.4.0'
-        aiVersion = '1.5.0'
-        jythonVersion = '2.7.0'
-        jcommanderVersion = '1.64'
-        googleanalyticsjavaVersion = '1.1.2'
-        slf4jVersion = '1.7.25'
-        jafamaVersion = '2.1.0'
-        lwjglVersion = '3.1.6'
-=======
         appName = "GaiaSky"
         gdxVersion = "1.9.8"
         roboVMVersion = "1.4.0"
@@ -54,7 +40,6 @@
         gsonVersion = "2.8.0"
         jafamaVersion = "2.1.0"
         compressVersion = "1.18"
->>>>>>> 83ae354c
     }
 
     repositories {
@@ -132,18 +117,6 @@
     println "packages dir: $packageDir"
     println ""
 
-<<<<<<< HEAD
-    tasks.withType(JavaCompile) {
-        options.compilerArgs << '-parameters'
-    }
-
-    dependencies {
-        //compile "com.badlogicgames.gdx:gdx-tools:$gdxVersion"
-        compile "com.badlogicgames.gdx:gdx:$gdxVersion"
-        compile "com.badlogicgames.gdx:gdx-backend-lwjgl3:$gdxVersion"
-        compile "com.badlogicgames.gdx:gdx-controllers:$gdxVersion"
-        compile "com.badlogicgames.gdx:gdx-controllers-lwjgl3:$gdxVersion"
-=======
     tasks.withType(JavaCompile) { options.compilerArgs << "-parameters" }
 
     dependencies {
@@ -161,32 +134,16 @@
         compile group: "org.lwjgl", name: "lwjgl-jemalloc", version: "$lwjglVersion"
         compile group: "org.lwjgl", name: "lwjgl-opengl", version: "$lwjglVersion"
         compile group: "org.lwjgl", name: "lwjgl-openal", version: "$lwjglVersion"
+        compile group: "org.lwjgl", name: "lwjgl-openvr", version: "$lwjglVersion"
         
         compile "com.badlogicgames.gdx:gdx-backend-lwjgl3:$gdxVersion"
         compile "com.badlogicgames.gdx:gdx:$gdxVersion"
         compile "com.badlogicgames.gdx:gdx-controllers-lwjgl3:$gdxVersion"
 
->>>>>>> 83ae354c
         compile "com.badlogicgames.gdx:gdx-platform:$gdxVersion:natives-desktop"
-        compile "org.lwjgl:lwjgl-openvr:$lwjglVersion"
-        compile "org.lwjgl:lwjgl-openvr:$lwjglVersion:natives-linux"
-        compile "org.lwjgl:lwjgl-openvr:$lwjglVersion:natives-windows"
-        compile "org.lwjgl:lwjgl-openvr:$lwjglVersion:natives-macos"
         compile "org.python:jython-standalone:$jythonVersion"
         compile "com.beust:jcommander:$jcommanderVersion"
         compile "com.brsanthu:google-analytics-java:$googleanalyticsjavaVersion"
-<<<<<<< HEAD
-        compile "org.slf4j:slf4j-nop:$slf4jVersion"
-        //compile "org.slf4j:slf4j-simple:$slf4jVersion"
-        //compile "com.sparkjava:spark-core:2.7.1"  // for REST API
-        //compile "com.google.code.gson:gson:2.8.0" // json lib
-		compile "junit:junit:4.12"
-		compile "net.jafama:jafama:$jafamaVersion"
-		compile files('lib/postprocessing.jar',
-                'lib/stil.jar',
-                'lib/jsamp-1.3.5.jar',
-                '../assets')
-=======
         compile "net.jafama:jafama:$jafamaVersion"
         //compile "org.apache.commons:commons-compress:$compressVersion"
 
@@ -208,38 +165,11 @@
                 "lib/stil.jar",
                 "lib/jsamp-1.3.5.jar",
                 "../assets")
->>>>>>> 83ae354c
     }
 
     jar {
         manifest {
-<<<<<<< HEAD
-            attributes 'Implementation-Title': 'Gaia Sky VR',
-                       'Implementation-Version': version
-        }
-        from('../assets') {
-            include 'font/main-font.fnt'
-            include 'font/main-font.png'
-            include 'font/font2d.fnt'
-            include 'font/font2d.png'
-            include 'font/font-titles.fnt'
-            include 'font/font-titles.png'
-            include 'icon/ic_launcher.png'
-            include 'img/**'
-            exclude 'img/splash'
-            include 'shader/**'
-            include 'shaders/**'
-            include 'skins/**'
-            exclude 'skins/raw'
-            exclude 'assets-bak/**'
-        }
-        from('build/classes/main') {
-            include '**'
-        }
-    }
-    
-=======
-            attributes "Implementation-Title": "Gaia Sky",
+            attributes "Implementation-Title": "Gaia Sky VR",
             "Implementation-Version": version
         }
         from("../assets") {
@@ -261,7 +191,6 @@
         from("build/classes/main") { include "**" }
     }
 
->>>>>>> 83ae354c
 }
 
 tasks.eclipse.doLast { delete ".project" }
