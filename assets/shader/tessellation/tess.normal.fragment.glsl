--- conflicted
+++ resolved
@@ -1,10 +1,5 @@
 #version 410 core
 
-<<<<<<< HEAD
-=======
-#define TEXTURE_LOD_BIAS 0.0
-
->>>>>>> 59c316d2
 ////////////////////////////////////////////////////////////////////////////////////
 ////////// GROUND ATMOSPHERIC SCATTERING - FRAGMENT
 ////////////////////////////////////////////////////////////////////////////////////
@@ -164,15 +159,9 @@
 
 // COLOR EMISSIVE
 #if defined(emissiveTextureFlag) && defined(emissiveColorFlag)
-<<<<<<< HEAD
 #define fetchColorEmissiveTD(tex, texCoord) texture(tex, texCoord) * u_emissiveColor * 2.0
 #elif defined(emissiveTextureFlag)
 #define fetchColorEmissiveTD(tex, texCoord) texture(tex, texCoord)
-=======
-#define fetchColorEmissiveTD(texCoord) texture(u_emissiveTexture, texCoord, TEXTURE_LOD_BIAS) * u_emissiveColor * 2.0
-#elif defined(emissiveTextureFlag)
-#define fetchColorEmissiveTD(texCoord) texture(u_emissiveTexture, texCoord, TEXTURE_LOD_BIAS)
->>>>>>> 59c316d2
 #elif defined(emissiveColorFlag)
 #define fetchColorEmissiveTD(texCoord) u_emissiveColor * 2.0
 #endif // emissiveTextureFlag && emissiveColorFlag
@@ -196,7 +185,7 @@
 
 // COLOR NIGHT
 #if defined(nightTextureFlag)
-#define fetchColorNight(texCoord) texture(u_nightTexture, texCoord, TEXTURE_LOD_BIAS).rgb
+#define fetchColorNight(texCoord) texture(u_nightTexture, texCoord).rgb
 #else
 #define fetchColorNight(texCoord) vec3(0.0)
 #endif // nightTextureFlag
@@ -209,6 +198,8 @@
 in vec3 o_lightCol;
 // Logarithmic depth
 in float o_depth;
+// Fragment position in world
+in vec3 o_position;
 
 #ifdef environmentCubemapFlag
 in vec3 v_reflect;
@@ -228,34 +219,6 @@
 
 #define PI 3.1415926535
 
-<<<<<<< HEAD
-// http://www.thetenthplanet.de/archives/1180
-mat3 cotangentFrame(vec3 N, vec3 p, vec2 uv){
-    // get edge vectors of the pixel triangle
-    vec3 dp1 = dFdx( p );
-    vec3 dp2 = dFdy( p );
-    vec2 duv1 = dFdx( uv );
-    vec2 duv2 = dFdy( uv );
-
-    // solve the linear system
-    vec3 dp2perp = cross( dp2, N );
-    vec3 dp1perp = cross( N, dp1 );
-    vec3 T = dp2perp * duv1.x + dp1perp * duv2.x;
-    vec3 B = dp2perp * duv1.y + dp1perp * duv2.y;
-
-    // construct a scale-invariant frame
-    float invmax = inversesqrt( max( dot(T,T), dot(B,B) ) );
-    return mat3( T * invmax, B * invmax, N );
-}
-
-vec3 perturbNormal(sampler2D normalTexture, vec2 texCoords, mat3 TBN){
-    vec3 normalMap = normalize(texture(normalTexture, texCoords).xyz * 2.0 - 1.0);
-    return normalize(TBN * normalMap);
-}
-
-
-=======
->>>>>>> 59c316d2
 void main() {
     vec2 texCoords = o_texCoords;
 
@@ -297,8 +260,13 @@
     //fragColor.rgb = clamp(fragColor.rgb, 0.0, 0.5 + smoothstep(0.07, 0.13, texCoords.y) * 0.5);
     fragColor.rgb += selfShadow * specular;
 
+    #ifdef atmosphereGround
+    float distToFragKm = length(o_position) * 1.0E6;
+    float fog = smoothstep(50.0, 800.0, distToFragKm) * 1.5 + 0.5;
+    vec3 atm = o_atmosphereColor.rgb * fog;
     #define exposure 5.0
-    fragColor.rgb += (vec3(1.0) - exp(o_atmosphereColor.rgb * -exposure)) * o_atmosphereColor.a;
+    fragColor.rgb += (vec3(1.0) - exp(atm.rgb * -exposure)) * o_atmosphereColor.a;
+    #endif
 
 
     if(fragColor.a == 0.0){
