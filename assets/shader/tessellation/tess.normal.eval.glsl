--- conflicted
+++ resolved
@@ -2,11 +2,6 @@
 
 layout (triangles) in;
 
-<<<<<<< HEAD
-=======
-#define TEXTURE_LOD_BIAS 0.0
-
->>>>>>> 59c316d2
 ////////////////////////////////////////////////////////////////////////////////////
 //////////RELATIVISTIC EFFECTS - VERTEX
 ////////////////////////////////////////////////////////////////////////////////////
@@ -42,6 +37,7 @@
 #include shader/lib_logdepthbuff.glsl
 out float o_depth;
 out vec3 o_normalTan;
+out vec3 o_position;
 
 in float l_opacity[gl_MaxPatchVertices];
 out float o_opacity;
@@ -85,19 +81,11 @@
 // Use height texture for normals
 vec3 calcNormal(vec2 p, vec2 dp){
     vec4 h;
-<<<<<<< HEAD
     const vec2 size = vec2(2.0, 0.0);
     h.x = texture(u_heightTexture, vec2(p.x-dp.x, p.y)).r;
     h.y = texture(u_heightTexture, vec2(p.x+dp.x, p.y)).r;
     h.z = texture(u_heightTexture, vec2(p.x, p.y-dp.y)).r;
     h.w = texture(u_heightTexture, vec2(p.x, p.y+dp.y)).r;
-=======
-    const vec2 size = vec2(0.7, 0.0);
-    h.x = (1.0 - texture(u_heightTexture, vec2(p.x-dp.x, p.y), TEXTURE_LOD_BIAS).r);
-    h.y = (1.0 - texture(u_heightTexture, vec2(p.x+dp.x, p.y), TEXTURE_LOD_BIAS).r);
-    h.z = (1.0 - texture(u_heightTexture, vec2(p.x, p.y-dp.y), TEXTURE_LOD_BIAS).r);
-    h.w = (1.0 - texture(u_heightTexture, vec2(p.x, p.y+dp.y), TEXTURE_LOD_BIAS).r);
->>>>>>> 59c316d2
     vec3 va = normalize(vec3(size.xy, h.x - h.y));
     vec3 vb = normalize(vec3(size.yx, h.z - h.w));
     vec3 n = cross(va, vb);
@@ -133,6 +121,7 @@
 
     // Plumbing
     //o_normalTan = calcNormal(o_texCoords);
+    o_position = pos.xyz;
     o_normalTan = calcNormal(o_texCoords, vec2(1.0 / u_heightSize.x, 1.0 / u_heightSize.y));
     o_depth = getDepthValue(length(pos.xyz));
     o_opacity = l_opacity[0];
