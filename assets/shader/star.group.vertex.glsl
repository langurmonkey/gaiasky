--- conflicted
+++ resolved
@@ -79,13 +79,8 @@
     float viewAngleApparent = atan((a_size * u_alphaSizeFovBr.w) / dist) / u_alphaSizeFovBr.z;
     float opacity = pow(lint2(viewAngleApparent, 0.0, u_thAnglePoint, u_pointAlpha.x, u_pointAlpha.y), 1.2);
 
-<<<<<<< HEAD
     float fadeout = smoothstep(dist, l0, l1);
-    v_col = vec4(col.rgb, opacity * u_alphaSizeFovBr.x * fadeout);
-=======
-    float fadeout = smoothstep(dist, len0, len1);
     v_col = vec4(a_color.rgb, opacity * u_alphaSizeFovBr.x * fadeout);
->>>>>>> 28929f1a
 
 	// Discard vertex if too close or Gaia Fov1or2 and not observed
     float v_discard = 1.0;
