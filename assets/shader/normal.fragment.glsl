#version 330 core

////////////////////////////////////////////////////////////////////////////////////
////////// NORMAL ATTRIBUTE - FRAGMENT
///////////////////////////////////////////////////////////////////////////////////
vec3 g_normal = vec3(0.0, 0.0, 1.0);
#define pullNormal() g_normal = v_data.normal

////////////////////////////////////////////////////////////////////////////////////
////////// BINORMAL ATTRIBUTE - FRAGMENT
///////////////////////////////////////////////////////////////////////////////////
vec3 g_binormal = vec3(0.0, 0.0, 1.0);

////////////////////////////////////////////////////////////////////////////////////
////////// TANGENT ATTRIBUTE - FRAGMENT
///////////////////////////////////////////////////////////////////////////////////
vec3 g_tangent = vec3(1.0, 0.0, 0.0);

// Uniforms which are always available
uniform vec2 u_cameraNearFar;
uniform float u_cameraK;

#ifdef diffuseColorFlag
uniform vec4 u_diffuseColor;
#endif

#ifdef diffuseTextureFlag
uniform sampler2D u_diffuseTexture;
#endif

#ifdef specularColorFlag
uniform vec4 u_specularColor;
#endif

#ifdef specularTextureFlag
uniform sampler2D u_specularTexture;
#endif

#ifdef normalTextureFlag
uniform sampler2D u_normalTexture;
#endif

#ifdef emissiveColorFlag
uniform vec4 u_emissiveColor;
#endif

#ifdef emissiveTextureFlag
uniform sampler2D u_emissiveTexture;
#endif

#ifdef reflectionTextureFlag
uniform sampler2D u_reflectionTexture;
#endif

#ifdef roughnessTextureFlag
uniform sampler2D u_roughnessTexture;
#endif

#ifdef shininessFlag
uniform float u_shininess;
#endif

#if defined(diffuseTextureFlag) || defined(specularTextureFlag)
#define textureFlag
#endif

#if defined(specularTextureFlag) || defined(specularColorFlag)
#define specularFlag
#endif

#if defined(emissiveTextureFlag) || defined(emissiveColorFlag)
#define emissiveFlag
#endif

#if	defined(ambientLightFlag) || defined(ambientCubemapFlag) || defined(sphericalHarmonicsFlag)
#define ambientFlag
#endif //ambientFlag

#if defined(heightTextureFlag)
#define heightFlag
#endif //heightFlag


//////////////////////////////////////////////////////
////// SHADOW MAPPING
//////////////////////////////////////////////////////
#ifdef shadowMapFlag
#define bias 0.030
uniform sampler2D u_shadowTexture;
uniform float u_shadowPCFOffset;

float getShadowness(vec2 uv, vec2 offset, float compare){
    const vec4 bitShifts = vec4(1.0, 1.0 / 255.0, 1.0 / 65025.0, 1.0 / 160581375.0);
    return step(compare - bias, dot(texture(u_shadowTexture, uv + offset), bitShifts)); //+(1.0/255.0));
}


float textureShadowLerp(vec2 size, vec2 uv, float compare){
    vec2 texelSize = vec2(1.0) / size;
    vec2 f = fract(uv * size + 0.5);
    vec2 centroidUV = floor(uv * size + 0.5) / size;

    float lb = getShadowness(centroidUV, texelSize * vec2(0.0, 0.0), compare);
    float lt = getShadowness(centroidUV, texelSize * vec2(0.0, 1.0), compare);
    float rb = getShadowness(centroidUV, texelSize * vec2(1.0, 0.0), compare);
    float rt = getShadowness(centroidUV, texelSize * vec2(1.0, 1.0), compare);
    float a = mix(lb, lt, f.y);
    float b = mix(rb, rt, f.y);
    float c = mix(a, b, f.x);
    return c;
}

float getShadow(vec3 shadowMapUv) {
    // Complex lookup: PCF + interpolation (see http://codeflow.org/entries/2013/feb/15/soft-shadow-mapping/)
    vec2 size = vec2(1.0 / (2.0 * u_shadowPCFOffset));
    float result = 0.0;
    for(int x=-2; x<=2; x++) {
        for(int y=-2; y<=2; y++) {
            vec2 offset = vec2(float(x), float(y)) / size;
            result += textureShadowLerp(size, shadowMapUv.xy + offset, shadowMapUv.z);
        }
    }
    return result / 25.0;

    // Simple lookup
    //return getShadowness(v_data.shadowMapUv.xy, vec2(0.0), v_data.shadowMapUv.z);
}
#endif //shadowMapFlag

// COLOR DIFFUSE
#if defined(diffuseTextureFlag) && defined(diffuseColorFlag)
    #define fetchColorDiffuseTD(tex, texCoord, defaultValue) texture(tex, texCoord) * u_diffuseColor
#elif defined(diffuseTextureFlag)
    #define fetchColorDiffuseTD(tex, texCoord, defaultValue) texture(tex, texCoord)
#elif defined(diffuseColorFlag)
    #define fetchColorDiffuseTD(tex, texCoord, defaultValue) u_diffuseColor
#else
    #define fetchColorDiffuseTD(tex, texCoord, defaultValue) defaultValue
#endif // diffuseTextureFlag && diffuseColorFlag

#if defined(diffuseTextureFlag) || defined(diffuseColorFlag)
    #define fetchColorDiffuse(baseColor, tex, texCoord, defaultValue) baseColor * fetchColorDiffuseTD(tex, texCoord, defaultValue)
#else
    #define fetchColorDiffuse(baseColor, tex, texCoord, defaultValue) baseColor
#endif // diffuseTextureFlag || diffuseColorFlag

// COLOR EMISSIVE
#if defined(emissiveTextureFlag) && defined(emissiveColorFlag)
    #define fetchColorEmissiveTD(tex, texCoord) texture(tex, texCoord) + u_emissiveColor
#elif defined(emissiveTextureFlag)
    #define fetchColorEmissiveTD(tex, texCoord) texture(tex, texCoord)
#elif defined(emissiveColorFlag)
    #define fetchColorEmissiveTD(tex, texCoord) u_emissiveColor
#endif // emissiveTextureFlag && emissiveColorFlag

#if defined(emissiveTextureFlag) || defined(emissiveColorFlag)
    #define fetchColorEmissive(emissiveTex, texCoord) fetchColorEmissiveTD(emissiveTex, texCoord)
#else
    #define fetchColorEmissive(emissiveTex, texCoord) vec4(0.0, 0.0, 0.0, 0.0)
#endif // emissiveTextureFlag || emissiveColorFlag

// COLOR SPECULAR
#if defined(specularTextureFlag) && defined(specularColorFlag)
    #define fetchColorSpecular(texCoord, defaultValue) texture(u_specularTexture, texCoord).rgb * u_specularColor.rgb
#elif defined(specularTextureFlag)
    #define fetchColorSpecular(texCoord, defaultValue) texture(u_specularTexture, texCoord).rgb
#elif defined(specularColorFlag)
    #define fetchColorSpecular(texCoord, defaultValue) u_specularColor.rgb
#else
    #define fetchColorSpecular(texCoord, defaultValue) defaultValue
#endif // specular

#if defined(numDirectionalLights) && (numDirectionalLights > 0)
#define directionalLightsFlag
#endif // numDirectionalLights

#ifdef directionalLightsFlag
struct DirectionalLight {
    vec3 color;
    vec3 direction;
};
#endif // directionalLightsFlag

// INPUT
struct VertexData {
    vec2 texCoords;
    vec3 normal;
    #ifdef directionalLightsFlag
    DirectionalLight directionalLights[numDirectionalLights];
    #endif // directionalLightsFlag
    vec3 viewDir;
    vec3 ambientLight;
    float opacity;
    vec4 color;
    #ifdef shadowMapFlag
    vec3 shadowMapUv;
    #endif // shadowMapFlag
    vec3 fragPosWorld;
    #ifdef environmentCubemapFlag
    vec3 reflect;
    #endif // environmentCubemapFlag
};
in VertexData v_data;

#ifdef atmosphereGround
in vec4 v_atmosphereColor;
in float v_fadeFactor;
#endif

#ifdef environmentCubemapFlag
uniform samplerCube u_environmentCubemap;
#endif

#ifdef reflectionColorFlag
uniform vec4 u_reflectionColor;
#endif


// OUTPUT
layout (location = 0) out vec4 fragColor;
layout (location = 2) out vec4 normalColor;
layout (location = 3) out vec4 reflectionMaskColor;

#ifdef ssrFlag
#include shader/lib_ssr.frag.glsl
#endif // ssrFlag

#define saturate(x) clamp(x, 0.0, 1.0)

#ifdef heightFlag
uniform sampler2D u_heightTexture;
uniform float u_heightScale;
uniform vec2 u_heightSize;
uniform float u_heightNoiseSize;

#define KM_TO_U 1.0E-6
#define HEIGHT_FACTOR 70.0

#include shader/lib_sampleheight.glsl

vec2 parallaxMapping(vec2 texCoords, vec3 viewDir) {
    // number of depth layers
    const float minLayers = 8;
    const float maxLayers = 32;
    float numLayers = mix(maxLayers, minLayers, abs(dot(vec3(0.0, 0.0, 1.0), viewDir)));
    // calculate the size of each layer
    float layerDepth = 1.0 / numLayers;
    // depth of current layer
    float currentLayerDepth = 0.0;

    // the amount to shift the texture coordinates per layer (from vector P)
    vec2 P = viewDir.xy / viewDir.z * u_heightScale * HEIGHT_FACTOR;
    vec2 deltaTexCoords = P / numLayers;

    // get initial values
    vec2  currentTexCoords     = texCoords;
    float currentDepthMapValue = sampleHeight(u_heightTexture, currentTexCoords).r;

    while(currentLayerDepth < currentDepthMapValue){
        // shift texture coordinates along direction of P
        currentTexCoords -= deltaTexCoords;
        // get depthmap value at current texture coordinates
        currentDepthMapValue = sampleHeight(u_heightTexture, currentTexCoords).r;
        // get depth of next layer
        currentLayerDepth += layerDepth;
    }

    // get texture coordinates before collision (reverse operations)
    vec2 prevTexCoords = currentTexCoords + deltaTexCoords;

    // get depth after and before collision for linear interpolation
    float afterDepth  = currentDepthMapValue - currentLayerDepth;
    float beforeDepth = texture(u_heightTexture, prevTexCoords).r - currentLayerDepth + layerDepth;

    // interpolation of texture coordinates
    float weight = afterDepth / (afterDepth - beforeDepth);
    vec2 finalTexCoords = prevTexCoords * weight + currentTexCoords * (1.0 - weight);

    return finalTexCoords;
}
#endif // heightFlag

#include shader/lib_logdepthbuff.glsl

// http://www.thetenthplanet.de/archives/1180
mat3 cotangentFrame(vec3 N, vec3 p, vec2 uv){
    // get edge vectors of the pixel triangle
    vec3 dp1 = dFdx( p );
    vec3 dp2 = dFdy( p );
    vec2 duv1 = dFdx( uv );
    vec2 duv2 = dFdy( uv );

    // solve the linear system
    vec3 dp2perp = cross( dp2, N );
    vec3 dp1perp = cross( N, dp1 );
    vec3 T = dp2perp * duv1.x + dp1perp * duv2.x;
    vec3 B = dp2perp * duv1.y + dp1perp * duv2.y;

    // construct a scale-invariant frame
    float invmax = inversesqrt( max( dot(T,T), dot(B,B) ) );
    return mat3( T * invmax, B * invmax, N );
}

#ifdef velocityBufferFlag
#include shader/lib_velbuffer.frag.glsl
#endif // velocityBufferFlag

//#include shader/lib_specular.glsl

// MAIN
void main() {
    vec2 texCoords = v_data.texCoords;

    vec3 viewDir;
    // TBN and viewDir do not depend on light
    #ifdef heightFlag
        // Compute tangent space
        pullNormal();
        mat3 TBN = cotangentFrame(g_normal, -v_data.viewDir, texCoords);
        viewDir = normalize(v_data.viewDir * TBN);
        // Parallax occlusion mapping
        texCoords = parallaxMapping(texCoords, viewDir);
    #else // heightFlag
        viewDir = v_data.viewDir;
    #endif // heightFlag

    #ifdef directionalLightsFlag
    vec3 lightDir[numDirectionalLights], lightCol[numDirectionalLights];
    for(int i = 0; i < numDirectionalLights; i++) {
        #ifdef heightFlag
        lightDir[i] = normalize(v_data.directionalLights[i].direction * TBN);
        lightCol[i] = v_data.directionalLights[i].color;
        #else // heightFlag
        lightDir[i] = v_data.directionalLights[i].direction;
        lightCol[i] = v_data.directionalLights[i].color;
        #endif // heightFlag
    }
    #endif // directionalLightsFlag

    vec4 diffuse = fetchColorDiffuse(v_data.color, u_diffuseTexture, texCoords, vec4(1.0, 1.0, 1.0, 1.0));
    vec4 emissive = fetchColorEmissive(u_emissiveTexture, texCoords);
    vec3 specular = fetchColorSpecular(texCoords, vec3(0.0, 0.0, 0.0));
    vec3 ambient = v_data.ambientLight;
    #ifdef atmosphereGround
    vec3 night = emissive.rgb;
    emissive = vec4(0.0);
    #else
    vec3 night = vec3(0.0);
    #endif

    // Alpha value from textures
    float texAlpha = 1.0;
    #if defined(diffuseTextureFlag)
    texAlpha = diffuse.a;
    #elif defined(emissiveTextureFlag)
    texAlpha = luma(emissive.rgb);
    #endif

<<<<<<< HEAD
    vec3 normalVector = vec3(0.0, 0.0, 0.0);
=======
    vec4 normalVector = vec4(0.0, 0.0, 0.0, 1.0);
>>>>>>> f6f36d1e
    #ifdef normalTextureFlag
        // Normal in tangent space
        vec3 N = normalize(vec3(texture(u_normalTexture, texCoords).xyz * 2.0 - 1.0));
		#ifdef environmentCubemapFlag
            // Perturb the normal to get reflect direction
            pullNormal();
            #ifndef heightFlag
            mat3 TBN = cotangentFrame(g_normal, -v_data.viewDir, texCoords);
            #endif // heighFlag
<<<<<<< HEAD
            normalVector = normalize(TBN * N);
            vec3 reflectDir = normalize(reflect(v_data.fragPosWorld, normalVector));
=======
            normalVector.xyz = TBN * N;
            vec3 reflectDir = normalize(reflect(v_data.fragPosWorld, normalVector.xyz));
>>>>>>> f6f36d1e
		#endif // environmentCubemapFlag
    #else
	    // Normal in tangent space
	    vec3 N = vec3(0.0, 0.0, 1.0);
<<<<<<< HEAD
        normalVector = v_data.normal;
=======
        normalVector.xyz = v_data.normal;
>>>>>>> f6f36d1e
		#ifdef environmentCubemapFlag
			vec3 reflectDir = normalize(v_data.reflect);
        #endif // environmentCubemapFlag
    #endif // normalTextureFlag

    // Shadow
    #ifdef shadowMapFlag
    float shdw = clamp(getShadow(v_data.shadowMapUv), 0.0, 1.0);
    #else
    float shdw = 1.0;
    #endif
    // Cubemap
    vec3 reflectionColor = vec3(0.0);

    // Reflection mask
    #ifdef ssrFlag
    reflectionMask = vec4(0.0, 0.0, 0.0, 1.0);
    #endif // ssrFlag

    #ifdef environmentCubemapFlag
        float roughness = 0.0;
        #if defined(roughnessTextureFlag) && defined(shininessFlag)
            roughness = texture(u_roughnessTexture, texCoords).x * (1.0 - u_shininess);
        #elif defined(roughnessTextureFlag)
            roughness = texture(u_roughnessTexture, texCoords).x;
        #elif defined(shininessFlag)
            roughness = 1.0 - u_shininess;
        #endif // roughnessTextureFlag, shininessFlag
        reflectionColor = texture(u_environmentCubemap, reflectDir, roughness * 7.0).rgb;
        #ifdef reflectionTextureFlag
            vec3 reflectionStrength = texture(u_reflectionTexture, texCoords).rgb;
            reflectionColor = reflectionColor * reflectionStrength;
            #ifdef ssrFlag
            reflectionMask = vec4(reflectionStrength, 1.0);
            #endif // ssrFlag
        #elif defined(reflectionColorFlag)
            reflectionColor = reflectionColor * u_reflectionColor.rgb;
            #ifdef ssrFlag
            reflectionMask = vec4(u_reflectionColor.rgb, 1.0);
            #endif //ssrFlag
        #endif // reflectionColorFlag
        #ifdef ssrFlag
        reflectionColor *= 0.0;
        #else
        reflectionColor += reflectionColor * diffuse.rgb;
<<<<<<< HEAD
        // Reflection mask
        reflectionMaskColor = vec4(1.0, 1.0, 1.0, 1.0);
    #else
        // Reflection mask
        reflectionMaskColor = vec4(0.0, 0.0, 0.0, 1.0);
=======
        #endif // ssrFlag
>>>>>>> f6f36d1e
    #endif // environmentCubemapFlag

    vec3 shadowColor = vec3(0.0);
    vec3 diffuseColor = vec3(0.0);
    vec3 specularColor = vec3(0.0);
    float selfShadow = 1.0;

    // Loop for directional light contributitons
    #ifdef directionalLightsFlag
    vec3 V = viewDir;
    //float NV = max(0.001, dot(N, V));
    // Loop for directional light contributitons
    for (int i = 0; i < numDirectionalLights; i++) {
        vec3 col = lightCol[i];
        // Skip non-lights
        if (col.r == 0.0 && col.g == 0.0 && col.b == 0.0) {
            continue;
        }
        // see http://http.developer.nvidia.com/CgTutorial/cg_tutorial_chapter05.html
        vec3 L = lightDir[i];
        vec3 H = normalize(L + V);
        float NL = max(0.001, dot(N, L));
        float NH = max(0.001, dot(N, H));
        float HV = max(0.001, dot(H, V));

        selfShadow *= saturate(4.0 * NL);

        //vec3 specfresnel = fresnel_factor(specular, HV);
        //specularColor += cooktorrance_specular(NL, NV, NH, specfresnel, 1.0) * NL;
        specularColor += specular * min(1.0, pow(NH, 40.0));
        shadowColor += col * night * max(0.0, 0.5 - NL) * shdw;
        diffuseColor += (col * diffuse.rgb) * NL * shdw + (ambient * diffuse.rgb) * (1.0 - NL);
    }
    #endif // directionalLightsFlag

    // Final color equation
    fragColor = vec4(diffuseColor + shadowColor + emissive.rgb + reflectionColor, texAlpha * v_data.opacity);
    fragColor.rgb += selfShadow * specularColor;

    #ifdef atmosphereGround
    #define exposure 4.0
    fragColor.rgb += (vec3(1.0) - exp(v_atmosphereColor.rgb * -exposure)) * v_atmosphereColor.a * shdw * v_fadeFactor;
    #endif

    // Prevent saturation
    fragColor.rgb = clamp(fragColor.rgb, 0.0, 0.98);
    if (fragColor.a <= 0.0) {
        discard;
    }
<<<<<<< HEAD
    normalColor = vec4(normalVector, 1.0);
=======
    #ifdef ssrFlag
    normalBuffer = vec4(normalVector.xyz, 1.0);
    #endif // ssrFlag
>>>>>>> f6f36d1e

    // Logarithmic depth buffer
    gl_FragDepth = getDepthValue(u_cameraNearFar.y, u_cameraK);

    #ifdef velocityBufferFlag
    velocityBuffer();
    #endif
}<|MERGE_RESOLUTION|>--- conflicted
+++ resolved
@@ -218,8 +218,6 @@
 
 // OUTPUT
 layout (location = 0) out vec4 fragColor;
-layout (location = 2) out vec4 normalColor;
-layout (location = 3) out vec4 reflectionMaskColor;
 
 #ifdef ssrFlag
 #include shader/lib_ssr.frag.glsl
@@ -356,11 +354,7 @@
     texAlpha = luma(emissive.rgb);
     #endif
 
-<<<<<<< HEAD
-    vec3 normalVector = vec3(0.0, 0.0, 0.0);
-=======
     vec4 normalVector = vec4(0.0, 0.0, 0.0, 1.0);
->>>>>>> f6f36d1e
     #ifdef normalTextureFlag
         // Normal in tangent space
         vec3 N = normalize(vec3(texture(u_normalTexture, texCoords).xyz * 2.0 - 1.0));
@@ -370,22 +364,13 @@
             #ifndef heightFlag
             mat3 TBN = cotangentFrame(g_normal, -v_data.viewDir, texCoords);
             #endif // heighFlag
-<<<<<<< HEAD
-            normalVector = normalize(TBN * N);
-            vec3 reflectDir = normalize(reflect(v_data.fragPosWorld, normalVector));
-=======
             normalVector.xyz = TBN * N;
             vec3 reflectDir = normalize(reflect(v_data.fragPosWorld, normalVector.xyz));
->>>>>>> f6f36d1e
 		#endif // environmentCubemapFlag
     #else
 	    // Normal in tangent space
 	    vec3 N = vec3(0.0, 0.0, 1.0);
-<<<<<<< HEAD
-        normalVector = v_data.normal;
-=======
         normalVector.xyz = v_data.normal;
->>>>>>> f6f36d1e
 		#ifdef environmentCubemapFlag
 			vec3 reflectDir = normalize(v_data.reflect);
         #endif // environmentCubemapFlag
@@ -431,15 +416,7 @@
         reflectionColor *= 0.0;
         #else
         reflectionColor += reflectionColor * diffuse.rgb;
-<<<<<<< HEAD
-        // Reflection mask
-        reflectionMaskColor = vec4(1.0, 1.0, 1.0, 1.0);
-    #else
-        // Reflection mask
-        reflectionMaskColor = vec4(0.0, 0.0, 0.0, 1.0);
-=======
         #endif // ssrFlag
->>>>>>> f6f36d1e
     #endif // environmentCubemapFlag
 
     vec3 shadowColor = vec3(0.0);
@@ -489,13 +466,9 @@
     if (fragColor.a <= 0.0) {
         discard;
     }
-<<<<<<< HEAD
-    normalColor = vec4(normalVector, 1.0);
-=======
     #ifdef ssrFlag
     normalBuffer = vec4(normalVector.xyz, 1.0);
     #endif // ssrFlag
->>>>>>> f6f36d1e
 
     // Logarithmic depth buffer
     gl_FragDepth = getDepthValue(u_cameraNearFar.y, u_cameraK);
