![Gaia Sky](https://zah.uni-heidelberg.de/fileadmin/user_upload/gaia/gaiasky/img/GaiaSkyBanner-vr.jpg)
--------------------------

<<<<<<< HEAD
[![Documentation Status](https://readthedocs.org/projects/gaia-sky/badge/?version=latest)](http://gaia-sky.readthedocs.io/en/latest/?badge=latest)
=======
>>>>>>> 83ae354c
[![Build status](https://gitlab.com/langurmonkey/gaiasky/badges/master/pipeline.svg)](https://gitlab.com/langurmonkey/gaiasky/commits/master)
[![License: MPL 2.0](https://img.shields.io/badge/License-MPL%202.0-brightgreen.svg)](https://opensource.org/licenses/MPL-2.0)
[![GitHub issues](https://img.shields.io/github/issues/langurmonkey/gaiasky.svg)](https://github.com/langurmonkey/gaiasky/issues)
[![GitHub forks](https://img.shields.io/github/forks/langurmonkey/gaiasky.svg)](https://github.com/langurmonkey/gaiasky/network)
[![GitHub tag](https://img.shields.io/github/tag/langurmonkey/gaiasky.svg)](https://github.com/langurmonkey/gaiasky/tags/)

<<<<<<< HEAD
[**Gaia Sky VR**](https://zah.uni-heidelberg.de/gaia/outreach/gaiasky) is a real-time, 3D, astronomy VR software that
runs on multiple headsets and operating systems thanks to Valve's [OpenVR](https://github.com/ValveSoftware/openvr). It is developed in the framework of
=======
[**Gaia Sky**](https://zah.uni-heidelberg.de/gaia/outreach/gaiasky) is a real-time, 3D, astronomy visualisation software that
runs on Windows, Linux and macOS. It is developed in the framework of
>>>>>>> 83ae354c
[ESA](http://www.esa.int/ESA)'s [Gaia mission](http://sci.esa.int/gaia) to chart about 1 billion stars of our Galaxy.
To get the latest up-to-date and most complete information,

*  Visit our [**home page**](https://zah.uni-heidelberg.de/gaia/outreach/gaiasky)
<<<<<<< HEAD
*  Read the [**Documentation**](http://gaia-sky.readthedocs.io) for the non-VR version
=======
*  Read the [**Documentation**](http://gaia.ari.uni-heidelberg.de/gaiasky/docs/html/latest)
>>>>>>> 83ae354c
*  Submit a [**bug** or a **feature request**](https://gitlab.com/langurmonkey/gaiasky/issues)
*  Follow development news at [@GaiaSky_Dev](https://twitter.com/GaiaSky_Dev)

This file contains the following sections:

<<<<<<< HEAD
1. [Running Gaia Sky VR](#1-running-gaia-sky-vr)
2. [Documentation and help](#2-documentation-and-help)
3. [Copyright and licensing information](#3-copyright-and-licensing-information)
4. [Contact information](#4-contact-information)
5. [Credits and acknowledgements](#5-acknowledgements)
=======
1. [Installation instructions and requirements](#1-installation-instructions-and-requirements)
2. [Running instructions](#2-running-instructions)
3. [Documentation and help](#3-documentation-and-help)
4. [Copyright and licensing information](#4-copyright-and-licensing-information)
5. [Contact information](#5-contact-information)
6. [Credits and acknowledgements](#6-acknowledgements)
7. [Gaia Sky VR](#7-gaia-sky-vr)
>>>>>>> 83ae354c


## 1. Running Gaia Sky VR

<<<<<<< HEAD
The Gaia Sky VR project is the Virtual Reality version of Gaia Sky. At the moment, only [OpenVR](https://github.com/ValveSoftware/openvr) is supported, but nothing prevents us from supporting other APIs (like the Kronos Group's [OpenXR](https://www.khronos.org/openxr)) in the future if it makes sense. Our tests have only been carried out with the Oculus Rift CV1 headset in direct mode under Windows. Supporting Linux is a top priority for us, and the HTC Vive should work well under Linux, even though the state of OpenVR in the platform is a bit rough. We have reports indicating that the HTC Vive VR controllers' mappings are not fully working.
=======
| **Operating system**  | Linux / Windows 7+ / macOS |
| :---: | :--- |
| **CPU** | Intel Core i5 3rd Generation or similar  |
| **GPU** | Intel HD 4000, Nvidia GeForce 9800 GT, Radeon HD 5670 / 1 GB VRAM / OpenGL 3.0 |
| **Memory** | 4+ GB RAM |
| **Hard drive**  | 1 GB of free disk space  |
>>>>>>> 83ae354c

Also, we want to point out that Linux support for the Oculus Rift was dropped for the CV1 and it is not expected to be continued any time soon, unfortunately.

Gaia Sky VR is heavily under development, and it is not guaranteed to work. Currently, no binaries are provided, but it can still be run by compiling the source. Just keep in mind that this is the developmen branch.

<<<<<<< HEAD
### 1.1. Pre-requisites

This guide is for running Gaia Sky VR with the Oculus Rift in Windows. You will need the following: 

1. Download and install [Git for Windows](http://gitforwindows.org/) and get used to the unix-like command line interface.
2. If you are using the Oculus Rift headset, follow the provided instructions and install the Oculus app with the runtime.
3. Download and install [Steam](http://store.steampowered.com/) and then install [SteamVR](http://store.steampowered.com/steamvr).

### 1.2. Cloning the repository

First, open the Git for Windows CLI and clone the [GitHub](https://github.com/langurmonkey/gaiasky) repository and checkout the `2.0.0-vr` tag. This should give you a working version:

```
$  git clone https://github.com/langurmonkey/gaiasky.git
$  cd gaiasky
$  git checkout tags/2.0.2-vr
```

You can also use the `vr` branch directly (`git checkout vr`), but since it is a development branch, it is not guaranteed to work.

Make sure you have at least `JDK8` installed.

### 1.3. Getting the data

The TGAS catalog files (Gaia data) are **not** in the repository, so if you want to use the TGAS or DR2 data when running
from source you need to download
the corresponding `tar` file — see table below.

| **Catalog** | **Description** | **Extract location** | **Catalog file** |
|---------|-------------|----------|----------|
| [TGAS](http://gaia.ari.uni-heidelberg.de/gaiasky/files/catalogs/tgas/20171204_tgas_gpu_gaiasky_1.5.1.tar.gz)  | TGAS catalog. ~700 K stars. | `gaiasky/assets/data/catalog` | `data/catalog-tgas-hyg.json` | 
| [Gaia DR2](http://gaia.ari.uni-heidelberg.de/gaiasky/files/catalogs/dr2/20180618/dr2-20-0.5.tar.gz)  | Gaia DR2 catalog (20%/0.5%). ~7.5 M stars.  | `gaiasky/assets/data/octree/dr2` | [`data/catalog-dr2-default.json`](http://gaia.ari.uni-heidelberg.de/gaiasky/files/catalogs/dr2/20180618/catalog-dr2-default.json) | 

Find more catalogs to download [here](https://zah.uni-heidelberg.de/institutes/ari/gaia/outreach/gaiasky/downloads/#dr2catalogs).

To set up the catalog, first download the catalog data file (first column, **Catalog**) and extract it into the specified **Extract location** column. 
Then, download the catalog descriptor file from the **Catalog file** column in the downloads table and save it in `assets/data`.
Finally, open the file `$HOME/.gaiasky/global.vr.properties` (probably in C:/Users/[username]/.gaiasky in Windows) and edit the
line that starts with `data.json.catalog` so that it points to the descriptor file you just downloaded, so if you are using the default
Gaia DR2 catalog, it should look like this:

```
[...]
data.json.catalog=data/catalog-dr2-default.json
[...]
```

### 1.4. Running

To run Gaia Sky VR, make sure that both the Oculus runtime and Steam VR are running. Then, run Gaia Sky through gradle. The first time it will pull lots of dependencies and compile the whole project, so it may take a while.

```
$  gradlew.bat core:run
```

Et voilà! Gaia Sky VR dev branch is running.
=======
#### 1.2.1 Linux

We provide 4 packages for linux systems. `deb`, `rpm`, an `aur` package and a linux installer. You can get them [here](https://zah.uni-heidelberg.de/gaia/outreach/gaiasky/downloads/).
The `aur` package can be installed using any `AUR` helper.

##### 1.2.1.1 DEB

This is the package for Debian-based distros (Debian, Ubuntu, Mint, SteamOS, etc.).
Download the `gaiasandbox_linux_<version>.deb` file and run the
following command. You will need root privileges to install a `deb` package in
your system.

```
$  sudo dpkg -i gaiasky_linux_<version>.deb
```

This will install the application in the `/opt/gaiasky/` folder
and it will create the necessary shortcuts.

In order to **uninstall**, just type:

```
$  sudo apt-get remove gaiasky
```
##### 1.2.1.2 AUR

We also provide an [AUR package](https://aur.archlinux.org/packages/gaiasky/) called `gaiasky`. You can install it easily with any tool capable of accessing `AUR`, for example `yaourt`.

```
$  yaourt -S gaiasky
```
 
##### 1.2.1.3 RPM

This is the package for RPM-based distributions (Red Hat, Fedora, Mandriva, SUSE, CentOS, etc.)
Download the `gaiasky_linux_<version>.rpm` file and run the
following command. You will need root privileges to install a `rpm` package in
your system.

```
$  sudo yum install gaiasky_linux_<version>.rpm
```

This will install the application in the `/opt/gaiasky/` folder
and it will create the necessary shortcuts.

In order to **uninstall**, just type:

```
$  sudo yum remove gaiasky-x86
```

##### 1.2.1.4 Linux installer

We also provide a Linux installer ([here](https://zah.uni-heidelberg.de/gaia/outreach/gaiasky/downloads/)) which will trigger a graphical interface
where you can choose the installation location and some other settings.
Download the file `gaiasandbox_unix_<version>.sh` to your disk.
Then run the following to start the installation.

```
$  ./gaiasky_unix_[version].sh
```

Follow the on-screen instructions to proceed with the installation.

In order to **uninstall**, just run the `uninstall` file in the
installation folder.

#### 1.2.2 Windows

Two windows installers are available for 32 and 64-bit systems [here](https://zah.uni-heidelberg.de/gaia/outreach/gaiasky/downloads/).

- `gaiasky_windows_<version>.exe` - 32 bit installer.
- `gaiasky_windows-x64_<version>.exe` - 64 bit installer.

Both versions will automatically install the JRE if it is not present
in the system.
To install Gaia Sky, just double click on the installer and
then follow the on-screen instructions. You will need to choose the
directory where the application is to be installed.

In order to **uninstall** the application you can use the Windows Control Panel or
you can use the provided uninstaller in the Gaia Sky folder.

#### 1.2.3 macOS

For macOS we provide a `gaiasky_macos_<version>.dmg` file
which is installed by double-clicking on it and following the on-screen instructions. Get it [here](https://zah.uni-heidelberg.de/gaia/outreach/gaiasky/downloads/). Once unpacked, you can run it by clicking on it.

#### 1.2.4 Compressed (TGZ) package

A `gaiasky-<version>.tgz` package file is also provided. It will work
in all systems but you need to unpack it yourself and create the desired
shortcuts.

In **Windows**, use an archiver software (7zip, iZArc, etc.) to unpack it.
When using the `tgz` package, uou need to install the [JRE8](http://www.oracle.com/technetwork/java/javase/downloads/jre8-downloads-2133155.html) yourself.

In **Linux** and **macOS**, you can use:

```
$  tar -zxvf gaiasky-<version>.tgz
```

##  2. Running instructions

### 2.1 Running Gaia Sky

In order to run the program just click on the shortcut
provided in your operating system or use the CLI command `gaiasky`.


### 2.2 Running from source

In order to compile and run Gaia Sky from source, you need the following installed in your system:

- `JDK8+`
- `git`

First, clone the [GitLab](https://gitlab.com/langurmonkey/gaiasky) repository:

```
$  git clone https://gitlab.com/langurmonkey/gaiasky.git
```

#### 2.2.1 Getting the data

As of version `2.1.0`, Gaia Sky offers an automated way to download all data packs and catalogs from within the application. When Gaia Sky starts, if no base data or catalogs are found, the downloader window will prompt automatically. Otherwise, you can force the download window at startup with the `-d` argument. Just select the data packs and catalogs that you want to download, press `Download now` and wait for the process to finish.

You can also download the **data packs manually** [here](http://gaia.ari.uni-heidelberg.de/gaiasky/files/autodownload/).


#### 2.2.2 Running

Finally, run Gaia Sky (Linux, macOS) with:

```
$  gradlew core:run
```

On Windows, do:

```
.\gradlew.bat core:run
```

Et voilà ! The bleeding edge Gaia Sky is running in your machine.


### 2.4 CLI arguments
>>>>>>> 83ae354c

Gaia Sky accepts a few command-line arguments:

```
<<<<<<< HEAD
$  git pull origin vr
```

Remember that the master branch is the development branch and therefore intrinsically unstable. It is not guaranteed to always work.

##  2. Documentation and help
=======
Usage: gaiasky [options]
 Options:
    -c, --cat-chooser
      Displays the catalog chooser dialog at startup
      Default: false
    -d, --ds-download
      Displays the download dialog at startup
      Default: false
    -h, --help
      Shows help
    -v, --version
      Lists version and build inforamtion
      Default: false
```

##  3. Documentation and help
>>>>>>> 83ae354c

The most up-to-date documentation of Gaia Sky is always in [gaia.ari.uni-heidelberg.de/gaiasky/docs/html/latest](http://gaia.ari.uni-heidelberg.de/gaiasky/docs/html/latest). For older versions and other formats, see [here](http://gaia.ari.uni-heidelberg.de/gaiasky/docs).

We also have a mirror at [gaia-sky.rtfd.org](https://gaia-sky.readthedocs.io).

### 3.1. Documentation submodule

In order to add the documentation submodule to the project, do:

```
$  git submodule init
$  git submodule update
```

The documentation project will be checked out in the `docs/` folder.

###  2.1 Controls

Unfortunately, only the Oculus VR controllers are supported. When I get a chance to borrow an HTC Vive, I'll add mappings for it too.

Here are the current controller mappings:

<img src="assets/img/controller/controller-info.png" alt="Gaia Sky VR controls" width="500px" />

##  3. Copyright and licensing information

This software is published and distributed under the MPL 2.0
(Mozilla Public License 2.0). You can find the full license
text here https://gitlab.com/langurmonkey/gaiasky/blob/master/LICENSE.md
or visiting https://opensource.org/licenses/MPL-2.0

##  4. Contact information

The main webpage of the project is
**[https://www.zah.uni-heidelberg.de/gaia/outreach/gaiasky](https://www.zah.uni-heidelberg.de/gaia/outreach/gaiasky)**. There you can find
the latest versions and the latest information on Gaia Sky.

<<<<<<< HEAD
##  5. Acknowledgements

The latest acknowledgements are always in the [ACKNOWLEDGEMENTS.md](https://github.com/langurmonkey/gaiasky/blob/master/ACKNOWLEDGEMENTS.md) file.
=======
##  6. Acknowledgements

The latest acknowledgements are always in the [ACKNOWLEDGEMENTS.md](https://gitlab.com/langurmonkey/gaiasky/blob/master/ACKNOWLEDGEMENTS.md) file.

##  7. Gaia Sky VR

There exists a development version of Gaia Sky which works with the VR headsets supporting OpenVR. More information on this is available in the [README.md file on the vr branch](https://gitlab.com/langurmonkey/gaiasky/blob/vr/README.md).
>>>>>>> 83ae354c
<|MERGE_RESOLUTION|>--- conflicted
+++ resolved
@@ -1,72 +1,39 @@
 ![Gaia Sky](https://zah.uni-heidelberg.de/fileadmin/user_upload/gaia/gaiasky/img/GaiaSkyBanner-vr.jpg)
 --------------------------
 
-<<<<<<< HEAD
 [![Documentation Status](https://readthedocs.org/projects/gaia-sky/badge/?version=latest)](http://gaia-sky.readthedocs.io/en/latest/?badge=latest)
-=======
->>>>>>> 83ae354c
 [![Build status](https://gitlab.com/langurmonkey/gaiasky/badges/master/pipeline.svg)](https://gitlab.com/langurmonkey/gaiasky/commits/master)
 [![License: MPL 2.0](https://img.shields.io/badge/License-MPL%202.0-brightgreen.svg)](https://opensource.org/licenses/MPL-2.0)
 [![GitHub issues](https://img.shields.io/github/issues/langurmonkey/gaiasky.svg)](https://github.com/langurmonkey/gaiasky/issues)
 [![GitHub forks](https://img.shields.io/github/forks/langurmonkey/gaiasky.svg)](https://github.com/langurmonkey/gaiasky/network)
 [![GitHub tag](https://img.shields.io/github/tag/langurmonkey/gaiasky.svg)](https://github.com/langurmonkey/gaiasky/tags/)
 
-<<<<<<< HEAD
 [**Gaia Sky VR**](https://zah.uni-heidelberg.de/gaia/outreach/gaiasky) is a real-time, 3D, astronomy VR software that
-runs on multiple headsets and operating systems thanks to Valve's [OpenVR](https://github.com/ValveSoftware/openvr). It is developed in the framework of
-=======
-[**Gaia Sky**](https://zah.uni-heidelberg.de/gaia/outreach/gaiasky) is a real-time, 3D, astronomy visualisation software that
-runs on Windows, Linux and macOS. It is developed in the framework of
->>>>>>> 83ae354c
-[ESA](http://www.esa.int/ESA)'s [Gaia mission](http://sci.esa.int/gaia) to chart about 1 billion stars of our Galaxy.
+runs on multiple headsets and operating systems thanks to Valve's [OpenVR](https://github.com/ValveSoftware/openvr). It is developed in the framework of [ESA](http://www.esa.int/ESA)'s [Gaia mission](http://sci.esa.int/gaia) to chart about 1 billion stars of our Galaxy.
 To get the latest up-to-date and most complete information,
 
 *  Visit our [**home page**](https://zah.uni-heidelberg.de/gaia/outreach/gaiasky)
-<<<<<<< HEAD
-*  Read the [**Documentation**](http://gaia-sky.readthedocs.io) for the non-VR version
-=======
-*  Read the [**Documentation**](http://gaia.ari.uni-heidelberg.de/gaiasky/docs/html/latest)
->>>>>>> 83ae354c
+*  Read the [**Documentation**](http://gaia.ari.uni-heidelberg.de/gaiasky/docs/html/latest) for the non-VR version
 *  Submit a [**bug** or a **feature request**](https://gitlab.com/langurmonkey/gaiasky/issues)
 *  Follow development news at [@GaiaSky_Dev](https://twitter.com/GaiaSky_Dev)
 
 This file contains the following sections:
 
-<<<<<<< HEAD
 1. [Running Gaia Sky VR](#1-running-gaia-sky-vr)
 2. [Documentation and help](#2-documentation-and-help)
 3. [Copyright and licensing information](#3-copyright-and-licensing-information)
 4. [Contact information](#4-contact-information)
 5. [Credits and acknowledgements](#5-acknowledgements)
-=======
-1. [Installation instructions and requirements](#1-installation-instructions-and-requirements)
-2. [Running instructions](#2-running-instructions)
-3. [Documentation and help](#3-documentation-and-help)
-4. [Copyright and licensing information](#4-copyright-and-licensing-information)
-5. [Contact information](#5-contact-information)
-6. [Credits and acknowledgements](#6-acknowledgements)
-7. [Gaia Sky VR](#7-gaia-sky-vr)
->>>>>>> 83ae354c
 
 
 ## 1. Running Gaia Sky VR
 
-<<<<<<< HEAD
 The Gaia Sky VR project is the Virtual Reality version of Gaia Sky. At the moment, only [OpenVR](https://github.com/ValveSoftware/openvr) is supported, but nothing prevents us from supporting other APIs (like the Kronos Group's [OpenXR](https://www.khronos.org/openxr)) in the future if it makes sense. Our tests have only been carried out with the Oculus Rift CV1 headset in direct mode under Windows. Supporting Linux is a top priority for us, and the HTC Vive should work well under Linux, even though the state of OpenVR in the platform is a bit rough. We have reports indicating that the HTC Vive VR controllers' mappings are not fully working.
-=======
-| **Operating system**  | Linux / Windows 7+ / macOS |
-| :---: | :--- |
-| **CPU** | Intel Core i5 3rd Generation or similar  |
-| **GPU** | Intel HD 4000, Nvidia GeForce 9800 GT, Radeon HD 5670 / 1 GB VRAM / OpenGL 3.0 |
-| **Memory** | 4+ GB RAM |
-| **Hard drive**  | 1 GB of free disk space  |
->>>>>>> 83ae354c
 
 Also, we want to point out that Linux support for the Oculus Rift was dropped for the CV1 and it is not expected to be continued any time soon, unfortunately.
 
 Gaia Sky VR is heavily under development, and it is not guaranteed to work. Currently, no binaries are provided, but it can still be run by compiling the source. Just keep in mind that this is the developmen branch.
 
-<<<<<<< HEAD
 ### 1.1. Pre-requisites
 
 This guide is for running Gaia Sky VR with the Oculus Rift in Windows. You will need the following: 
@@ -77,7 +44,7 @@
 
 ### 1.2. Cloning the repository
 
-First, open the Git for Windows CLI and clone the [GitHub](https://github.com/langurmonkey/gaiasky) repository and checkout the `2.0.0-vr` tag. This should give you a working version:
+First, open the Git for Windows CLI and clone the [Gitlab](https://gitlab.com/langurmonkey/gaiasky) repository and checkout the `2.0.0-vr` tag. This should give you a working version:
 
 ```
 $  git clone https://github.com/langurmonkey/gaiasky.git
@@ -91,28 +58,10 @@
 
 ### 1.3. Getting the data
 
-The TGAS catalog files (Gaia data) are **not** in the repository, so if you want to use the TGAS or DR2 data when running
-from source you need to download
-the corresponding `tar` file — see table below.
+As of version `2.1.2-vr` Gaia Sky will offer to download the data automatically at startup if it is not detected.
 
-| **Catalog** | **Description** | **Extract location** | **Catalog file** |
-|---------|-------------|----------|----------|
-| [TGAS](http://gaia.ari.uni-heidelberg.de/gaiasky/files/catalogs/tgas/20171204_tgas_gpu_gaiasky_1.5.1.tar.gz)  | TGAS catalog. ~700 K stars. | `gaiasky/assets/data/catalog` | `data/catalog-tgas-hyg.json` | 
-| [Gaia DR2](http://gaia.ari.uni-heidelberg.de/gaiasky/files/catalogs/dr2/20180618/dr2-20-0.5.tar.gz)  | Gaia DR2 catalog (20%/0.5%). ~7.5 M stars.  | `gaiasky/assets/data/octree/dr2` | [`data/catalog-dr2-default.json`](http://gaia.ari.uni-heidelberg.de/gaiasky/files/catalogs/dr2/20180618/catalog-dr2-default.json) | 
+You can also manually download the packages [here](https://zah.uni-heidelberg.de/institutes/ari/gaia/outreach/gaiasky/downloads/#dr2catalogs). Just extract the packages into your `$HOME/.gaiasky/data` folder and you are set.
 
-Find more catalogs to download [here](https://zah.uni-heidelberg.de/institutes/ari/gaia/outreach/gaiasky/downloads/#dr2catalogs).
-
-To set up the catalog, first download the catalog data file (first column, **Catalog**) and extract it into the specified **Extract location** column. 
-Then, download the catalog descriptor file from the **Catalog file** column in the downloads table and save it in `assets/data`.
-Finally, open the file `$HOME/.gaiasky/global.vr.properties` (probably in C:/Users/[username]/.gaiasky in Windows) and edit the
-line that starts with `data.json.catalog` so that it points to the descriptor file you just downloaded, so if you are using the default
-Gaia DR2 catalog, it should look like this:
-
-```
-[...]
-data.json.catalog=data/catalog-dr2-default.json
-[...]
-```
 
 ### 1.4. Running
 
@@ -123,170 +72,12 @@
 ```
 
 Et voilà! Gaia Sky VR dev branch is running.
-=======
-#### 1.2.1 Linux
 
-We provide 4 packages for linux systems. `deb`, `rpm`, an `aur` package and a linux installer. You can get them [here](https://zah.uni-heidelberg.de/gaia/outreach/gaiasky/downloads/).
-The `aur` package can be installed using any `AUR` helper.
-
-##### 1.2.1.1 DEB
-
-This is the package for Debian-based distros (Debian, Ubuntu, Mint, SteamOS, etc.).
-Download the `gaiasandbox_linux_<version>.deb` file and run the
-following command. You will need root privileges to install a `deb` package in
-your system.
-
-```
-$  sudo dpkg -i gaiasky_linux_<version>.deb
-```
-
-This will install the application in the `/opt/gaiasky/` folder
-and it will create the necessary shortcuts.
-
-In order to **uninstall**, just type:
-
-```
-$  sudo apt-get remove gaiasky
-```
-##### 1.2.1.2 AUR
-
-We also provide an [AUR package](https://aur.archlinux.org/packages/gaiasky/) called `gaiasky`. You can install it easily with any tool capable of accessing `AUR`, for example `yaourt`.
-
-```
-$  yaourt -S gaiasky
-```
- 
-##### 1.2.1.3 RPM
-
-This is the package for RPM-based distributions (Red Hat, Fedora, Mandriva, SUSE, CentOS, etc.)
-Download the `gaiasky_linux_<version>.rpm` file and run the
-following command. You will need root privileges to install a `rpm` package in
-your system.
-
-```
-$  sudo yum install gaiasky_linux_<version>.rpm
-```
-
-This will install the application in the `/opt/gaiasky/` folder
-and it will create the necessary shortcuts.
-
-In order to **uninstall**, just type:
-
-```
-$  sudo yum remove gaiasky-x86
-```
-
-##### 1.2.1.4 Linux installer
-
-We also provide a Linux installer ([here](https://zah.uni-heidelberg.de/gaia/outreach/gaiasky/downloads/)) which will trigger a graphical interface
-where you can choose the installation location and some other settings.
-Download the file `gaiasandbox_unix_<version>.sh` to your disk.
-Then run the following to start the installation.
-
-```
-$  ./gaiasky_unix_[version].sh
-```
-
-Follow the on-screen instructions to proceed with the installation.
-
-In order to **uninstall**, just run the `uninstall` file in the
-installation folder.
-
-#### 1.2.2 Windows
-
-Two windows installers are available for 32 and 64-bit systems [here](https://zah.uni-heidelberg.de/gaia/outreach/gaiasky/downloads/).
-
-- `gaiasky_windows_<version>.exe` - 32 bit installer.
-- `gaiasky_windows-x64_<version>.exe` - 64 bit installer.
-
-Both versions will automatically install the JRE if it is not present
-in the system.
-To install Gaia Sky, just double click on the installer and
-then follow the on-screen instructions. You will need to choose the
-directory where the application is to be installed.
-
-In order to **uninstall** the application you can use the Windows Control Panel or
-you can use the provided uninstaller in the Gaia Sky folder.
-
-#### 1.2.3 macOS
-
-For macOS we provide a `gaiasky_macos_<version>.dmg` file
-which is installed by double-clicking on it and following the on-screen instructions. Get it [here](https://zah.uni-heidelberg.de/gaia/outreach/gaiasky/downloads/). Once unpacked, you can run it by clicking on it.
-
-#### 1.2.4 Compressed (TGZ) package
-
-A `gaiasky-<version>.tgz` package file is also provided. It will work
-in all systems but you need to unpack it yourself and create the desired
-shortcuts.
-
-In **Windows**, use an archiver software (7zip, iZArc, etc.) to unpack it.
-When using the `tgz` package, uou need to install the [JRE8](http://www.oracle.com/technetwork/java/javase/downloads/jre8-downloads-2133155.html) yourself.
-
-In **Linux** and **macOS**, you can use:
-
-```
-$  tar -zxvf gaiasky-<version>.tgz
-```
-
-##  2. Running instructions
-
-### 2.1 Running Gaia Sky
-
-In order to run the program just click on the shortcut
-provided in your operating system or use the CLI command `gaiasky`.
-
-
-### 2.2 Running from source
-
-In order to compile and run Gaia Sky from source, you need the following installed in your system:
-
-- `JDK8+`
-- `git`
-
-First, clone the [GitLab](https://gitlab.com/langurmonkey/gaiasky) repository:
-
-```
-$  git clone https://gitlab.com/langurmonkey/gaiasky.git
-```
-
-#### 2.2.1 Getting the data
-
-As of version `2.1.0`, Gaia Sky offers an automated way to download all data packs and catalogs from within the application. When Gaia Sky starts, if no base data or catalogs are found, the downloader window will prompt automatically. Otherwise, you can force the download window at startup with the `-d` argument. Just select the data packs and catalogs that you want to download, press `Download now` and wait for the process to finish.
-
-You can also download the **data packs manually** [here](http://gaia.ari.uni-heidelberg.de/gaiasky/files/autodownload/).
-
-
-#### 2.2.2 Running
-
-Finally, run Gaia Sky (Linux, macOS) with:
-
-```
-$  gradlew core:run
-```
-
-On Windows, do:
-
-```
-.\gradlew.bat core:run
-```
-
-Et voilà ! The bleeding edge Gaia Sky is running in your machine.
-
-
-### 2.4 CLI arguments
->>>>>>> 83ae354c
+### 1.5 CLI arguments
 
 Gaia Sky accepts a few command-line arguments:
 
 ```
-<<<<<<< HEAD
-$  git pull origin vr
-```
-
-Remember that the master branch is the development branch and therefore intrinsically unstable. It is not guaranteed to always work.
-
-##  2. Documentation and help
-=======
 Usage: gaiasky [options]
  Options:
     -c, --cat-chooser
@@ -303,7 +94,6 @@
 ```
 
 ##  3. Documentation and help
->>>>>>> 83ae354c
 
 The most up-to-date documentation of Gaia Sky is always in [gaia.ari.uni-heidelberg.de/gaiasky/docs/html/latest](http://gaia.ari.uni-heidelberg.de/gaiasky/docs/html/latest). For older versions and other formats, see [here](http://gaia.ari.uni-heidelberg.de/gaiasky/docs).
 
@@ -320,37 +110,20 @@
 
 The documentation project will be checked out in the `docs/` folder.
 
-###  2.1 Controls
 
-Unfortunately, only the Oculus VR controllers are supported. When I get a chance to borrow an HTC Vive, I'll add mappings for it too.
-
-Here are the current controller mappings:
-
-<img src="assets/img/controller/controller-info.png" alt="Gaia Sky VR controls" width="500px" />
-
-##  3. Copyright and licensing information
+##  4. Copyright and licensing information
 
 This software is published and distributed under the MPL 2.0
 (Mozilla Public License 2.0). You can find the full license
 text here https://gitlab.com/langurmonkey/gaiasky/blob/master/LICENSE.md
 or visiting https://opensource.org/licenses/MPL-2.0
 
-##  4. Contact information
+##  5. Contact information
 
 The main webpage of the project is
 **[https://www.zah.uni-heidelberg.de/gaia/outreach/gaiasky](https://www.zah.uni-heidelberg.de/gaia/outreach/gaiasky)**. There you can find
 the latest versions and the latest information on Gaia Sky.
 
-<<<<<<< HEAD
-##  5. Acknowledgements
-
-The latest acknowledgements are always in the [ACKNOWLEDGEMENTS.md](https://github.com/langurmonkey/gaiasky/blob/master/ACKNOWLEDGEMENTS.md) file.
-=======
 ##  6. Acknowledgements
 
 The latest acknowledgements are always in the [ACKNOWLEDGEMENTS.md](https://gitlab.com/langurmonkey/gaiasky/blob/master/ACKNOWLEDGEMENTS.md) file.
-
-##  7. Gaia Sky VR
-
-There exists a development version of Gaia Sky which works with the VR headsets supporting OpenVR. More information on this is available in the [README.md file on the vr branch](https://gitlab.com/langurmonkey/gaiasky/blob/vr/README.md).
->>>>>>> 83ae354c
