{
  "files": [
    {
      "name": "default-data",
      "type": "data-pack",
      "version": 0,
      "size": 54860771,
      "check": "data-main.json",
      "data": [
        "data-main.json",
        "asteroids-dr2.json",
        "asteroids.json",
        "attitudexml",
        "constellations",
        "countries",
        "extra.json",
        "gaiasky-data.json",
        "galaxy",
        "locations-earth.json",
        "locations.json",
        "locations-moon.json",
        "meshes/dr2/meshes_dust",
        "meshes/dr2/meshes_hii",
        "meshes-dr2-dust.json",
        "meshes-dr2-hii.json",
        "models",
        "moons.json",
        "mwsc",
        "nbg",
        "oort",
        "orbit",
        "orbits-asteroid.json",
        "orbits-asteroids-dr2.json",
        "orbits-moon.json",
        "orbits-planet.json",
        "orbits-satellite.json",
        "particles-hyg.json",
        "particles-wd.json",
        "planets.json",
        "satellites.json",
        "sdss",
        "tex"
      ],
      "md5": "a6ad8e450f68c7df533564bdb33dd62b",
      "description": "Default data pack for Gaia Sky - Contains the Solar System, constellations, NBG, SDSS, meshes and more",
      "file": "http://gaia.ari.uni-heidelberg.de/gaiasky/files/autodownload/basedata/000_20180829/gaiasky_data.tar.gz"
    },
    {
      "name": "default-data",
      "type": "data-pack",
      "version": 1,
      "mingsversion": 260,
      "size": 44533007,
      "check": "data-main.json",
      "data": [
        "data-main.json",
        "asteroids-dr2.json",
        "asteroids.json",
        "attitudexml",
        "constellations",
        "countries",
        "extra.json",
        "galaxy",
        "locations-earth.json",
        "locations.json",
        "locations-moon.json",
        "meshes/dr2/meshes_dust",
        "meshes/dr2/meshes_hii",
        "meshes-dr2-dust.json",
        "meshes-dr2-hii.json",
        "models",
        "moons.json",
        "mwsc",
        "oort",
        "orbit",
        "orbits-asteroid.json",
        "orbits-asteroids-dr2.json",
        "orbits-moon.json",
        "orbits-planet.json",
        "orbits-satellite.json",
        "planets.json",
        "satellites.json",
        "tex/base"
      ],
      "md5": "17ea4bf3ff1e5e68c1df4fc6248b6b57",
      "description": "Default data pack for Gaia Sky - For Gaia Sky 2.1.5 and above. Contains the Solar System, constellations, meshes and more",
      "file": "http://gaia.ari.uni-heidelberg.de/gaiasky/files/autodownload/basedata/001_20181129/gaiasky_data.tar.gz"
    },
    {
      "name": "default-data",
      "type": "data-pack",
<<<<<<< HEAD
=======
      "version": 2,
      "mingsversion": 260,
      "size": 45673365,
      "check": "data-main.json",
      "data": [
        "data-main.json",
        "asteroids-dr2.json",
        "asteroids.json",
        "attitudexml",
        "constellations",
        "countries",
        "extra.json",
        "galaxy",
        "locations-earth.json",
        "locations.json",
        "locations-moon.json",
        "meshes/dr2/meshes_dust",
        "meshes/dr2/meshes_hii",
        "meshes-dr2-dust.json",
        "meshes-dr2-hii.json",
        "models",
        "moons.json",
        "mwsc",
        "oort",
        "orbit",
        "orbits-asteroid.json",
        "orbits-asteroids-dr2.json",
        "orbits-moon.json",
        "orbits-planet.json",
        "orbits-satellite.json",
        "planets.json",
        "satellites.json",
        "tex/base"
      ],
      "md5": "4bb17a415ffe456f027e8373bf2c6321",
      "description": "Default data pack for Gaia Sky - For Gaia Sky 2.1.5 and above. Contains the Solar System, constellations, meshes and more",
      "file": "http://gaia.ari.uni-heidelberg.de/gaiasky/files/autodownload/basedata/002_20190611/gaiasky_data.tar.gz"
    },
    {
      "name": "default-data",
      "type": "data-pack",
>>>>>>> 1fb20add
      "version": 3,
      "mingsversion": 20200,
      "size": 81309807,
      "check": "data-main.json",
      "data": [
        "asteroids-dr2.json",
        "asteroids.json",
        "attitudexml",
        "constellations",
        "countries",
        "data-main.json",
        "extra.json",
        "galaxy",
        "locations-earth.json",
        "locations.json",
        "locations-moon.json",
        "meshes/dr2/meshes_dust",
        "meshes/dr2/meshes_hii",
        "models",
        "moons.json",
        "mwsc",
        "oort",
        "orbit",
        "orbits-asteroid.json",
        "orbits-asteroids-dr2.json",
        "orbits-moon.json",
        "orbits-planet.json",
        "orbits-satellite.json",
        "planets.json",
        "satellites.json",
        "tex/base"
      ],
      "md5": "f08965bf81deb707777a41a1174b5b19",
      "description": "Default data pack for Gaia Sky - For Gaia Sky 2.2.0 and above. Contains the Solar System, constellations, meshes and more",
<<<<<<< HEAD
      "file": "http://gaia.ari.uni-heidelberg.de/gaiasky/files/autodownload/basedata/003_20190614_v020222/gaiasky_data.tar.gz"
=======
      "file": "http://gaia.ari.uni-heidelberg.de/gaiasky/files/autodownload/basedata/004_20190614_v020200/gaiasky_data.tar.gz"
>>>>>>> 1fb20add
    },
    {
      "name": "catalog-dr2-verysmall",
      "type": "catalog-lod",
      "version": 4,
      "size": 546919683,
      "nobjects": 5131514,
      "check": "catalog-dr2-verysmall.json",
      "data": [
        "catalog-dr2-verysmall.json",
        "catalog/dr2-verysmall"
      ],
      "description": "Gaia DR2 very small - 5%/0.5% parallax relative errors for bright/faint stars - 5.1 million stars",
      "md5": "6e654dfde0f8f95b4e3b5f8bcdfdc6af",
      "file": "http://gaia.ari.uni-heidelberg.de/gaiasky/files/autodownload/dr2/004_20190402/catalog-dr2-verysmall.tar.gz"
    },
    {
      "name": "catalog-dr2-small",
      "type": "catalog-lod",
      "version": 4,
      "size": 721674583,
      "nobjects": 6767470,
      "check": "catalog-dr2-small.json",
      "data": [
        "catalog-dr2-small.json",
        "catalog/dr2-small"
      ],
      "description": "Gaia DR2 small - 10%/0.5% parallax relative errors for bright/faint stars - 6.7 million stars",
      "md5": "14c3b9ae611dca761548db11881c1458",
      "file": "http://gaia.ari.uni-heidelberg.de/gaiasky/files/autodownload/dr2/004_20190402/catalog-dr2-small.tar.gz"
    },
    {
      "name": "catalog-dr2-default",
      "type": "catalog-lod",
      "version": 4,
      "size": 807665123,
      "nobjects": 7573286,
      "check": "catalog-dr2-default.json",
      "data": [
        "catalog-dr2-default.json",
        "catalog/dr2-default"
      ],
      "md5": "b272524ecf8379d53f28f4db81084c9b",
      "description": "Gaia DR2 default - 20%/0.5% parallax relative errors for bright/faint stars - 7.5 million stars",
      "file": "http://gaia.ari.uni-heidelberg.de/gaiasky/files/autodownload/dr2/004_20190402/catalog-dr2-default.tar.gz"
    },
    {
      "name": "catalog-dr2-bright",
      "type": "catalog-lod",
      "version": 4,
      "size": 826276289,
      "nobjects": 7741021,
      "check": "catalog-dr2-bright.json",
      "data": [
        "catalog-dr2-bright.json",
        "catalog/dr2-bright"
      ],
      "description": "Gaia DR2 bright - 90% parallax relative errors for bright stars - 7.7 million stars",
      "md5": "c6bd49715704f5bcd9725ded9e1ee195",
      "file": "http://gaia.ari.uni-heidelberg.de/gaiasky/files/autodownload/dr2/004_20190402/catalog-dr2-bright.tar.gz"
    },
    {
      "name": "catalog-dr2-large",
      "type": "catalog-lod",
      "version": 4,
      "size": 9753276894,
      "nobjects": 96946780,
      "check": "catalog-dr2-large.json",
      "data": [
        "catalog-dr2-large.json",
        "catalog/dr2-large"
      ],
      "description": "Gaia DR2 large - 50%/12.5% parallax relative errors for bright/faint stars - 97 million stars",
      "md5": "32e028bf57db823d35dedb419ca26827",
      "file": "http://gaia.ari.uni-heidelberg.de/gaiasky/files/autodownload/dr2/004_20190402/catalog-dr2-large.tar.gz"
    },
    {
      "name": "catalog-dr2-ratherlarge",
      "type": "catalog-lod",
      "version": 4,
      "size": 39095725420,
      "nobjects": 400491675,
      "check": "catalog-dr2-ratherlarge.json",
      "data": [
        "catalog-dr2-ratherlarge.json",
        "catalog/dr2-ratherlarge"
      ],
      "description": "Gaia DR2 rather large - 50% parallax relative error - 400 million stars",
      "md5": "81246e4a611ccd5f322ad8e5b72db09b",
      "file": "http://gaia.ari.uni-heidelberg.de/gaiasky/files/autodownload/dr2/004_20190402/catalog-dr2-ratherlarge.tar.gz"
    },
    {
      "name": "catalog-dr2-verylarge",
      "type": "catalog-lod",
      "version": 4,
      "size": 49826683896,
      "nobjects": 601336711,
      "check": "catalog-dr2-verylarge.json",
      "data": [
        "catalog-dr2-verylarge.json",
        "catalog/dr2-verylarge"
      ],
      "description": "Gaia DR2 very large - 90%/90% parallax relative errors for bright/faint stars - 601 million stars",
      "md5": "16f2c9182bf1951468700a37a1805919",
      "file": "http://gaia.ari.uni-heidelberg.de/gaiasky/files/autodownload/dr2/004_20190402/catalog-dr2-verylarge.tar.gz"
    },
    {
      "name": "catalog-dr2-extralarge",
      "type": "catalog-lod",
      "version": 4,
      "size": 58941736402,
      "nobjects": 1331910533,
      "check": "catalog-dr2-extralarge.json",
      "data": [
        "catalog-dr2-extralarge.json",
        "catalog/dr2-extralarge"
      ],
      "description": "Gaia DR2 complete - Based on bayesian geometric distances of Bayler-Jones et al. - 1.33 billion stars",
      "link": "https://arxiv.org/abs/1804.10121",
      "md5": "9a549bf60806ee246bb53a9ed38cbb50",
      "file": "http://gaia.ari.uni-heidelberg.de/gaiasky/files/autodownload/dr2/004_20190402/catalog-dr2-extralarge.tar.gz"
    },
    {
      "name": "catalog-dr2-ruwe",
      "type": "catalog-lod",
      "version": 4,
      "size": 9228674422,
      "nobjects": 92082186,
      "check": "catalog-dr2-ruwe.json",
      "data": [
        "catalog-dr2-ruwe.json",
        "catalog/dr2-ruwe"
      ],
      "description": "Gaia DR2 ruwe - Based on Re-normalised Unit Weight Errors, where RUWE < 1.4. - 92 million stars",
      "link": "https://www.cosmos.esa.int/web/gaia/dr2-known-issues#Astrometry2vs5p",
      "md5": "2e05905158be6b51302a5f727c013601",
      "file": "http://gaia.ari.uni-heidelberg.de/gaiasky/files/autodownload/dr2/004_20190402/catalog-dr2-ruwe.tar.gz"
    },
    {
      "name": "catalog-whitedwarfs",
      "type": "catalog",
      "version": 0,
      "size": 34471681,
      "check": "catalog-wd.json",
      "data": [
        "catalog-wd.json",
        "particles-wd.json",
        "catalog/wd"
      ],
      "description": "GDR2 white dwarfs - White dwarfs catalog based on GDR2 by Gentile Fusillo et al. 2018, MNRAS 482, 4579 - Brightnesses increased by 10 mag - 177955 stars",
      "link": "http://adsabs.harvard.edu/abs/2019MNRAS.482.4570G",
      "md5": "bbb9b888a155e78c9ce85be42c2607b4",
      "file": "http://gaia.ari.uni-heidelberg.de/gaiasky/files/autodownload/whitedwarfs/000_20181217/catalog-wd.tar.gz"
    },
    {
      "name": "catalog-hipparcos-newred",
      "type": "catalog",
      "version": 1,
      "size": 5360300,
      "check": "catalog-hip.json",
      "data": [
        "catalog-hip.json",
        "particles-hip.json",
        "catalog/hipparcos"
      ],
      "description": "Hipparcos - Hipparcos new reduction (van Leeuwen, 2007) - 177955 stars",
      "link": "http://adsabs.harvard.edu/abs/2007ASSL..350.....V",
      "md5": "76a4f200441ef1437ae27a6ead3486ea",
      "file": "http://gaia.ari.uni-heidelberg.de/gaiasky/files/autodownload/hipparcos/001_20181218/catalog-hipparcos-newreduction.tar.gz"
    },
    {
      "name": "catalog-nbg",
      "type": "catalog",
      "version": 2,
      "mingsversion": 260,
      "size": 15495600,
      "check": "autoload-nbg.json",
      "data": [
        "autoload-nbg.json",
        "nbg",
        "tex/extragal"
      ],
      "description": "NBG catalog - Nearby Galaxies Catalog - 870 galaxies",
      "md5": "b1a829727bef8b703d465b2104e92178",
      "file": "http://gaia.ari.uni-heidelberg.de/gaiasky/files/autodownload/galaxies/002_20181213/nbg-galaxies.tar.gz"
    },
    {
      "name": "catalog-nbg",
      "type": "catalog",
      "version": 3,
      "mingsversion": 260,
      "size": 15786547,
      "check": "autoload-nbg.json",
      "data": [
        "autoload-nbg.json",
        "nbg",
        "tex/extragal"
      ],
      "description": "NBG catalog - Nearby Galaxies Catalog, contains M87 black hole - 870 galaxies",
      "md5": "85981154b6bdb8a8d6ab1128e17a3295",
      "file": "http://gaia.ari.uni-heidelberg.de/gaiasky/files/autodownload/galaxies/003_20190411/nbg-galaxies.tar.gz"
    },
    {
      "name": "catalog-sdss-12",
      "type": "catalog",
      "version": 0,
      "mingsversion": 260,
      "size": 10296078,
      "check": "autoload-sdss-small.json",
      "data": [
        "autoload-sdss-small.json",
        "sdss/sdss_dr12_small.csv"
      ],
      "description": "SDSS DR12 - Part of Sloan Digital Sky Survey DR12 - 500000 galaxies",
      "md5": "20b3c704b297d5c8ec4f10eb31465915",
      "file": "http://gaia.ari.uni-heidelberg.de/gaiasky/files/autodownload/galaxies/000_20181129/sdss-12-galaxies.tar.gz"
    },
    {
      "name": "catalog-sdss-14",
      "type": "catalog",
      "version": 0,
      "mingsversion": 260,
      "size": 79126936,
      "check": "autoload-sdss-large.json",
      "data": [
        "autoload-sdss-large.json",
        "sdss/sdss_dr14_large.csv"
      ],
      "description": "SDSS DR14 - Sloan Digital Sky Survey DR14 - 3.9 million galaxies",
      "md5": "0477808710c71cfeac3bc318683b855b",
      "file": "http://gaia.ari.uni-heidelberg.de/gaiasky/files/autodownload/galaxies/000_20181129/sdss-14-galaxies.tar.gz"
    },
    {
      "name": "catalog-nebulae",
      "type": "catalog",
      "version": 0,
      "mingsversion": 260,
      "size": 15407761,
      "check": "autoload-nebulae.json",
      "data": [
        "autoload-nebulae.json",
        "tex/nebulae"
      ],
      "description": "Nebulae - A few nebulae with textures",
      "md5": "37eb29c52e1ed3004b4541897a5fe8a1",
      "file": "http://gaia.ari.uni-heidelberg.de/gaiasky/files/autodownload/nebulae/001_20181129/nebulae.tar.gz"
    },
    {
      "name": "mesh-dr2-hot-very",
      "type": "mesh",
      "version": 0,
      "size": 15711473,
      "check": "autoload-meshes-dr2-hot-very.json",
      "data": [
        "autoload-meshes-dr2-hot-very.json",
        "meshes/dr2/meshes_hot/very_ionizing*.g3db"
      ],
      "description": "Very ionizing star map - Isosurfaces of very ionizing hot OB stars",
      "file": "http://gaia.ari.uni-heidelberg.de/gaiasky/files/autodownload/meshes/000_20180904/meshes-dr2-hot-very.tar.gz"
    },
    {
      "name": "mesh-dr2-hot-some",
      "type": "mesh",
      "version": 0,
      "size": 15849733,
      "check": "autoload-meshes-dr2-hot-some.json",
      "data": [
        "autoload-meshes-dr2-hot-some.json",
        "meshes/dr2/meshes_hot/some_ionizing*.g3db"
      ],
      "description": "Some ionizing star map - Isosurfaces of somewhat ionizing hot OB stars",
      "file": "http://gaia.ari.uni-heidelberg.de/gaiasky/files/autodownload/meshes/000_20180904/meshes-dr2-hot-some.tar.gz"
    },
    {
      "name": "mesh-dr2-hot-non",
      "type": "mesh",
      "version": 0,
      "size": 18570118,
      "check": "autoload-meshes-dr2-hot-none.json",
      "data": [
        "autoload-meshes-dr2-hot-none.json",
        "meshes/dr2/meshes_hot/non_ionizing_ge*.g3db"
      ],
      "description": "Nonionizing star map - Isosurfaces of non-ionizing hot OB stars (x <= 50)",
      "file": "http://gaia.ari.uni-heidelberg.de/gaiasky/files/autodownload/meshes/000_20180904/meshes-dr2-hot-non.tar.gz"
    },
    {
      "name": "mesh-dr2-hot-non-medium",
      "type": "mesh",
      "version": 0,
      "size": 33856669,
      "check": "autoload-meshes-dr2-hot-none-medium.json",
      "data": [
        "autoload-meshes-dr2-hot-none-medium.json",
        "meshes/dr2/meshes_hot/non_ionizing_25*.g3db"
      ],
      "description": "Nonionizing star map - Isosurfaces of very ionizing hot OB stars (25 < x <= 50)",
      "file": "http://gaia.ari.uni-heidelberg.de/gaiasky/files/autodownload/meshes/000_20180904/meshes-dr2-hot-non-medium.tar.gz"
    },
    {
      "name": "hi-res-textures",
      "type": "texture-pack",
      "version": 0,
      "size": 52583247,
      "check": "tex/earth-day-high.jpg",
      "data": [
        "tex/*-high.jpg"
      ],
      "description": "High resolution textures - High resolution texture pack including some 4K and 8K textures for planet surfaces and asteroids.",
      "md5sum": "4a33a91e16d799645960294dd7c4c179",
      "file": "http://gaia.ari.uni-heidelberg.de/gaiasky/files/autodownload/tex/000_20180904/hi-res-texture-pack.tar.gz"
    },
    {
      "name": "hi-res-textures",
      "type": "texture-pack",
      "version": 1,
      "mingsversion": 260,
      "size": 52583819,
      "check": "hi-res-tex-desc.json",
      "data": [
        "hi-res-tex-desc.json",
        "tex/base/*-high.jpg"
      ],
      "description": "High resolution textures - High resolution texture pack including some 4K and 8K textures for planet surfaces and asteroids.",
      "md5": "7e480c26e0126336b5776d2c26be466d",
      "file": "http://gaia.ari.uni-heidelberg.de/gaiasky/files/autodownload/tex/001_20181129/hi-res-texture-pack.tar.gz"
    },
    {
      "name": "hi-res-textures",
      "type": "texture-pack",
      "version": 2,
      "mingsversion": 20200,
      "size": 110403470,
      "check": "hi-res-tex-desc.json",
      "data": [
        "hi-res-tex-desc.json",
        "tex/base/*-high.jpg",
        "tex/base/*-ultra.jpg"
      ],
      "description": "High resolution textures - High resolution texture pack including some 4K and 8K textures for planet surfaces and asteroids.",
      "md5": "3f4f78ce158445ba657d437508cbcd76",
      "file": "http://gaia.ari.uni-heidelberg.de/gaiasky/files/autodownload/tex/002_20190614_v020200/hi-res-texture-pack.tar.gz"
    }
  ]
}<|MERGE_RESOLUTION|>--- conflicted
+++ resolved
@@ -89,8 +89,6 @@
     {
       "name": "default-data",
       "type": "data-pack",
-<<<<<<< HEAD
-=======
       "version": 2,
       "mingsversion": 260,
       "size": 45673365,
@@ -132,7 +130,6 @@
     {
       "name": "default-data",
       "type": "data-pack",
->>>>>>> 1fb20add
       "version": 3,
       "mingsversion": 20200,
       "size": 81309807,
@@ -167,11 +164,7 @@
       ],
       "md5": "f08965bf81deb707777a41a1174b5b19",
       "description": "Default data pack for Gaia Sky - For Gaia Sky 2.2.0 and above. Contains the Solar System, constellations, meshes and more",
-<<<<<<< HEAD
-      "file": "http://gaia.ari.uni-heidelberg.de/gaiasky/files/autodownload/basedata/003_20190614_v020222/gaiasky_data.tar.gz"
-=======
       "file": "http://gaia.ari.uni-heidelberg.de/gaiasky/files/autodownload/basedata/004_20190614_v020200/gaiasky_data.tar.gz"
->>>>>>> 1fb20add
     },
     {
       "name": "catalog-dr2-verysmall",
