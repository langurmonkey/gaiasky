apply plugin: "java"
apply plugin: "com.install4j.gradle"

sourceCompatibility = 1.8
[compileJava, compileTestJava]*.options*.encoding = 'UTF-8'

<<<<<<< HEAD
sourceSets.main.java.srcDirs = [ "src/" ]

project.ext.mainClassName = "gaia.cu9.ari.gaiaorbit.desktop.GaiaSkyDesktop"
project.ext.assetsDir = new File("../assets");
project.ext.workDir = new File(".");
=======
sourceSets {
    main {
        java {
            srcDir 'src'
            // Only enable when building desktop Gaia Sky
            //exclude "**/rest/**"
       }
   }
}
>>>>>>> 83ae354c

project.ext.mainClassName = "gaia.cu9.ari.gaiaorbit.desktop.GaiaSkyDesktop"
project.ext.assetsDir = new File("../assets");
project.ext.workDir = new File(".");

task versionFile {
<<<<<<< HEAD
	doLast {
		File versionFile = file('build/classes/java/main/version')
		delete versionFile
		def writer = new FileWriter(versionFile)
		
		try {
		   writer.write('buildtime=' + project(':core').buildtime + '\n')
		   writer.write('build=' + project(':core').rev + '\n')
		   writer.write('version=' + project(':core').tag + '\n')
		   writer.write('builder=' + project(':core').builder + '\n')
		   writer.write('system=' + project(':core').system + '\n')
		   writer.flush()
		} finally {
		   writer.close()
		}
    }
}

jar{
    dependsOn versionFile
}

install4j {
    installDir = file('/home/tsagrista/Programs/install4j6')
=======
    doLast {
        File versionFile = file('build/classes/java/main/version')
        delete versionFile
        def writer = new FileWriter(versionFile)

        try {
            writer.write('buildtime=' + project(':core').buildtime + '\n')
            writer.write('build=' + project(':core').rev + '\n')
            writer.write('version=' + project(':core').tag + '\n')
            writer.write('builder=' + project(':core').builder + '\n')
            writer.write('system=' + project(':core').system + '\n')
            writer.flush()
        } finally {
            writer.close()
        }
    }
}

jar { 
    dependsOn versionFile
}

install4j { 
    installDir = file('/home/tsagrista/Programs/install4j6') 
>>>>>>> 83ae354c
}

sourceSets {
    main {
        main {
            output.resourcesDir = project.assetsDir.absolutePath
        }
    }
}

<<<<<<< HEAD
task run(dependsOn: jar, type: JavaExec, description: "Runs the desktop project in Linux and Windows systems") {
    main = project.mainClassName
    systemProperties['properties.file'] = ''
    systemProperties['assets.location'] = '../assets/'
    //systemProperties['org.slf4j.simpleLogger.defaultLogLevel'] = 'warn'  // logging levels (e.g. REST server warn, info, debug)
    //systemProperties['org.slf4j.simpleLogger.showThreadName'] = 'false'
    	
    // Parallel GC
    //jvmArgs = ['-Xms2g', '-Xmx4g', '-XX:+UseParNewGC']
    // CMS GC
    // jvmArgs = ['-server', '-Xms2g', '-Xmx3g', '-XX:+UseConcMarkSweepGC', '-XX:+UseParNewGC', '-XX:MaxGCPauseMillis=5', '-XX:+CMSParallelRemarkEnabled', '-XX:CMSInitiatingOccupancyFraction=60', '-XX:MaxTenuringThreshold=4', '-XX:MaxNewSize=384m', '-XX:NewSize=384m', '-XX:SurvivorRatio=12']
    // G1 GC
    jvmArgs = ['-Xms4g', '-Xmx8g', '-XX:+UseG1GC']
=======
task run(dependsOn: jar, type: JavaExec, description: "Runs Gaia Sky") {
    main = project.mainClassName
    systemProperties['properties.file'] = ''
    systemProperties['assets.location'] = '../assets/'
    systemProperties['org.slf4j.simpleLogger.defaultLogLevel'] = 'warn'  // logging levels (e.g. REST server warn, info, debug)
    systemProperties['org.slf4j.simpleLogger.showThreadName'] = 'false'

    minHeapSize = "3g"
    maxHeapSize = "6g"

    // Parallel GC
    //jvmArgs = [ '-XX:+UseParNewGC']
    // CMS GC
    //jvmArgs = ['-server', '-XX:+UseConcMarkSweepGC', '-XX:+UseParNewGC', '-XX:MaxGCPauseMillis=5', '-XX:+CMSParallelRemarkEnabled', '-XX:CMSInitiatingOccupancyFraction=60', '-XX:MaxTenuringThreshold=4', '-XX:MaxNewSize=384m', '-XX:NewSize=384m', '-XX:SurvivorRatio=12']
    // G1 GC
    jvmArgs = [ '-XX:+UseG1GC' ]
    if (System.getProperty("os.name").toLowerCase().contains("mac")) {
         // Required to run lwjgl java apps on macOS
         jvmArgs += " -XstartOnFirstThread"
    }
    // Verbose GC
    // jvmArgs = ['-verbose:gc']
>>>>>>> 83ae354c
    classpath = sourceSets.main.runtimeClasspath
    classpath += files(project.assetsDir)
    standardInput = System.in
    workingDir = project.workDir
    ignoreExitValue = true
}

<<<<<<< HEAD
task runMacOS(dependsOn: jar, type: JavaExec, description: "Runs the desktop project in macOS systems") {
    main = project.mainClassName
    systemProperties['properties.file'] = ''
    systemProperties['assets.location'] = '../assets/'
    
    // Parallel GC
    //jvmArgs = ['-Xms2g', '-Xmx4g', '-XX:+UseParNewGC']
    // CMS GC
    jvmArgs = ['-server', '-Xms2g', '-Xmx3g', '-XstartOnFirstThread', '-Djava.awt.headless=true', '-XX:+UseConcMarkSweepGC', '-XX:+UseParNewGC', '-XX:MaxGCPauseMillis=5', '-XX:+CMSParallelRemarkEnabled', '-XX:CMSInitiatingOccupancyFraction=60', '-XX:MaxTenuringThreshold=4', '-XX:MaxNewSize=384m', '-XX:NewSize=384m', '-XX:SurvivorRatio=12']
    // G1 GC
    //jvmArgs = ['-Xms2g', '-Xmx4g', '-XX:+UseG1GC']
=======
task rund(dependsOn: jar, type: JavaExec, description: "Runs Gaia Sky - forces download manager and catalog chooser") {
    main = project.mainClassName
    args = ['-d']
    systemProperties['properties.file'] = ''
    systemProperties['assets.location'] = '../assets/'
    systemProperties['org.slf4j.simpleLogger.defaultLogLevel'] = 'warn'  // logging levels (e.g. REST server warn, info, debug)
    systemProperties['org.slf4j.simpleLogger.showThreadName'] = 'false'

    minHeapSize = "3g"
    maxHeapSize = "6g"

    // Parallel GC
    //jvmArgs = ['-XX:+UseParNewGC']
    // CMS GC
    //jvmArgs = ['-server', '-XX:+UseConcMarkSweepGC', '-XX:+UseParNewGC', '-XX:MaxGCPauseMillis=5', '-XX:+CMSParallelRemarkEnabled', '-XX:CMSInitiatingOccupancyFraction=60', '-XX:MaxTenuringThreshold=4', '-XX:MaxNewSize=384m', '-XX:NewSize=384m', '-XX:SurvivorRatio=12']
    // G1 GC
    jvmArgs = [ '-XX:+UseG1GC' ]
    if (System.getProperty("os.name").toLowerCase().contains("mac")) {
         // Required to run lwjgl java apps on macOS
         jvmArgs += "-XstartOnFirstThread"
    }
    // Verbose GC
    // jvmArgs = ['-verbose:gc']
>>>>>>> 83ae354c
    classpath = sourceSets.main.runtimeClasspath
    classpath += files(project.assetsDir)
    standardInput = System.in
    workingDir = project.workDir
    ignoreExitValue = true
}

task runCatalogFilter(dependsOn: jar, type: JavaExec, description: "Runs the catalog filter application to generate day catalogs for WebGL") {
    main = 'gaia.cu9.ari.gaiaorbit.data.GaiaCatalogFilter'
    classpath = sourceSets.main.runtimeClasspath
    classpath += files(project.assetsDir)
    standardInput = System.in
    workingDir = project.workDir
    ignoreExitValue = true
}


task runOctreeGeneratorParticles(dependsOn: jar, type: JavaExec, description: "Runs the octree generator with single particles to create the lod structure from a base catalog") {
    main = 'gaia.cu9.ari.gaiaorbit.data.OctreeGeneratorTest'
    systemProperties['properties.file'] = '../assets/conf/global.properties'
<<<<<<< HEAD
    args = ["--input", "/media/tsagrista/Daten/Gaia/GDR2/earlydr2/data/", "--output", "/media/tsagrista/Daten/Gaia/GDR2/earlydr2/out/"]
    jvmArgs = ['-server', '-Xms10g', '-Xmx20g']
=======
    args = [
        "--input",
        "/media/tsagrista/Daten/Gaia/GDR2/earlydr2/data/",
        "--output",
        "/media/tsagrista/Daten/Gaia/GDR2/earlydr2/out/"
    ]

    minHeapSize = "10g"
    maxHeapSize = "20g"

    jvmArgs = [ '-server', ]

>>>>>>> 83ae354c
    classpath = sourceSets.main.runtimeClasspath
    classpath += files(project.assetsDir)
    standardInput = System.in
    workingDir = project.workDir
    ignoreExitValue = true
}

task runOctreeGenerator(dependsOn: jar, type: JavaExec, description: "Runs the octree generator with star groups to create the lod structure from a base catalog") {
<<<<<<< HEAD
    main = 'gaia.cu9.ari.gaiaorbit.data.OctreeGroupGeneratorTest'
    systemProperties['properties.file'] = '../assets/conf/global.properties'
    args = ["--input", "/media/tsagrista/Daten/Gaia/GDR2/earlydr2/data/", "--output", "/media/tsagrista/Daten/Gaia/GDR2/earlydr2/out/"]
    jvmArgs = ['-server', '-Xms10g', '-Xmx22g']
=======
    main = 'gaia.cu9.ari.gaiaorbit.data.OctreeGeneratorRun'
    systemProperties['properties.file'] = '../..//assets/conf/global.properties'
    args = [
        "--input",
        "/media/tsagrista/Daten/Gaia/GDR2/earlydr2/data/",
        "--output",
        "/media/tsagrista/Daten/Gaia/GDR2/earlydr2/out/"
    ]

    minHeapSize = "10g"
    maxHeapSize = "20g"

    jvmArgs = [ '-server', ]

>>>>>>> 83ae354c
    classpath = sourceSets.main.runtimeClasspath
    classpath += files(project.assetsDir)
    standardInput = System.in
    workingDir = project.workDir
    ignoreExitValue = true
}

task runGalaxyGenerator(dependsOn: jar, type: JavaExec, description: "Runs the galaxy generator to procedurally generate a galaxy") {
    main = 'gaia.cu9.ari.gaiaorbit.data.galaxy.GalaxyGenerator'
    systemProperties['properties.file'] = '../assets/conf/global.properties'
    classpath = sourceSets.main.runtimeClasspath
    classpath += files(project.assetsDir)
    standardInput = System.in
    workingDir = project.workDir
    ignoreExitValue = true
}

task createDistDir (description: "Creates the releases/dist folder") {
<<<<<<< HEAD
	doLast {
	    File distDir = new File(project.distDir)
	    // Prepare output directory
	    delete distDir
	    mkdir distDir
	}
}

task copyToLib (dependsOn: createDistDir, description: "Copies the runtime dependencies to releases/dist/lib") {
	doLast {
	    // Create releases/dist/lib
	    File distLib = new File(project.distDir, 'lib')
	    mkdir distLib
	    project.ext.distLib = distLib.getPath()
	
	    // Copy deps to dist lib folder
	    ['runtime'].each { mode ->
	        copy {
	            from configurations.getByName(mode).files
	            into project.distLib
	            exclude "**/data"
	            exclude "**/assets-bak"
	            exclude "**/core-1.0.jar"
	            exclude "**/core-" + version + ".jar"
	        }
	    }
	
	    // Remove folders
	    delete project.distLib + '/conf'
	    delete project.distLib + '/data'
	    delete project.distLib + '/font'
	    delete project.distLib + '/i18n'
	    delete project.distLib + '/icon'
	    delete project.distLib + '/img'
	    delete project.distLib + '/music'
	    delete project.distLib + '/mappings'
	    delete project.distLib + '/scripts'
	    delete project.distLib + '/shader'
	    delete project.distLib + '/shaders'
	    delete project.distLib + '/skins'
	    delete project.distLib + '/postprocessing-sources.jar'
	    // Comment this if you need to use the REST API
	    delete project.distLib + '/rest-static'
	}
=======
    doLast {
        File distDir = new File(project.distDir)
        // Prepare output directory
        delete distDir
        mkdir distDir
    }
}

task copyToLib (dependsOn: createDistDir, description: "Copies the runtime dependencies to releases/dist/lib") {
    doLast {
        // Create releases/dist/lib
        File distLib = new File(project.distDir, 'lib')
        mkdir distLib
        project.ext.distLib = distLib.getPath()

        // Copy deps to dist lib folder
        ['runtime'].each { mode ->
            copy {
                from configurations.getByName(mode).files
                into project.distLib
                exclude "**/data"
                exclude "**/assets-bak"
                exclude "**/core-" + version + ".jar"
                exclude "dummyversion"
            }
        }

        // Remove folders
        delete project.distLib + '/conf'
        delete project.distLib + '/data'
        delete project.distLib + '/font'
        delete project.distLib + '/i18n'
        delete project.distLib + '/icon'
        delete project.distLib + '/img'
        delete project.distLib + '/music'
        delete project.distLib + '/mappings'
        delete project.distLib + '/rest-static'
        delete project.distLib + '/scripts'
        delete project.distLib + '/shader'
        delete project.distLib + '/shaders'
        delete project.distLib + '/skins'
        delete project.distLib + '/postprocessing-sources.jar'
    }
>>>>>>> 83ae354c
}

task gaiaskyJar (dependsOn: [compileJava, jar, copyToLib],  description: "Creates the gaiasky jar and puts it to the dist folder") {
    doLast {
<<<<<<< HEAD
	    copy {
	        from "$baseDir/core/build/libs/core-" + version + ".jar"
	        into "$distLib/"
	    }
	    file("$distLib/core-" + version + ".jar").renameTo(file("$distLib/gaiasky-core.jar"))
=======
        copy {
            from "$baseDir/core/build/libs/core-" + version + ".jar"
            into "$distLib/"
        }
        file("$distLib/core-" + version + ".jar").renameTo(file("$distLib/gaiasky-core.jar"))
>>>>>>> 83ae354c
    }
}

task dist (dependsOn: gaiaskyJar, description: "Compiles the project, creates the jar and moves it all to releases/gaiasky-\$tag-\$rev") {
    doLast {
<<<<<<< HEAD
	    // Copy conf
	    mkdir "$distDir/conf"
	    copy {
	        from "$baseDir/assets/conf"
	        into "$distDir/conf"
	    }
	
	    // Copy data
	    mkdir "$distDir/data"
	    copy {
	        from "../assets/data"
	        into "$distDir/data"
	
			exclude "**/tgas_final"
			exclude "**/octree/tgas/group-bin-all"
			exclude "**/octree/tgas/group-bin-old"
			exclude "**/hyg"
			exclude "**/catalog"
			exclude "**/octree/dr2"
			
			exclude "**/models/cassini"
			exclude "**/models/rosetta"
			exclude "**/models/iss"
			
			exclude "**/orbits_asteroid_extra.json"
			exclude "**/cassini.xyz"
			exclude "**/rosetta.xyz"
	
			exclude "**/uvdebug.png"
	        
	                exclude "**/*-wgl.json"
	                exclude "**/*-wgl-fp.json"
	                
	                exclude "**/catalog-dr2*.json"
	                exclude "**/catalog-hyg.json"
	                exclude "**/catalog-sun.json"
	                exclude "**/catalog-tgas-hyg-lod-old.json"
	                exclude "**/catalog-tgas.json"
	                exclude "**/catalog-wgl*.json"
	                
	                exclude "**/particles-dr2.json"
	                exclude "**/particles-wgl*.json"
	                
	                exclude "**/constel_id.csv"
	                
	                exclude "**/tex/*-high.jpg"
	                exclude "**/tex/*-high.png"
	                
	                exclude "dummyversion"
	
	    }

	    // Copy i18n files
	    mkdir "$distDir/i18n"
	    copy {
	        from "$baseDir/assets/i18n"
	        into "$distDir/i18n"
	    }
	    
	    // Copy music
	    mkdir "$distDir/music"
	    copy{
	    	from "../assets/music"
	    	into "$distDir/music"
	    }
	    
	    // Copy mappings
	    mkdir "$distDir/mappings"
	    copy{
	    	from "../assets/mappings"
	    	into "$distDir/mappings"
	    }
	
	    // Copy script files
	    mkdir "$distDir/scripts"
	    copy {
	        from "$baseDir/assets/scripts"
	        into "$distDir/scripts"
	    }
	
	    // Copy scripts, README, LICENSE and AUTHORS
	    copy {
	        from "exe"
	        into "$distDir"
	        exclude "*.sh"
	        exclude "octreegen"
	    }
	    copy {
	        from "$baseDir/"
	        into "$distDir"
	        include "README.md"
	        include "LICENSE"
	        include "AUTHORS"
	    }
	    copy {
	        from "$baseDir/assets/icon"
	        into "$distDir"
	        include "ic_launcher.png"
	        include "ic_launcher.ico"
	        include "ic_launcher.svg"
	    }
	
	    // Make gaiasky script executable
	    def cmd = "chmod u+x $distDir/gaiasky"
	    cmd.execute()
	
	    // Replace version in readme file
	    project.ext.versionFile = file("build/classes/java/main/version").text
	    ant.replace(file: "$distDir/README.md", token: "--------------------------", value: "$versionFile")
	}
=======
        // Copy conf
        mkdir "$distDir/conf"
        copy {
            from "$baseDir/assets/conf"
            into "$distDir/conf"
        }

        // Copy i18n files
        mkdir "$distDir/i18n"
        copy {
            from "$baseDir/assets/i18n"
            into "$distDir/i18n"
        }

        // Copy music
        mkdir "$distDir/music"
        copy{
            from "../assets/music"
            into "$distDir/music"
        }

        // Copy mappings
        mkdir "$distDir/mappings"
        copy{
            from "../assets/mappings"
            into "$distDir/mappings"
        }

        // Copy rest-static
        mkdir "$distDir/rest-static"
        copy{
            from "../assets/rest-static"
            into "$distDir/rest-static"
        }

        // Copy script files
        mkdir "$distDir/scripts"
        copy {
            from "$baseDir/assets/scripts"
            into "$distDir/scripts"
        }

        // Copy scripts, README, LICENSE and AUTHORS
        copy {
            from "exe"
            into "$distDir"
            exclude "*.sh"
            exclude "octreegen"
        }
        copy {
            from "$baseDir/"
            into "$distDir"
            include "README.md"
            include "LICENSE"
            include "AUTHORS"
        }
        copy {
            from "$baseDir/assets/icon"
            into "$distDir"
            include "ic_launcher.png"
            include "ic_launcher.ico"
            include "ic_launcher.svg"
        }

        // Make gaiasky script executable
        def cmd = "chmod u+x $distDir/gaiasky"
        cmd.execute()

        // Replace version in readme file
        project.ext.versionFile = file("build/classes/java/main/version").text
        ant.replace(file: "$distDir/README.md", token: "--------------------------", value: "$versionFile")
    }
>>>>>>> 83ae354c
}
dist.dependsOn classes

task createTar(dependsOn: dist, description: "Creates application tar package") {
<<<<<<< HEAD
	doLast {
	    File packageDir = new File(project.packageDir)
	
	    delete packageDir
	    mkdir packageDir
	
	    ant.tar(destfile: "$packageDir/" + project.distName + ".tar.gz", compression: 'gzip', longfile: 'gnu') {
	        tarfileset(dir: "$releasesDir") {
	        	include (name: "$distName/**")
	            exclude (name: "$distName/gaiasky")
	        }
	        tarfileset(dir: "$releasesDir", filemode:'755') {
	            include(name: "$distName/gaiasky")
	        }
	    }
	}
}

task createArch(dependsOn: createTar, description: "Copies Arch Linux AUR build scripts PKGBUILD and gaiasky.install and replaces version and md5") {
	doLast {
		File archDir = new File(project.packageDir + "/arch/")
		mkdir archDir
		copy {
			from "installerscripts/arch"
			into "$packageDir/arch"
		}
		
		File tarFile = new File("$packageDir/" + project.distName + ".tar.gz")
		ant.checksum(file: tarFile, algorithm: "md5", todir: "$packageDir/")
		
		String md5Tar = new File("$packageDir/" + project.distName + ".tar.gz.md5").text
		md5Tar = md5Tar.replace("\n", "").replace("\r", "");
		
		ant.replace(file: "$packageDir/arch/PKGBUILD", token: '@version.revision@', value: "$tagRev")
		ant.replace(file: "$packageDir/arch/PKGBUILD", token: '@md5checksum@', value: md5Tar)
		
		copy {
			from "$baseDir/CHANGELOG.md"
			into "$packageDir/arch/"
		}
		
		// Run makepkg to create .SRCINFO
		//exec {
	    // 	executable "makepkg"
	    //	args "--printsrcinfo",">","$packageDir/arch/.SRCINFO"
	    //}
=======
    doLast {
        File packageDir = new File(project.packageDir)

        delete packageDir
        mkdir packageDir

        ant.tar(destfile: "$packageDir/" + project.distName + ".tar.gz", compression: 'gzip', longfile: 'gnu') {
            tarfileset(dir: "$releasesDir") {
                include (name: "$distName/**")
                exclude (name: "$distName/gaiasky")
            }
            tarfileset(dir: "$releasesDir", filemode:'755') {
                include(name: "$distName/gaiasky")
            }
        }
    }
}

task createArch(dependsOn: createTar, description: "Copies Arch Linux AUR build scripts PKGBUILD and gaiasky.install and replaces version and md5") {
    doLast {
        File archDir = new File(project.packageDir + "/arch/")
        mkdir archDir
        copy {
            from "installerscripts/arch"
            into "$packageDir/arch"
        }

        File tarFile = new File("$packageDir/" + project.distName + ".tar.gz")
        ant.checksum(file: tarFile, algorithm: "md5", todir: "$packageDir/")

        String md5Tar = new File("$packageDir/" + project.distName + ".tar.gz.md5").text
        md5Tar = md5Tar.replace("\n", "").replace("\r", "");

        ant.replace(file: "$packageDir/arch/PKGBUILD", token: '@version.revision@', value: "$tagRev")
        ant.replace(file: "$packageDir/arch/PKGBUILD", token: '@md5checksum@', value: md5Tar)

        copy {
            from "$baseDir/CHANGELOG.md"
            into "$packageDir/arch/"
        }

        // Run makepkg to create .SRCINFO
        //exec {
        // 	executable "makepkg"
        //	args "--printsrcinfo",">","$packageDir/arch/.SRCINFO"
        //}
>>>>>>> 83ae354c
    }
}

def buildTime() {
    return new Date()
}

def distDirSize() {
<<<<<<< HEAD
	File dist = new File(project.distDir)
	return Math.round(dist.directorySize() / 1024)
}

task createDeb(dependsOn: createArch, description: "Creates the .deb package") {
	doLast {
		// Base deb directory
		File debDir = new File(project.packageDir + "/$distName")
		// Opt dir
		File debOptDir = new File(project.packageDir + "/$distName/opt/gaiasky")
		mkdir debOptDir
		// DEBIAN directory
		File debDEBIANDir = new File(project.packageDir + "/$distName/DEBIAN")
		mkdir debDEBIANDir
		
		copy {
			from "installerscripts/debian"
			into "$packageDir/$distName/DEBIAN"
		}
		
		ant.replace(file: "$packageDir/$distName/DEBIAN/control", token: '@version.revision@', value: "$tagRev")
		ant.replace(file: "$packageDir/$distName/DEBIAN/control", token: '@installedsize@', value: "${distDirSize()}")
		ant.replace(file: "$packageDir/$distName/DEBIAN/control", token: '@date@', value: "${buildTime()}")
		
		copy {
			from "$distDir"
			into "$packageDir/$distName/opt/gaiasky/"
		}
		
		// Create deb
		exec {
	     	executable "dpkg-deb"
	    	args "--build","$packageDir/$distName"
	    }
	    
	    // Remove temp dir directory
	    delete debDir
=======
    File dist = new File(project.distDir)
    return Math.round(dist.directorySize() / 1024)
}

task createDeb(dependsOn: createArch, description: "Creates the .deb package") {
    doLast {
        // Base deb directory
        File debDir = new File(project.packageDir + "/$distName")
        // Opt dir
        File debOptDir = new File(project.packageDir + "/$distName/opt/gaiasky")
        mkdir debOptDir
        // DEBIAN directory
        File debDEBIANDir = new File(project.packageDir + "/$distName/DEBIAN")
        mkdir debDEBIANDir

        copy {
            from "installerscripts/debian"
            into "$packageDir/$distName/DEBIAN"
        }

        ant.replace(file: "$packageDir/$distName/DEBIAN/control", token: '@version.revision@', value: "$tagRev")
        ant.replace(file: "$packageDir/$distName/DEBIAN/control", token: '@installedsize@', value: "${distDirSize()}")
        ant.replace(file: "$packageDir/$distName/DEBIAN/control", token: '@date@', value: "${buildTime()}")

        copy {
            from "$distDir"
            into "$packageDir/$distName/opt/gaiasky/"
        }

        // Create deb
        exec {
            executable "dpkg-deb"
            args "--build","$packageDir/$distName"
        }

        // Remove temp dir directory
        delete debDir
>>>>>>> 83ae354c
    }
}

task prepareInstall4jScript (dependsOn: createArch, description: "Prepares the install4j script and copies it to the packages folder") {
    doLast {
<<<<<<< HEAD
	    copy {
	        from "installerscripts/template.install4j"
	        into "$packageDir"
	    }
	    file("$packageDir/template.install4j").renameTo(file("$packageDir/" + project.distName + ".install4j"))
	
	    project.ext.releaseFolder = "$baseDir/releases/$distName"
	
	    ant.replace(file: "$packageDir/" + project.distName + ".install4j", token: '@gs-release-folder@', value: "$distDir")
	    ant.replace(file: "$packageDir/" + project.distName + ".install4j", token: '@gs-git-folder@', value: "$baseDir")
	    ant.replace(file: "$packageDir/" + project.distName + ".install4j", token: '@version-tag@', value: "$tagRev")
=======
        copy {
            from "installerscripts/template.install4j"
            into "$packageDir"
        }
        file("$packageDir/template.install4j").renameTo(file("$packageDir/" + project.distName + ".install4j"))

        project.ext.releaseFolder = "$baseDir/releases/$distName"

        ant.replace(file: "$packageDir/" + project.distName + ".install4j", token: '@gs-release-folder@', value: "$distDir")
        ant.replace(file: "$packageDir/" + project.distName + ".install4j", token: '@gs-git-folder@', value: "$baseDir")
        ant.replace(file: "$packageDir/" + project.distName + ".install4j", token: '@version-tag@', value: "$tagRev")
>>>>>>> 83ae354c
    }
}

task install4jMedia(type: com.install4j.gradle.Install4jTask, description: "Runs the install4j task to create the installers") {
    dependsOn 'prepareInstall4jScript' // example task that prepares the distribution for install4j

    projectFile = file("$packageDir/" + project.distName + ".install4j")
    variables = [majorVersion: project.tag, build: project.rev]
}


<<<<<<< HEAD
task pack (dependsOn: install4jMedia, description: "Creates the releases for windows, mac, linux and the tar package") {
	doLast {
	}
}
=======
task pack (dependsOn: install4jMedia, description: "Creates the releases for windows, mac, linux and the tar package") { doLast { } }
>>>>>>> 83ae354c

eclipse {
    project {
        name = appName.toLowerCase() + "-core"
        linkedResource name: 'assets', type: '2', location: 'PARENT-1-PROJECT_LOC/assets'
    }
}

task afterEclipseImport(description: "Post processing after project generation", group: "IDE") {
    doLast {
        def classpath = new XmlParser().parse(file(".classpath"))
        new Node(classpath, "classpathentry", [ kind: 'src', path: 'assets' ]);
        def writer = new FileWriter(file(".classpath"))
        def printer = new XmlNodePrinter(new PrintWriter(writer))
        printer.setPreserveWhitespace(true)
        printer.print(classpath)
    }
}<|MERGE_RESOLUTION|>--- conflicted
+++ resolved
@@ -4,13 +4,6 @@
 sourceCompatibility = 1.8
 [compileJava, compileTestJava]*.options*.encoding = 'UTF-8'
 
-<<<<<<< HEAD
-sourceSets.main.java.srcDirs = [ "src/" ]
-
-project.ext.mainClassName = "gaia.cu9.ari.gaiaorbit.desktop.GaiaSkyDesktop"
-project.ext.assetsDir = new File("../assets");
-project.ext.workDir = new File(".");
-=======
 sourceSets {
     main {
         java {
@@ -20,39 +13,12 @@
        }
    }
 }
->>>>>>> 83ae354c
 
 project.ext.mainClassName = "gaia.cu9.ari.gaiaorbit.desktop.GaiaSkyDesktop"
 project.ext.assetsDir = new File("../assets");
 project.ext.workDir = new File(".");
 
 task versionFile {
-<<<<<<< HEAD
-	doLast {
-		File versionFile = file('build/classes/java/main/version')
-		delete versionFile
-		def writer = new FileWriter(versionFile)
-		
-		try {
-		   writer.write('buildtime=' + project(':core').buildtime + '\n')
-		   writer.write('build=' + project(':core').rev + '\n')
-		   writer.write('version=' + project(':core').tag + '\n')
-		   writer.write('builder=' + project(':core').builder + '\n')
-		   writer.write('system=' + project(':core').system + '\n')
-		   writer.flush()
-		} finally {
-		   writer.close()
-		}
-    }
-}
-
-jar{
-    dependsOn versionFile
-}
-
-install4j {
-    installDir = file('/home/tsagrista/Programs/install4j6')
-=======
     doLast {
         File versionFile = file('build/classes/java/main/version')
         delete versionFile
@@ -77,7 +43,6 @@
 
 install4j { 
     installDir = file('/home/tsagrista/Programs/install4j6') 
->>>>>>> 83ae354c
 }
 
 sourceSets {
@@ -88,21 +53,6 @@
     }
 }
 
-<<<<<<< HEAD
-task run(dependsOn: jar, type: JavaExec, description: "Runs the desktop project in Linux and Windows systems") {
-    main = project.mainClassName
-    systemProperties['properties.file'] = ''
-    systemProperties['assets.location'] = '../assets/'
-    //systemProperties['org.slf4j.simpleLogger.defaultLogLevel'] = 'warn'  // logging levels (e.g. REST server warn, info, debug)
-    //systemProperties['org.slf4j.simpleLogger.showThreadName'] = 'false'
-    	
-    // Parallel GC
-    //jvmArgs = ['-Xms2g', '-Xmx4g', '-XX:+UseParNewGC']
-    // CMS GC
-    // jvmArgs = ['-server', '-Xms2g', '-Xmx3g', '-XX:+UseConcMarkSweepGC', '-XX:+UseParNewGC', '-XX:MaxGCPauseMillis=5', '-XX:+CMSParallelRemarkEnabled', '-XX:CMSInitiatingOccupancyFraction=60', '-XX:MaxTenuringThreshold=4', '-XX:MaxNewSize=384m', '-XX:NewSize=384m', '-XX:SurvivorRatio=12']
-    // G1 GC
-    jvmArgs = ['-Xms4g', '-Xmx8g', '-XX:+UseG1GC']
-=======
 task run(dependsOn: jar, type: JavaExec, description: "Runs Gaia Sky") {
     main = project.mainClassName
     systemProperties['properties.file'] = ''
@@ -125,27 +75,13 @@
     }
     // Verbose GC
     // jvmArgs = ['-verbose:gc']
->>>>>>> 83ae354c
-    classpath = sourceSets.main.runtimeClasspath
-    classpath += files(project.assetsDir)
-    standardInput = System.in
-    workingDir = project.workDir
-    ignoreExitValue = true
-}
-
-<<<<<<< HEAD
-task runMacOS(dependsOn: jar, type: JavaExec, description: "Runs the desktop project in macOS systems") {
-    main = project.mainClassName
-    systemProperties['properties.file'] = ''
-    systemProperties['assets.location'] = '../assets/'
-    
-    // Parallel GC
-    //jvmArgs = ['-Xms2g', '-Xmx4g', '-XX:+UseParNewGC']
-    // CMS GC
-    jvmArgs = ['-server', '-Xms2g', '-Xmx3g', '-XstartOnFirstThread', '-Djava.awt.headless=true', '-XX:+UseConcMarkSweepGC', '-XX:+UseParNewGC', '-XX:MaxGCPauseMillis=5', '-XX:+CMSParallelRemarkEnabled', '-XX:CMSInitiatingOccupancyFraction=60', '-XX:MaxTenuringThreshold=4', '-XX:MaxNewSize=384m', '-XX:NewSize=384m', '-XX:SurvivorRatio=12']
-    // G1 GC
-    //jvmArgs = ['-Xms2g', '-Xmx4g', '-XX:+UseG1GC']
-=======
+    classpath = sourceSets.main.runtimeClasspath
+    classpath += files(project.assetsDir)
+    standardInput = System.in
+    workingDir = project.workDir
+    ignoreExitValue = true
+}
+
 task rund(dependsOn: jar, type: JavaExec, description: "Runs Gaia Sky - forces download manager and catalog chooser") {
     main = project.mainClassName
     args = ['-d']
@@ -169,7 +105,6 @@
     }
     // Verbose GC
     // jvmArgs = ['-verbose:gc']
->>>>>>> 83ae354c
     classpath = sourceSets.main.runtimeClasspath
     classpath += files(project.assetsDir)
     standardInput = System.in
@@ -190,10 +125,6 @@
 task runOctreeGeneratorParticles(dependsOn: jar, type: JavaExec, description: "Runs the octree generator with single particles to create the lod structure from a base catalog") {
     main = 'gaia.cu9.ari.gaiaorbit.data.OctreeGeneratorTest'
     systemProperties['properties.file'] = '../assets/conf/global.properties'
-<<<<<<< HEAD
-    args = ["--input", "/media/tsagrista/Daten/Gaia/GDR2/earlydr2/data/", "--output", "/media/tsagrista/Daten/Gaia/GDR2/earlydr2/out/"]
-    jvmArgs = ['-server', '-Xms10g', '-Xmx20g']
-=======
     args = [
         "--input",
         "/media/tsagrista/Daten/Gaia/GDR2/earlydr2/data/",
@@ -206,7 +137,6 @@
 
     jvmArgs = [ '-server', ]
 
->>>>>>> 83ae354c
     classpath = sourceSets.main.runtimeClasspath
     classpath += files(project.assetsDir)
     standardInput = System.in
@@ -215,12 +145,6 @@
 }
 
 task runOctreeGenerator(dependsOn: jar, type: JavaExec, description: "Runs the octree generator with star groups to create the lod structure from a base catalog") {
-<<<<<<< HEAD
-    main = 'gaia.cu9.ari.gaiaorbit.data.OctreeGroupGeneratorTest'
-    systemProperties['properties.file'] = '../assets/conf/global.properties'
-    args = ["--input", "/media/tsagrista/Daten/Gaia/GDR2/earlydr2/data/", "--output", "/media/tsagrista/Daten/Gaia/GDR2/earlydr2/out/"]
-    jvmArgs = ['-server', '-Xms10g', '-Xmx22g']
-=======
     main = 'gaia.cu9.ari.gaiaorbit.data.OctreeGeneratorRun'
     systemProperties['properties.file'] = '../..//assets/conf/global.properties'
     args = [
@@ -235,7 +159,6 @@
 
     jvmArgs = [ '-server', ]
 
->>>>>>> 83ae354c
     classpath = sourceSets.main.runtimeClasspath
     classpath += files(project.assetsDir)
     standardInput = System.in
@@ -254,52 +177,6 @@
 }
 
 task createDistDir (description: "Creates the releases/dist folder") {
-<<<<<<< HEAD
-	doLast {
-	    File distDir = new File(project.distDir)
-	    // Prepare output directory
-	    delete distDir
-	    mkdir distDir
-	}
-}
-
-task copyToLib (dependsOn: createDistDir, description: "Copies the runtime dependencies to releases/dist/lib") {
-	doLast {
-	    // Create releases/dist/lib
-	    File distLib = new File(project.distDir, 'lib')
-	    mkdir distLib
-	    project.ext.distLib = distLib.getPath()
-	
-	    // Copy deps to dist lib folder
-	    ['runtime'].each { mode ->
-	        copy {
-	            from configurations.getByName(mode).files
-	            into project.distLib
-	            exclude "**/data"
-	            exclude "**/assets-bak"
-	            exclude "**/core-1.0.jar"
-	            exclude "**/core-" + version + ".jar"
-	        }
-	    }
-	
-	    // Remove folders
-	    delete project.distLib + '/conf'
-	    delete project.distLib + '/data'
-	    delete project.distLib + '/font'
-	    delete project.distLib + '/i18n'
-	    delete project.distLib + '/icon'
-	    delete project.distLib + '/img'
-	    delete project.distLib + '/music'
-	    delete project.distLib + '/mappings'
-	    delete project.distLib + '/scripts'
-	    delete project.distLib + '/shader'
-	    delete project.distLib + '/shaders'
-	    delete project.distLib + '/skins'
-	    delete project.distLib + '/postprocessing-sources.jar'
-	    // Comment this if you need to use the REST API
-	    delete project.distLib + '/rest-static'
-	}
-=======
     doLast {
         File distDir = new File(project.distDir)
         // Prepare output directory
@@ -343,141 +220,20 @@
         delete project.distLib + '/skins'
         delete project.distLib + '/postprocessing-sources.jar'
     }
->>>>>>> 83ae354c
 }
 
 task gaiaskyJar (dependsOn: [compileJava, jar, copyToLib],  description: "Creates the gaiasky jar and puts it to the dist folder") {
     doLast {
-<<<<<<< HEAD
-	    copy {
-	        from "$baseDir/core/build/libs/core-" + version + ".jar"
-	        into "$distLib/"
-	    }
-	    file("$distLib/core-" + version + ".jar").renameTo(file("$distLib/gaiasky-core.jar"))
-=======
         copy {
             from "$baseDir/core/build/libs/core-" + version + ".jar"
             into "$distLib/"
         }
         file("$distLib/core-" + version + ".jar").renameTo(file("$distLib/gaiasky-core.jar"))
->>>>>>> 83ae354c
     }
 }
 
 task dist (dependsOn: gaiaskyJar, description: "Compiles the project, creates the jar and moves it all to releases/gaiasky-\$tag-\$rev") {
     doLast {
-<<<<<<< HEAD
-	    // Copy conf
-	    mkdir "$distDir/conf"
-	    copy {
-	        from "$baseDir/assets/conf"
-	        into "$distDir/conf"
-	    }
-	
-	    // Copy data
-	    mkdir "$distDir/data"
-	    copy {
-	        from "../assets/data"
-	        into "$distDir/data"
-	
-			exclude "**/tgas_final"
-			exclude "**/octree/tgas/group-bin-all"
-			exclude "**/octree/tgas/group-bin-old"
-			exclude "**/hyg"
-			exclude "**/catalog"
-			exclude "**/octree/dr2"
-			
-			exclude "**/models/cassini"
-			exclude "**/models/rosetta"
-			exclude "**/models/iss"
-			
-			exclude "**/orbits_asteroid_extra.json"
-			exclude "**/cassini.xyz"
-			exclude "**/rosetta.xyz"
-	
-			exclude "**/uvdebug.png"
-	        
-	                exclude "**/*-wgl.json"
-	                exclude "**/*-wgl-fp.json"
-	                
-	                exclude "**/catalog-dr2*.json"
-	                exclude "**/catalog-hyg.json"
-	                exclude "**/catalog-sun.json"
-	                exclude "**/catalog-tgas-hyg-lod-old.json"
-	                exclude "**/catalog-tgas.json"
-	                exclude "**/catalog-wgl*.json"
-	                
-	                exclude "**/particles-dr2.json"
-	                exclude "**/particles-wgl*.json"
-	                
-	                exclude "**/constel_id.csv"
-	                
-	                exclude "**/tex/*-high.jpg"
-	                exclude "**/tex/*-high.png"
-	                
-	                exclude "dummyversion"
-	
-	    }
-
-	    // Copy i18n files
-	    mkdir "$distDir/i18n"
-	    copy {
-	        from "$baseDir/assets/i18n"
-	        into "$distDir/i18n"
-	    }
-	    
-	    // Copy music
-	    mkdir "$distDir/music"
-	    copy{
-	    	from "../assets/music"
-	    	into "$distDir/music"
-	    }
-	    
-	    // Copy mappings
-	    mkdir "$distDir/mappings"
-	    copy{
-	    	from "../assets/mappings"
-	    	into "$distDir/mappings"
-	    }
-	
-	    // Copy script files
-	    mkdir "$distDir/scripts"
-	    copy {
-	        from "$baseDir/assets/scripts"
-	        into "$distDir/scripts"
-	    }
-	
-	    // Copy scripts, README, LICENSE and AUTHORS
-	    copy {
-	        from "exe"
-	        into "$distDir"
-	        exclude "*.sh"
-	        exclude "octreegen"
-	    }
-	    copy {
-	        from "$baseDir/"
-	        into "$distDir"
-	        include "README.md"
-	        include "LICENSE"
-	        include "AUTHORS"
-	    }
-	    copy {
-	        from "$baseDir/assets/icon"
-	        into "$distDir"
-	        include "ic_launcher.png"
-	        include "ic_launcher.ico"
-	        include "ic_launcher.svg"
-	    }
-	
-	    // Make gaiasky script executable
-	    def cmd = "chmod u+x $distDir/gaiasky"
-	    cmd.execute()
-	
-	    // Replace version in readme file
-	    project.ext.versionFile = file("build/classes/java/main/version").text
-	    ant.replace(file: "$distDir/README.md", token: "--------------------------", value: "$versionFile")
-	}
-=======
         // Copy conf
         mkdir "$distDir/conf"
         copy {
@@ -550,59 +306,10 @@
         project.ext.versionFile = file("build/classes/java/main/version").text
         ant.replace(file: "$distDir/README.md", token: "--------------------------", value: "$versionFile")
     }
->>>>>>> 83ae354c
 }
 dist.dependsOn classes
 
 task createTar(dependsOn: dist, description: "Creates application tar package") {
-<<<<<<< HEAD
-	doLast {
-	    File packageDir = new File(project.packageDir)
-	
-	    delete packageDir
-	    mkdir packageDir
-	
-	    ant.tar(destfile: "$packageDir/" + project.distName + ".tar.gz", compression: 'gzip', longfile: 'gnu') {
-	        tarfileset(dir: "$releasesDir") {
-	        	include (name: "$distName/**")
-	            exclude (name: "$distName/gaiasky")
-	        }
-	        tarfileset(dir: "$releasesDir", filemode:'755') {
-	            include(name: "$distName/gaiasky")
-	        }
-	    }
-	}
-}
-
-task createArch(dependsOn: createTar, description: "Copies Arch Linux AUR build scripts PKGBUILD and gaiasky.install and replaces version and md5") {
-	doLast {
-		File archDir = new File(project.packageDir + "/arch/")
-		mkdir archDir
-		copy {
-			from "installerscripts/arch"
-			into "$packageDir/arch"
-		}
-		
-		File tarFile = new File("$packageDir/" + project.distName + ".tar.gz")
-		ant.checksum(file: tarFile, algorithm: "md5", todir: "$packageDir/")
-		
-		String md5Tar = new File("$packageDir/" + project.distName + ".tar.gz.md5").text
-		md5Tar = md5Tar.replace("\n", "").replace("\r", "");
-		
-		ant.replace(file: "$packageDir/arch/PKGBUILD", token: '@version.revision@', value: "$tagRev")
-		ant.replace(file: "$packageDir/arch/PKGBUILD", token: '@md5checksum@', value: md5Tar)
-		
-		copy {
-			from "$baseDir/CHANGELOG.md"
-			into "$packageDir/arch/"
-		}
-		
-		// Run makepkg to create .SRCINFO
-		//exec {
-	    // 	executable "makepkg"
-	    //	args "--printsrcinfo",">","$packageDir/arch/.SRCINFO"
-	    //}
-=======
     doLast {
         File packageDir = new File(project.packageDir)
 
@@ -649,7 +356,6 @@
         // 	executable "makepkg"
         //	args "--printsrcinfo",">","$packageDir/arch/.SRCINFO"
         //}
->>>>>>> 83ae354c
     }
 }
 
@@ -658,45 +364,6 @@
 }
 
 def distDirSize() {
-<<<<<<< HEAD
-	File dist = new File(project.distDir)
-	return Math.round(dist.directorySize() / 1024)
-}
-
-task createDeb(dependsOn: createArch, description: "Creates the .deb package") {
-	doLast {
-		// Base deb directory
-		File debDir = new File(project.packageDir + "/$distName")
-		// Opt dir
-		File debOptDir = new File(project.packageDir + "/$distName/opt/gaiasky")
-		mkdir debOptDir
-		// DEBIAN directory
-		File debDEBIANDir = new File(project.packageDir + "/$distName/DEBIAN")
-		mkdir debDEBIANDir
-		
-		copy {
-			from "installerscripts/debian"
-			into "$packageDir/$distName/DEBIAN"
-		}
-		
-		ant.replace(file: "$packageDir/$distName/DEBIAN/control", token: '@version.revision@', value: "$tagRev")
-		ant.replace(file: "$packageDir/$distName/DEBIAN/control", token: '@installedsize@', value: "${distDirSize()}")
-		ant.replace(file: "$packageDir/$distName/DEBIAN/control", token: '@date@', value: "${buildTime()}")
-		
-		copy {
-			from "$distDir"
-			into "$packageDir/$distName/opt/gaiasky/"
-		}
-		
-		// Create deb
-		exec {
-	     	executable "dpkg-deb"
-	    	args "--build","$packageDir/$distName"
-	    }
-	    
-	    // Remove temp dir directory
-	    delete debDir
-=======
     File dist = new File(project.distDir)
     return Math.round(dist.directorySize() / 1024)
 }
@@ -734,25 +401,11 @@
 
         // Remove temp dir directory
         delete debDir
->>>>>>> 83ae354c
     }
 }
 
 task prepareInstall4jScript (dependsOn: createArch, description: "Prepares the install4j script and copies it to the packages folder") {
     doLast {
-<<<<<<< HEAD
-	    copy {
-	        from "installerscripts/template.install4j"
-	        into "$packageDir"
-	    }
-	    file("$packageDir/template.install4j").renameTo(file("$packageDir/" + project.distName + ".install4j"))
-	
-	    project.ext.releaseFolder = "$baseDir/releases/$distName"
-	
-	    ant.replace(file: "$packageDir/" + project.distName + ".install4j", token: '@gs-release-folder@', value: "$distDir")
-	    ant.replace(file: "$packageDir/" + project.distName + ".install4j", token: '@gs-git-folder@', value: "$baseDir")
-	    ant.replace(file: "$packageDir/" + project.distName + ".install4j", token: '@version-tag@', value: "$tagRev")
-=======
         copy {
             from "installerscripts/template.install4j"
             into "$packageDir"
@@ -764,7 +417,6 @@
         ant.replace(file: "$packageDir/" + project.distName + ".install4j", token: '@gs-release-folder@', value: "$distDir")
         ant.replace(file: "$packageDir/" + project.distName + ".install4j", token: '@gs-git-folder@', value: "$baseDir")
         ant.replace(file: "$packageDir/" + project.distName + ".install4j", token: '@version-tag@', value: "$tagRev")
->>>>>>> 83ae354c
     }
 }
 
@@ -776,14 +428,7 @@
 }
 
 
-<<<<<<< HEAD
-task pack (dependsOn: install4jMedia, description: "Creates the releases for windows, mac, linux and the tar package") {
-	doLast {
-	}
-}
-=======
 task pack (dependsOn: install4jMedia, description: "Creates the releases for windows, mac, linux and the tar package") { doLast { } }
->>>>>>> 83ae354c
 
 eclipse {
     project {
