<?xml version="1.0" encoding="UTF-8"?>
<install4j version="6.1.6" transformSequenceNumber="5">
  <directoryPresets config="./" />
  <application name="Gaia Sky" distributionSourceDir="" applicationId="8310-5272-6362-8592" mediaDir="./" mediaFilePattern="${compiler:sys.shortName}_${compiler:sys.platform}_${compiler:sys.version}" compression="9" lzmaCompression="false" pack200Compression="false" excludeSignedFromPacking="true" commonExternalFiles="false" createMd5Sums="true" shrinkRuntime="true" shortName="gaiasky" publisher="ARI - ZAH - Universität Heidelberg" publisherWeb="http://www.zah.uni-heidelberg.de/gaia/outreach/gaiasky" version="@version-tag@" allPathsRelative="true" backupOnSave="false" autoSave="false" convertDotsToUnderscores="true" macSignature="????" macVolumeId="c3380c949a34b4f7" javaMinVersion="1.8" javaMaxVersion="" allowBetaVM="false" jdkMode="runtimeJre" jdkName="">
    <languages skipLanguageSelection="false" languageSelectionInPrincipalLanguage="false">
      <principalLanguage id="en" customLocalizationFile="" />
      <additionalLanguages />
    </languages>
    <searchSequence>
      <registry />
      <envVar name="JAVA_HOME" />
      <envVar name="JDK_HOME" />
    </searchSequence>
    <variables />
    <mergedProjects />
    <codeSigning macEnabled="false" macPkcs12File="" windowsEnabled="false" windowsKeySource="pkcs12" windowsPvkFile="" windowsSpcFile="" windowsPkcs12File="" />
  </application>
  <files keepModificationTimes="false" missingFilesStrategy="warn" globalExcludeSuffixes="" defaultOverwriteMode="1" defaultUninstallMode="2" launcherOverwriteMode="3" defaultFileMode="644" defaultDirMode="755">
    <filesets />
    <roots />
    <mountPoints>
      <mountPoint id="24" root="" location="" mode="755" />
    </mountPoints>
    <entries>
      <dirEntry mountPoint="24" file="@gs-release-folder@" overwriteMode="4" shared="false" fileMode="644" uninstallMode="0" overrideFileMode="false" overrideOverwriteMode="false" overrideUninstallMode="false" entryMode="direct" subDirectory="" excludeSuffixes="" dirMode="755" overrideDirMode="false">
        <exclude />
      </dirEntry>
    </entries>
    <components />
  </files>
  <launchers>
    <launcher name="gaiasky" id="22" customizedId="" external="false" excludeFromMenu="false" unixMode="755" unixAutoStart="true" menuName="${compiler:sys.fullName}" icnsFile="" customMacBundleIdentifier="false" macBundleIdentifier="" swtApp="false" fileset="" macBundleBinary="JavaApplicationStub" addMacEntitlements="false" macEntitlementsFile="" useCustomMacosExecutableName="false" customMacosExecutableName="" useJavaMinVersionOverride="false" javaMinVersionOverride="" useJavaMaxVersionOverride="false" javaMaxVersionOverride="">
      <executable name="${compiler:sys.shortName}" type="1" iconSet="true" iconFile="@gs-git-folder@/assets/icon/ic_launcher.ico" executableDir="" redirectStderr="true" stderrFile="error.log" stderrMode="overwrite" redirectStdout="true" stdoutFile="output.log" stdoutMode="overwrite" failOnStderrOutput="true" executableMode="1" changeWorkingDirectory="true" workingDirectory="." singleInstance="true" serviceStartType="2" serviceDependencies="" serviceDescription="" jreLocation="" executionLevel="asInvoker" checkConsoleParameter="false" globalSingleInstance="false" singleInstanceActivate="true" dpiAware="false">
        <versionInfo include="true" fileVersion="" fileDescription="3D Universe application focused on ESA's Gaia mission" legalCopyright="MPL" internalName="Gaia Sky" productName="${compiler:sys.fullName}" />
      </executable>
      <splashScreen show="false" width="0" height="0" bitmapFile="" windowsNative="false" textOverlay="false">
        <text>
          <statusLine x="20" y="20" text="" fontSize="8" fontColor="0,0,0" bold="false" />
          <versionLine x="20" y="40" text="version ${compiler:sys.version}" fontSize="8" fontColor="0,0,0" bold="false" />
        </text>
      </splashScreen>
<<<<<<< HEAD
      <java mainClass="gaia.cu9.ari.gaiaorbit.desktop.GaiaSkyDesktop" vmParameters="-Xms2g -Xmx4g -XX:+UseG1GC -Dassets.location=${launcher:sys.launcherDirectory}/" arguments="" allowVMPassthroughParameters="true" preferredVM="" bundleRuntime="true">
=======
      <java mainClass="gaia.cu9.ari.gaiaorbit.desktop.GaiaSkyDesktop" vmParameters="-Xms2g -Xmx4g -XX:+UseG1GC -Dpython.console.encoding=UTF-8 -Dassets.location=./" arguments="" allowVMPassthroughParameters="true" preferredVM="" bundleRuntime="true">
>>>>>>> 48c98038
        <classPath>
          <scanDirectory location="lib" failOnError="false" />
        </classPath>
        <nativeLibraryDirectories />
        <vmOptions />
      </java>
      <includedFiles />
      <unextractableFiles />
      <vmOptionsFile mode="template" overwriteMode="0" fileMode="644">
        <content />
      </vmOptionsFile>
      <customScript mode="1" file="">
        <content />
      </customScript>
      <infoPlist mode="1" file="">
        <content />
      </infoPlist>
      <iconImageFiles>
        <file path="@gs-git-folder@/assets/icon/gs_016.png" />
        <file path="@gs-git-folder@/assets/icon/gs_032.png" />
        <file path="@gs-git-folder@/assets/icon/gs_064.png" />
        <file path="@gs-git-folder@/assets/icon/gs_128.png" />
      </iconImageFiles>
    </launcher>
    <launcher name="gaiasky32" id="227" customizedId="" external="false" excludeFromMenu="false" unixMode="755" unixAutoStart="true" menuName="${compiler:sys.fullName}" icnsFile="" customMacBundleIdentifier="false" macBundleIdentifier="" swtApp="false" fileset="" macBundleBinary="JavaApplicationStub" addMacEntitlements="false" macEntitlementsFile="" useCustomMacosExecutableName="false" customMacosExecutableName="" useJavaMinVersionOverride="false" javaMinVersionOverride="" useJavaMaxVersionOverride="false" javaMaxVersionOverride="">
      <executable name="${compiler:sys.shortName}" type="1" iconSet="true" iconFile="@gs-git-folder@/assets/icon/ic_launcher.ico" executableDir="" redirectStderr="true" stderrFile="error.log" stderrMode="overwrite" redirectStdout="true" stdoutFile="output.log" stdoutMode="overwrite" failOnStderrOutput="true" executableMode="1" changeWorkingDirectory="true" workingDirectory="." singleInstance="true" serviceStartType="2" serviceDependencies="" serviceDescription="" jreLocation="" executionLevel="asInvoker" checkConsoleParameter="false" globalSingleInstance="false" singleInstanceActivate="true" dpiAware="false">
        <versionInfo include="true" fileVersion="" fileDescription="3D Universe application focused on ESA's Gaia mission" legalCopyright="MPL" internalName="Gaia Sky" productName="${compiler:sys.fullName}" />
      </executable>
      <splashScreen show="false" width="0" height="0" bitmapFile="" windowsNative="false" textOverlay="false">
        <text>
          <statusLine x="20" y="20" text="" fontSize="8" fontColor="0,0,0" bold="false" />
          <versionLine x="20" y="40" text="version ${compiler:sys.version}" fontSize="8" fontColor="0,0,0" bold="false" />
        </text>
      </splashScreen>
<<<<<<< HEAD
      <java mainClass="gaia.cu9.ari.gaiaorbit.desktop.GaiaSkyDesktop" vmParameters="-Xms512m -Xmx1500m -XX:+UseG1GC -Dassets.location=${launcher:sys.launcherDirectory}/" arguments="" allowVMPassthroughParameters="true" preferredVM="" bundleRuntime="true">
        <classPath>
          <scanDirectory location="lib" failOnError="false" />
        </classPath>
        <nativeLibraryDirectories />
        <vmOptions />
      </java>
      <includedFiles />
      <unextractableFiles />
      <vmOptionsFile mode="template" overwriteMode="0" fileMode="644">
        <content />
      </vmOptionsFile>
      <customScript mode="1" file="">
        <content />
      </customScript>
      <infoPlist mode="1" file="">
        <content />
      </infoPlist>
      <iconImageFiles>
        <file path="@gs-git-folder@/assets/icon/gs_016.png" />
        <file path="@gs-git-folder@/assets/icon/gs_032.png" />
        <file path="@gs-git-folder@/assets/icon/gs_064.png" />
        <file path="@gs-git-folder@/assets/icon/gs_128.png" />
      </iconImageFiles>
    </launcher>
    <launcher name="gaiasky-macos" id="342" customizedId="" external="false" excludeFromMenu="false" unixMode="755" unixAutoStart="true" menuName="${compiler:sys.fullName}" icnsFile="" customMacBundleIdentifier="false" macBundleIdentifier="" swtApp="false" fileset="" macBundleBinary="JavaApplicationStub" addMacEntitlements="false" macEntitlementsFile="" useCustomMacosExecutableName="false" customMacosExecutableName="" useJavaMinVersionOverride="false" javaMinVersionOverride="" useJavaMaxVersionOverride="false" javaMaxVersionOverride="">
      <executable name="${compiler:sys.shortName}" type="1" iconSet="true" iconFile="@gs-git-folder@/assets/icon/ic_launcher.ico" executableDir="" redirectStderr="true" stderrFile="error.log" stderrMode="overwrite" redirectStdout="true" stdoutFile="output.log" stdoutMode="overwrite" failOnStderrOutput="true" executableMode="1" changeWorkingDirectory="true" workingDirectory="." singleInstance="true" serviceStartType="2" serviceDependencies="" serviceDescription="" jreLocation="" executionLevel="asInvoker" checkConsoleParameter="false" globalSingleInstance="false" singleInstanceActivate="true" dpiAware="false">
        <versionInfo include="true" fileVersion="" fileDescription="3D Universe application focused on ESA's Gaia mission" legalCopyright="MPL" internalName="Gaia Sky" productName="${compiler:sys.fullName}" />
      </executable>
      <splashScreen show="false" width="0" height="0" bitmapFile="" windowsNative="false" textOverlay="false">
        <text>
          <statusLine x="20" y="20" text="" fontSize="8" fontColor="0,0,0" bold="false" />
          <versionLine x="20" y="40" text="version ${compiler:sys.version}" fontSize="8" fontColor="0,0,0" bold="false" />
        </text>
      </splashScreen>
      <java mainClass="gaia.cu9.ari.gaiaorbit.desktop.GaiaSkyDesktop" vmParameters="-Xms2g -Xmx4g -XX:+UseG1GC -XstartOnFirstThread -Djava.awt.headless=true -Dassets.location=${launcher:sys.launcherDirectory}/" arguments="" allowVMPassthroughParameters="true" preferredVM="" bundleRuntime="true">
=======
      <java mainClass="gaia.cu9.ari.gaiaorbit.desktop.GaiaSkyDesktop" vmParameters="-Xms512m -Xmx1500m -XX:+UseG1GC -Dpython.console.encoding=UTF-8 -Dassets.location=./" arguments="" allowVMPassthroughParameters="true" preferredVM="" bundleRuntime="true">
>>>>>>> 48c98038
        <classPath>
          <scanDirectory location="lib" failOnError="false" />
        </classPath>
        <nativeLibraryDirectories />
        <vmOptions />
      </java>
      <includedFiles />
      <unextractableFiles />
      <vmOptionsFile mode="template" overwriteMode="0" fileMode="644">
        <content />
      </vmOptionsFile>
      <customScript mode="1" file="">
        <content />
      </customScript>
      <infoPlist mode="1" file="">
        <content />
      </infoPlist>
      <iconImageFiles>
        <file path="@gs-git-folder@/assets/icon/gs_016.png" />
        <file path="@gs-git-folder@/assets/icon/gs_032.png" />
        <file path="@gs-git-folder@/assets/icon/gs_064.png" />
        <file path="@gs-git-folder@/assets/icon/gs_128.png" />
      </iconImageFiles>
    </launcher>
  </launchers>
  <installerGui installerType="1" addOnAppId="" suggestPreviousLocations="true" autoUpdateDescriptorUrl="" useAutoUpdateBaseUrl="false" autoUpdateBaseUrl="">
    <staticMembers script="" />
    <customCode />
    <autoUpdate useMinUpdatableVersion="false" minUpdatableVersion="" useMaxUpdatableVersion="false" maxUpdatableVersion="">
      <commentFiles />
      <customAttributes />
    </autoUpdate>
    <applications>
      <application name="" id="installer" customizedId="" beanClass="com.install4j.runtime.beans.applications.InstallerApplication" enabled="true" commentSet="false" comment="" actionElevationType="none" fileset="" customIcnsFile="" customIcoFile="@gs-git-folder@/assets/icon/ic_launcher.ico" macEntitlementsFile="" automaticLauncherIntegration="false" launchMode="startupFirstWindow" launchInNewProcess="false" launchSchedule="updateSchedule" allLaunchers="true">
        <serializedBean>
          <java class="java.beans.XMLDecoder">
            <object class="com.install4j.runtime.beans.applications.InstallerApplication" id="InstallerApplication0">
              <void property="customHeaderImage">
                <object class="com.install4j.api.beans.ExternalFile">
                  <string>@gs-git-folder@/assets/icon/gs_064.png</string>
                </object>
              </void>
              <void property="customIconImageFiles">
                <void method="add">
                  <object class="com.install4j.api.beans.ExternalFile">
                    <string>@gs-git-folder@/assets/icon/gs_016.png</string>
                  </object>
                </void>
                <void method="add">
                  <object class="com.install4j.api.beans.ExternalFile">
                    <string>@gs-git-folder@/assets/icon/gs_032.png</string>
                  </object>
                </void>
                <void method="add">
                  <object class="com.install4j.api.beans.ExternalFile">
                    <string>@gs-git-folder@/assets/icon/gs_064.png</string>
                  </object>
                </void>
                <void method="add">
                  <object class="com.install4j.api.beans.ExternalFile">
                    <string>@gs-git-folder@/assets/icon/gs_128.png</string>
                  </object>
                </void>
              </void>
              <void property="useCustomIcon">
                <boolean>true</boolean>
              </void>
              <void property="watermark">
                <boolean>false</boolean>
              </void>
            </object>
          </java>
        </serializedBean>
        <launcherIds />
        <variables />
        <startup>
          <screen name="" id="1" customizedId="" beanClass="com.install4j.runtime.beans.screens.StartupScreen" enabled="true" commentSet="false" comment="" actionElevationType="inherit" rollbackBarrier="false" backButton="2" finishScreen="false" wizardIndexChangeType="unchanged" wizardIndexKey="">
            <serializedBean>
              <java class="java.beans.XMLDecoder">
                <object class="com.install4j.runtime.beans.screens.StartupScreen" />
              </java>
            </serializedBean>
            <condition />
            <validation />
            <preActivation />
            <postActivation />
            <actions>
              <action name="" id="13" customizedId="" beanClass="com.install4j.runtime.beans.actions.misc.RequestPrivilegesAction" enabled="true" commentSet="false" comment="" actionElevationType="none" rollbackBarrier="false" multiExec="false" failureStrategy="1" errorMessage="">
                <serializedBean>
                  <java class="java.beans.XMLDecoder">
                    <object class="com.install4j.runtime.beans.actions.misc.RequestPrivilegesAction" />
                  </java>
                </serializedBean>
                <condition />
              </action>
            </actions>
            <formComponents />
          </screen>
        </startup>
        <screens>
          <screen name="" id="2" customizedId="" beanClass="com.install4j.runtime.beans.screens.WelcomeScreen" enabled="true" commentSet="false" comment="" actionElevationType="inherit" rollbackBarrier="false" backButton="2" finishScreen="false" wizardIndexChangeType="unchanged" wizardIndexKey="">
            <serializedBean>
              <java class="java.beans.XMLDecoder">
                <object class="com.install4j.runtime.beans.screens.WelcomeScreen">
                  <void property="bannerImageFile">
                    <object class="com.install4j.api.beans.ExternalFile">
                      <string>@gs-git-folder@/assets/assets-bak/img/installer-img.png</string>
                    </object>
                  </void>
                </object>
              </java>
            </serializedBean>
            <condition />
            <validation />
            <preActivation />
            <postActivation />
            <actions>
              <action name="" id="3" customizedId="" beanClass="com.install4j.runtime.beans.actions.misc.LoadResponseFileAction" enabled="true" commentSet="false" comment="" actionElevationType="inherit" rollbackBarrier="false" multiExec="true" failureStrategy="1" errorMessage="">
                <serializedBean>
                  <java class="java.beans.XMLDecoder">
                    <object class="com.install4j.runtime.beans.actions.misc.LoadResponseFileAction">
                      <void property="excludedVariables">
                        <array class="java.lang.String" length="1">
                          <void index="0">
                            <string>sys.installationDir</string>
                          </void>
                        </array>
                      </void>
                    </object>
                  </java>
                </serializedBean>
                <condition>context.getBooleanVariable("sys.confirmedUpdateInstallation")</condition>
              </action>
            </actions>
            <formComponents />
          </screen>
          <screen name="" id="4" customizedId="" beanClass="com.install4j.runtime.beans.screens.InstallationDirectoryScreen" enabled="true" commentSet="false" comment="" actionElevationType="inherit" rollbackBarrier="false" backButton="2" finishScreen="false" wizardIndexChangeType="unchanged" wizardIndexKey="">
            <serializedBean>
              <java class="java.beans.XMLDecoder">
                <object class="com.install4j.runtime.beans.screens.InstallationDirectoryScreen" />
              </java>
            </serializedBean>
            <condition>!context.getBooleanVariable("sys.confirmedUpdateInstallation")</condition>
            <validation />
            <preActivation />
            <postActivation />
            <actions>
              <action name="" id="5" customizedId="" beanClass="com.install4j.runtime.beans.actions.misc.LoadResponseFileAction" enabled="true" commentSet="false" comment="" actionElevationType="inherit" rollbackBarrier="false" multiExec="true" failureStrategy="1" errorMessage="">
                <serializedBean>
                  <java class="java.beans.XMLDecoder">
                    <object class="com.install4j.runtime.beans.actions.misc.LoadResponseFileAction">
                      <void property="excludedVariables">
                        <array class="java.lang.String" length="1">
                          <void index="0">
                            <string>sys.installationDir</string>
                          </void>
                        </array>
                      </void>
                    </object>
                  </java>
                </serializedBean>
                <condition>context.getVariable("sys.responseFile") == null</condition>
              </action>
            </actions>
            <formComponents />
          </screen>
          <screen name="" id="6" customizedId="" beanClass="com.install4j.runtime.beans.screens.ComponentsScreen" enabled="true" commentSet="false" comment="" actionElevationType="inherit" rollbackBarrier="false" backButton="2" finishScreen="false" wizardIndexChangeType="unchanged" wizardIndexKey="">
            <serializedBean>
              <java class="java.beans.XMLDecoder">
                <object class="com.install4j.runtime.beans.screens.ComponentsScreen" />
              </java>
            </serializedBean>
            <condition />
            <validation />
            <preActivation />
            <postActivation />
            <actions />
            <formComponents />
          </screen>
          <screen name="" id="7" customizedId="" beanClass="com.install4j.runtime.beans.screens.StandardProgramGroupScreen" enabled="true" commentSet="false" comment="" actionElevationType="inherit" rollbackBarrier="false" backButton="2" finishScreen="false" wizardIndexChangeType="unchanged" wizardIndexKey="">
            <serializedBean>
              <java class="java.beans.XMLDecoder">
                <object class="com.install4j.runtime.beans.screens.StandardProgramGroupScreen">
                  <void property="programGroupName">
                    <string>${compiler:sys.fullName}</string>
                  </void>
                </object>
              </java>
            </serializedBean>
            <condition>!context.getBooleanVariable("sys.confirmedUpdateInstallation")</condition>
            <validation />
            <preActivation />
            <postActivation />
            <actions />
            <formComponents />
          </screen>
          <screen name="" id="8" customizedId="" beanClass="com.install4j.runtime.beans.screens.InstallationScreen" enabled="true" commentSet="false" comment="" actionElevationType="inherit" rollbackBarrier="true" backButton="2" finishScreen="false" wizardIndexChangeType="unchanged" wizardIndexKey="">
            <serializedBean>
              <java class="java.beans.XMLDecoder">
                <object class="com.install4j.runtime.beans.screens.InstallationScreen" />
              </java>
            </serializedBean>
            <condition />
            <validation />
            <preActivation />
            <postActivation />
            <actions>
              <action name="" id="394" customizedId="" beanClass="com.install4j.runtime.beans.actions.UninstallPreviousAction" enabled="true" commentSet="false" comment="" actionElevationType="none" rollbackBarrier="false" multiExec="false" failureStrategy="1" errorMessage="">
                <serializedBean>
                  <java class="java.beans.XMLDecoder">
                    <object class="com.install4j.runtime.beans.actions.UninstallPreviousAction" />
                  </java>
                </serializedBean>
                <condition />
              </action>
              <action name="" id="9" customizedId="" beanClass="com.install4j.runtime.beans.actions.InstallFilesAction" enabled="true" commentSet="false" comment="" actionElevationType="elevated" rollbackBarrier="false" multiExec="false" failureStrategy="2" errorMessage="${i18n:FileCorrupted}">
                <serializedBean>
                  <java class="java.beans.XMLDecoder">
                    <object class="com.install4j.runtime.beans.actions.InstallFilesAction" />
                  </java>
                </serializedBean>
                <condition />
              </action>
              <action name="" id="10" customizedId="" beanClass="com.install4j.runtime.beans.actions.desktop.CreateProgramGroupAction" enabled="true" commentSet="false" comment="" actionElevationType="elevated" rollbackBarrier="false" multiExec="false" failureStrategy="1" errorMessage="">
                <serializedBean>
                  <java class="java.beans.XMLDecoder">
                    <object class="com.install4j.runtime.beans.actions.desktop.CreateProgramGroupAction">
                      <void property="uninstallerMenuName">
                        <string>${i18n:UninstallerMenuEntry(${compiler:sys.fullName})}</string>
                      </void>
                    </object>
                  </java>
                </serializedBean>
                <condition>!context.getBooleanVariable("sys.programGroupDisabled")</condition>
              </action>
              <action name="" id="11" customizedId="" beanClass="com.install4j.runtime.beans.actions.desktop.RegisterAddRemoveAction" enabled="true" commentSet="false" comment="" actionElevationType="elevated" rollbackBarrier="false" multiExec="false" failureStrategy="1" errorMessage="">
                <serializedBean>
                  <java class="java.beans.XMLDecoder">
                    <object class="com.install4j.runtime.beans.actions.desktop.RegisterAddRemoveAction">
                      <void property="itemName">
                        <string>${compiler:sys.fullName} ${compiler:sys.version}</string>
                      </void>
                    </object>
                  </java>
                </serializedBean>
                <condition />
              </action>
            </actions>
            <formComponents />
          </screen>
          <screen name="" id="12" customizedId="" beanClass="com.install4j.runtime.beans.screens.FinishedScreen" enabled="true" commentSet="false" comment="" actionElevationType="inherit" rollbackBarrier="false" backButton="2" finishScreen="true" wizardIndexChangeType="unchanged" wizardIndexKey="">
            <serializedBean>
              <java class="java.beans.XMLDecoder">
                <object class="com.install4j.runtime.beans.screens.FinishedScreen">
                  <void property="bannerImageFile">
                    <object class="com.install4j.api.beans.ExternalFile">
                      <string>@gs-git-folder@/assets/assets-bak/img/installer-img.png</string>
                    </object>
                  </void>
                </object>
              </java>
            </serializedBean>
            <condition />
            <validation />
            <preActivation />
            <postActivation />
            <actions />
            <formComponents />
          </screen>
        </screens>
      </application>
      <application name="" id="uninstaller" customizedId="" beanClass="com.install4j.runtime.beans.applications.UninstallerApplication" enabled="true" commentSet="false" comment="" actionElevationType="none" fileset="" customIcnsFile="" customIcoFile="" macEntitlementsFile="" automaticLauncherIntegration="false" launchMode="startupFirstWindow" launchInNewProcess="false" launchSchedule="updateSchedule" allLaunchers="true">
        <serializedBean>
          <java class="java.beans.XMLDecoder">
            <object class="com.install4j.runtime.beans.applications.UninstallerApplication">
              <void property="customHeaderImage">
                <object class="com.install4j.api.beans.ExternalFile">
                  <string>@gs-git-folder@/assets/icon/gs_064.png</string>
                </object>
              </void>
              <void property="customMacosExecutableName">
                <string>${i18n:UninstallerMenuEntry(${compiler:sys.fullName})}</string>
              </void>
              <void property="useCustomMacosExecutableName">
                <boolean>true</boolean>
              </void>
            </object>
          </java>
        </serializedBean>
        <launcherIds />
        <variables />
        <startup>
          <screen name="" id="14" customizedId="" beanClass="com.install4j.runtime.beans.screens.StartupScreen" enabled="true" commentSet="false" comment="" actionElevationType="inherit" rollbackBarrier="false" backButton="2" finishScreen="false" wizardIndexChangeType="unchanged" wizardIndexKey="">
            <serializedBean>
              <java class="java.beans.XMLDecoder">
                <object class="com.install4j.runtime.beans.screens.StartupScreen" />
              </java>
            </serializedBean>
            <condition />
            <validation />
            <preActivation />
            <postActivation />
            <actions>
              <action name="" id="20" customizedId="" beanClass="com.install4j.runtime.beans.actions.misc.LoadResponseFileAction" enabled="true" commentSet="false" comment="" actionElevationType="inherit" rollbackBarrier="false" multiExec="false" failureStrategy="1" errorMessage="">
                <serializedBean>
                  <java class="java.beans.XMLDecoder">
                    <object class="com.install4j.runtime.beans.actions.misc.LoadResponseFileAction" />
                  </java>
                </serializedBean>
                <condition />
              </action>
              <action name="" id="21" customizedId="" beanClass="com.install4j.runtime.beans.actions.misc.RequireInstallerPrivilegesAction" enabled="true" commentSet="false" comment="" actionElevationType="none" rollbackBarrier="false" multiExec="false" failureStrategy="1" errorMessage="">
                <serializedBean>
                  <java class="java.beans.XMLDecoder">
                    <object class="com.install4j.runtime.beans.actions.misc.RequireInstallerPrivilegesAction" />
                  </java>
                </serializedBean>
                <condition />
              </action>
            </actions>
            <formComponents />
          </screen>
        </startup>
        <screens>
          <screen name="" id="15" customizedId="" beanClass="com.install4j.runtime.beans.screens.UninstallWelcomeScreen" enabled="true" commentSet="false" comment="" actionElevationType="inherit" rollbackBarrier="false" backButton="2" finishScreen="false" wizardIndexChangeType="unchanged" wizardIndexKey="">
            <serializedBean>
              <java class="java.beans.XMLDecoder">
                <object class="com.install4j.runtime.beans.screens.UninstallWelcomeScreen">
                  <void property="bannerImageFile">
                    <object class="com.install4j.api.beans.ExternalFile">
                      <string>@gs-git-folder@/assets/assets-bak/img/installer-img.png</string>
                    </object>
                  </void>
                </object>
              </java>
            </serializedBean>
            <condition />
            <validation />
            <preActivation />
            <postActivation />
            <actions />
            <formComponents />
          </screen>
          <screen name="" id="16" customizedId="" beanClass="com.install4j.runtime.beans.screens.UninstallationScreen" enabled="true" commentSet="false" comment="" actionElevationType="inherit" rollbackBarrier="false" backButton="2" finishScreen="false" wizardIndexChangeType="unchanged" wizardIndexKey="">
            <serializedBean>
              <java class="java.beans.XMLDecoder">
                <object class="com.install4j.runtime.beans.screens.UninstallationScreen" />
              </java>
            </serializedBean>
            <condition />
            <validation />
            <preActivation />
            <postActivation />
            <actions>
              <action name="" id="17" customizedId="" beanClass="com.install4j.runtime.beans.actions.UninstallFilesAction" enabled="true" commentSet="false" comment="" actionElevationType="elevated" rollbackBarrier="false" multiExec="false" failureStrategy="1" errorMessage="">
                <serializedBean>
                  <java class="java.beans.XMLDecoder">
                    <object class="com.install4j.runtime.beans.actions.UninstallFilesAction" />
                  </java>
                </serializedBean>
                <condition />
              </action>
            </actions>
            <formComponents />
          </screen>
          <screen name="" id="19" customizedId="" beanClass="com.install4j.runtime.beans.screens.UninstallFailureScreen" enabled="true" commentSet="false" comment="" actionElevationType="inherit" rollbackBarrier="false" backButton="2" finishScreen="true" wizardIndexChangeType="unchanged" wizardIndexKey="">
            <serializedBean>
              <java class="java.beans.XMLDecoder">
                <object class="com.install4j.runtime.beans.screens.UninstallFailureScreen" />
              </java>
            </serializedBean>
            <condition />
            <validation />
            <preActivation />
            <postActivation />
            <actions />
            <formComponents />
          </screen>
          <screen name="" id="18" customizedId="" beanClass="com.install4j.runtime.beans.screens.UninstallSuccessScreen" enabled="true" commentSet="false" comment="" actionElevationType="inherit" rollbackBarrier="false" backButton="2" finishScreen="true" wizardIndexChangeType="unchanged" wizardIndexKey="">
            <serializedBean>
              <java class="java.beans.XMLDecoder">
                <object class="com.install4j.runtime.beans.screens.UninstallSuccessScreen">
                  <void property="bannerImageFile">
                    <object class="com.install4j.api.beans.ExternalFile">
                      <string>@gs-git-folder@/assets/assets-bak/img/installer-img.png</string>
                    </object>
                  </void>
                </object>
              </java>
            </serializedBean>
            <condition />
            <validation />
            <preActivation />
            <postActivation />
            <actions />
            <formComponents />
          </screen>
        </screens>
      </application>
    </applications>
  </installerGui>
  <mediaSets>
    <windows name="Windows 64" id="25" customizedId="" mediaFileName="" installDir="${compiler:sys.fullName}" overridePrincipalLanguage="false" jreBitType="64" runPostProcessor="false" postProcessor="" failOnPostProcessorError="false" useLegacyMediaFileIds="false" legacyMediaFileIds="" downloadURL="" includeAllDownloadableComponents="false" includedJRE="windows-amd64-1.8.0_181" manualJREEntry="false" bundleType="1" jreURL="" jreShared="false" directDownload="false" installOnlyIfNecessary="false" customInstallBaseDir="" contentFilesType="1" verifyIntegrity="true">
      <excludedComponents />
      <includedDownloadableComponents />
      <excludedLaunchers>
        <launcher id="227" />
        <launcher id="342" />
      </excludedLaunchers>
      <excludedBeans />
      <overriddenPrincipalLanguage id="en" customLocalizationFile="" />
      <exclude>
        <entry location="ic_launcher.png" fileType="regular" />
        <entry location="gaiasky" fileType="regular" />
        <entry location="data/dummyversion" fileType="regular" />
        <entry location="ic_launcher.svg" fileType="regular" />
        <entry location="gs.desktop" fileType="regular" />
      </exclude>
      <variables />
      <autoUpdate useMinUpdatableVersion="false" minUpdatableVersion="" useMaxUpdatableVersion="false" maxUpdatableVersion="">
        <commentFiles />
        <customAttributes />
      </autoUpdate>
    </windows>
    <windows name="Windows 32" id="76" customizedId="" mediaFileName="" installDir="${compiler:sys.fullName}" overridePrincipalLanguage="false" jreBitType="32" runPostProcessor="false" postProcessor="" failOnPostProcessorError="false" useLegacyMediaFileIds="false" legacyMediaFileIds="" downloadURL="" includeAllDownloadableComponents="false" includedJRE="windows-x86-1.8.0_181" manualJREEntry="false" bundleType="1" jreURL="" jreShared="false" directDownload="false" installOnlyIfNecessary="false" customInstallBaseDir="" contentFilesType="1" verifyIntegrity="true">
      <excludedComponents />
      <includedDownloadableComponents />
      <excludedLaunchers>
        <launcher id="22" />
        <launcher id="342" />
      </excludedLaunchers>
      <excludedBeans />
      <overriddenPrincipalLanguage id="en" customLocalizationFile="" />
      <exclude>
        <entry location="ic_launcher.png" fileType="regular" />
        <entry location="gaiasky" fileType="regular" />
        <entry location="data/dummyversion" fileType="regular" />
        <entry location="ic_launcher.svg" fileType="regular" />
        <entry location="gs.desktop" fileType="regular" />
      </exclude>
      <variables />
      <autoUpdate useMinUpdatableVersion="false" minUpdatableVersion="" useMaxUpdatableVersion="false" maxUpdatableVersion="">
        <commentFiles />
        <customAttributes />
      </autoUpdate>
    </windows>
    <macos name="macOS Single Bundle" id="221" customizedId="" mediaFileName="" installDir="${compiler:sys.fullName}" overridePrincipalLanguage="false" jreBitType="all" runPostProcessor="false" postProcessor="" failOnPostProcessorError="false" useLegacyMediaFileIds="false" legacyMediaFileIds="" downloadURL="" includeAllDownloadableComponents="false" includedJRE="macosx-amd64-1.8.0_181" manualJREEntry="false" bundleType="1" jreURL="" jreShared="false" directDownload="false" installOnlyIfNecessary="false" appleJre="false" requiredVmIdPrefix="" customInstallBaseDir="" contentFilesType="1" installerName="${i18n:InstallerName(${compiler:sys.fullName})}" volumeName="${compiler:sys.shortName}" compressDmg="false" launcherId="342">
      <excludedComponents />
      <includedDownloadableComponents />
      <excludedBeans />
      <overriddenPrincipalLanguage id="en" customLocalizationFile="" />
      <exclude>
        <entry location="gs.desktop" fileType="regular" />
        <entry location="gaiasky.cmd" fileType="regular" />
      </exclude>
      <variables />
      <autoUpdate useMinUpdatableVersion="false" minUpdatableVersion="" useMaxUpdatableVersion="false" maxUpdatableVersion="">
        <commentFiles />
        <customAttributes />
      </autoUpdate>
      <topLevelFiles />
    </macos>
    <macosArchive name="macOS Single Bundle Archive" id="340" customizedId="" mediaFileName="${compiler:sys.shortName}_macos_bundle_${compiler:sys.version}" installDir="${compiler:sys.shortName}" overridePrincipalLanguage="false" jreBitType="all" runPostProcessor="false" postProcessor="" failOnPostProcessorError="false" useLegacyMediaFileIds="false" legacyMediaFileIds="" downloadURL="" includeAllDownloadableComponents="true" includedJRE="macosx-amd64-1.8.0_181_unpacked" manualJREEntry="false" appleJre="false" archiveType="dmg" volumeName="${compiler:sys.shortName}" launcherId="342">
      <excludedComponents />
      <includedDownloadableComponents />
      <excludedBeans />
      <overriddenPrincipalLanguage id="en" customLocalizationFile="" />
      <exclude>
        <entry location="gs.desktop" fileType="regular" />
        <entry location="gaiasky.cmd" fileType="regular" />
      </exclude>
      <variables />
      <autoUpdate useMinUpdatableVersion="false" minUpdatableVersion="" useMaxUpdatableVersion="false" maxUpdatableVersion="">
        <commentFiles />
        <customAttributes />
      </autoUpdate>
      <topLevelFiles />
    </macosArchive>
    <unixInstaller name="Unix Installer" id="28" customizedId="" mediaFileName="" installDir="${compiler:sys.shortName}" overridePrincipalLanguage="false" jreBitType="all" runPostProcessor="false" postProcessor="" failOnPostProcessorError="false" useLegacyMediaFileIds="false" legacyMediaFileIds="" downloadURL="" includeAllDownloadableComponents="false" includedJRE="" manualJREEntry="false" bundleType="1" jreURL="" jreShared="false" directDownload="false" installOnlyIfNecessary="false" customInstallBaseDir="" contentFilesType="1">
      <excludedComponents />
      <includedDownloadableComponents />
      <excludedLaunchers>
        <launcher id="227" />
        <launcher id="342" />
      </excludedLaunchers>
      <excludedBeans />
      <overriddenPrincipalLanguage id="en" customLocalizationFile="" />
      <exclude>
        <entry location="ic_launcher.ico" fileType="regular" />
        <entry location="gaiasky.cmd" fileType="regular" />
        <entry location="data/dummyversion" fileType="regular" />
      </exclude>
      <variables />
      <autoUpdate useMinUpdatableVersion="false" minUpdatableVersion="" useMaxUpdatableVersion="false" maxUpdatableVersion="">
        <commentFiles />
        <customAttributes />
      </autoUpdate>
      <installerScript mode="1" file="">
        <content />
      </installerScript>
    </unixInstaller>
    <linuxDeb name="Linux Deb Archive" id="30" customizedId="" mediaFileName="" installDir="/opt/${compiler:sys.shortName}" overridePrincipalLanguage="false" jreBitType="all" runPostProcessor="false" postProcessor="" failOnPostProcessorError="false" useLegacyMediaFileIds="false" legacyMediaFileIds="" downloadURL="" includeAllDownloadableComponents="true" includedJRE="" manualJREEntry="false" overwriteNeverAsConfigFiles="false" bzip="false" description="Interactive 3D Universe software focused on ESA's Gaia mission" dependencies="default-jre" maintainerEmail="tsagrista@ari.uni-heidelberg.de" architectureSet="false" architecture="">
      <excludedComponents />
      <includedDownloadableComponents />
      <excludedLaunchers>
        <launcher id="227" />
        <launcher id="342" />
      </excludedLaunchers>
      <excludedBeans />
      <overriddenPrincipalLanguage id="en" customLocalizationFile="" />
      <exclude>
        <entry location="ic_launcher.ico" fileType="regular" />
        <entry location="gaiasky.cmd" fileType="regular" />
        <entry location="data/dummyversion" fileType="regular" />
      </exclude>
      <variables />
      <autoUpdate useMinUpdatableVersion="false" minUpdatableVersion="" useMaxUpdatableVersion="false" maxUpdatableVersion="">
        <commentFiles />
        <customAttributes />
      </autoUpdate>
      <preInstallScript mode="1" file="">
        <content />
      </preInstallScript>
      <postInstallScript mode="2" file="@gs-git-folder@/core/exe/create-shortcut-deb.sh">
        <content />
      </postInstallScript>
      <preUninstallScript mode="2" file="@gs-git-folder@/core/exe/remove-shortcut-deb.sh">
        <content />
      </preUninstallScript>
      <postUninstallScript mode="1" file="">
        <content />
      </postUninstallScript>
    </linuxDeb>
    <linuxRPM name="Linux RPM" id="77" customizedId="" mediaFileName="" installDir="/opt/${compiler:sys.shortName}" overridePrincipalLanguage="false" jreBitType="all" runPostProcessor="false" postProcessor="" failOnPostProcessorError="false" useLegacyMediaFileIds="false" legacyMediaFileIds="" downloadURL="" includeAllDownloadableComponents="true" includedJRE="" manualJREEntry="false" overwriteNeverAsConfigFiles="false" os="linux" arch="x86_64">
      <excludedComponents />
      <includedDownloadableComponents />
      <excludedLaunchers>
        <launcher id="227" />
        <launcher id="342" />
      </excludedLaunchers>
      <excludedBeans />
      <overriddenPrincipalLanguage id="en" customLocalizationFile="" />
      <exclude>
        <entry location="ic_launcher.ico" fileType="regular" />
        <entry location="gaiasky.cmd" fileType="regular" />
        <entry location="data/dummyversion" fileType="regular" />
      </exclude>
      <variables />
      <autoUpdate useMinUpdatableVersion="false" minUpdatableVersion="" useMaxUpdatableVersion="false" maxUpdatableVersion="">
        <commentFiles />
        <customAttributes />
      </autoUpdate>
      <preInstallScript mode="1" file="">
        <content />
      </preInstallScript>
      <postInstallScript mode="2" file="@gs-git-folder@/core/exe/create-shortcut-rpm.sh">
        <content />
      </postInstallScript>
      <preUninstallScript mode="2" file="@gs-git-folder@/core/exe/remove-shortcut-rpm.sh">
        <content />
      </preUninstallScript>
      <postUninstallScript mode="1" file="">
        <content />
      </postUninstallScript>
    </linuxRPM>
  </mediaSets>
  <buildIds buildAll="true" />
  <buildOptions verbose="false" faster="false" disableSigning="false" disableJreBundling="false" debug="false" />
</install4j>
<|MERGE_RESOLUTION|>--- conflicted
+++ resolved
@@ -1,689 +1,681 @@
-<?xml version="1.0" encoding="UTF-8"?>
-<install4j version="6.1.6" transformSequenceNumber="5">
-  <directoryPresets config="./" />
-  <application name="Gaia Sky" distributionSourceDir="" applicationId="8310-5272-6362-8592" mediaDir="./" mediaFilePattern="${compiler:sys.shortName}_${compiler:sys.platform}_${compiler:sys.version}" compression="9" lzmaCompression="false" pack200Compression="false" excludeSignedFromPacking="true" commonExternalFiles="false" createMd5Sums="true" shrinkRuntime="true" shortName="gaiasky" publisher="ARI - ZAH - Universität Heidelberg" publisherWeb="http://www.zah.uni-heidelberg.de/gaia/outreach/gaiasky" version="@version-tag@" allPathsRelative="true" backupOnSave="false" autoSave="false" convertDotsToUnderscores="true" macSignature="????" macVolumeId="c3380c949a34b4f7" javaMinVersion="1.8" javaMaxVersion="" allowBetaVM="false" jdkMode="runtimeJre" jdkName="">
-    <languages skipLanguageSelection="false" languageSelectionInPrincipalLanguage="false">
-      <principalLanguage id="en" customLocalizationFile="" />
-      <additionalLanguages />
-    </languages>
-    <searchSequence>
-      <registry />
-      <envVar name="JAVA_HOME" />
-      <envVar name="JDK_HOME" />
-    </searchSequence>
-    <variables />
-    <mergedProjects />
-    <codeSigning macEnabled="false" macPkcs12File="" windowsEnabled="false" windowsKeySource="pkcs12" windowsPvkFile="" windowsSpcFile="" windowsPkcs12File="" />
-  </application>
-  <files keepModificationTimes="false" missingFilesStrategy="warn" globalExcludeSuffixes="" defaultOverwriteMode="1" defaultUninstallMode="2" launcherOverwriteMode="3" defaultFileMode="644" defaultDirMode="755">
-    <filesets />
-    <roots />
-    <mountPoints>
-      <mountPoint id="24" root="" location="" mode="755" />
-    </mountPoints>
-    <entries>
-      <dirEntry mountPoint="24" file="@gs-release-folder@" overwriteMode="4" shared="false" fileMode="644" uninstallMode="0" overrideFileMode="false" overrideOverwriteMode="false" overrideUninstallMode="false" entryMode="direct" subDirectory="" excludeSuffixes="" dirMode="755" overrideDirMode="false">
-        <exclude />
-      </dirEntry>
-    </entries>
-    <components />
-  </files>
-  <launchers>
-    <launcher name="gaiasky" id="22" customizedId="" external="false" excludeFromMenu="false" unixMode="755" unixAutoStart="true" menuName="${compiler:sys.fullName}" icnsFile="" customMacBundleIdentifier="false" macBundleIdentifier="" swtApp="false" fileset="" macBundleBinary="JavaApplicationStub" addMacEntitlements="false" macEntitlementsFile="" useCustomMacosExecutableName="false" customMacosExecutableName="" useJavaMinVersionOverride="false" javaMinVersionOverride="" useJavaMaxVersionOverride="false" javaMaxVersionOverride="">
-      <executable name="${compiler:sys.shortName}" type="1" iconSet="true" iconFile="@gs-git-folder@/assets/icon/ic_launcher.ico" executableDir="" redirectStderr="true" stderrFile="error.log" stderrMode="overwrite" redirectStdout="true" stdoutFile="output.log" stdoutMode="overwrite" failOnStderrOutput="true" executableMode="1" changeWorkingDirectory="true" workingDirectory="." singleInstance="true" serviceStartType="2" serviceDependencies="" serviceDescription="" jreLocation="" executionLevel="asInvoker" checkConsoleParameter="false" globalSingleInstance="false" singleInstanceActivate="true" dpiAware="false">
-        <versionInfo include="true" fileVersion="" fileDescription="3D Universe application focused on ESA's Gaia mission" legalCopyright="MPL" internalName="Gaia Sky" productName="${compiler:sys.fullName}" />
-      </executable>
-      <splashScreen show="false" width="0" height="0" bitmapFile="" windowsNative="false" textOverlay="false">
-        <text>
-          <statusLine x="20" y="20" text="" fontSize="8" fontColor="0,0,0" bold="false" />
-          <versionLine x="20" y="40" text="version ${compiler:sys.version}" fontSize="8" fontColor="0,0,0" bold="false" />
-        </text>
-      </splashScreen>
-<<<<<<< HEAD
-      <java mainClass="gaia.cu9.ari.gaiaorbit.desktop.GaiaSkyDesktop" vmParameters="-Xms2g -Xmx4g -XX:+UseG1GC -Dassets.location=${launcher:sys.launcherDirectory}/" arguments="" allowVMPassthroughParameters="true" preferredVM="" bundleRuntime="true">
-=======
-      <java mainClass="gaia.cu9.ari.gaiaorbit.desktop.GaiaSkyDesktop" vmParameters="-Xms2g -Xmx4g -XX:+UseG1GC -Dpython.console.encoding=UTF-8 -Dassets.location=./" arguments="" allowVMPassthroughParameters="true" preferredVM="" bundleRuntime="true">
->>>>>>> 48c98038
-        <classPath>
-          <scanDirectory location="lib" failOnError="false" />
-        </classPath>
-        <nativeLibraryDirectories />
-        <vmOptions />
-      </java>
-      <includedFiles />
-      <unextractableFiles />
-      <vmOptionsFile mode="template" overwriteMode="0" fileMode="644">
-        <content />
-      </vmOptionsFile>
-      <customScript mode="1" file="">
-        <content />
-      </customScript>
-      <infoPlist mode="1" file="">
-        <content />
-      </infoPlist>
-      <iconImageFiles>
-        <file path="@gs-git-folder@/assets/icon/gs_016.png" />
-        <file path="@gs-git-folder@/assets/icon/gs_032.png" />
-        <file path="@gs-git-folder@/assets/icon/gs_064.png" />
-        <file path="@gs-git-folder@/assets/icon/gs_128.png" />
-      </iconImageFiles>
-    </launcher>
-    <launcher name="gaiasky32" id="227" customizedId="" external="false" excludeFromMenu="false" unixMode="755" unixAutoStart="true" menuName="${compiler:sys.fullName}" icnsFile="" customMacBundleIdentifier="false" macBundleIdentifier="" swtApp="false" fileset="" macBundleBinary="JavaApplicationStub" addMacEntitlements="false" macEntitlementsFile="" useCustomMacosExecutableName="false" customMacosExecutableName="" useJavaMinVersionOverride="false" javaMinVersionOverride="" useJavaMaxVersionOverride="false" javaMaxVersionOverride="">
-      <executable name="${compiler:sys.shortName}" type="1" iconSet="true" iconFile="@gs-git-folder@/assets/icon/ic_launcher.ico" executableDir="" redirectStderr="true" stderrFile="error.log" stderrMode="overwrite" redirectStdout="true" stdoutFile="output.log" stdoutMode="overwrite" failOnStderrOutput="true" executableMode="1" changeWorkingDirectory="true" workingDirectory="." singleInstance="true" serviceStartType="2" serviceDependencies="" serviceDescription="" jreLocation="" executionLevel="asInvoker" checkConsoleParameter="false" globalSingleInstance="false" singleInstanceActivate="true" dpiAware="false">
-        <versionInfo include="true" fileVersion="" fileDescription="3D Universe application focused on ESA's Gaia mission" legalCopyright="MPL" internalName="Gaia Sky" productName="${compiler:sys.fullName}" />
-      </executable>
-      <splashScreen show="false" width="0" height="0" bitmapFile="" windowsNative="false" textOverlay="false">
-        <text>
-          <statusLine x="20" y="20" text="" fontSize="8" fontColor="0,0,0" bold="false" />
-          <versionLine x="20" y="40" text="version ${compiler:sys.version}" fontSize="8" fontColor="0,0,0" bold="false" />
-        </text>
-      </splashScreen>
-<<<<<<< HEAD
-      <java mainClass="gaia.cu9.ari.gaiaorbit.desktop.GaiaSkyDesktop" vmParameters="-Xms512m -Xmx1500m -XX:+UseG1GC -Dassets.location=${launcher:sys.launcherDirectory}/" arguments="" allowVMPassthroughParameters="true" preferredVM="" bundleRuntime="true">
-        <classPath>
-          <scanDirectory location="lib" failOnError="false" />
-        </classPath>
-        <nativeLibraryDirectories />
-        <vmOptions />
-      </java>
-      <includedFiles />
-      <unextractableFiles />
-      <vmOptionsFile mode="template" overwriteMode="0" fileMode="644">
-        <content />
-      </vmOptionsFile>
-      <customScript mode="1" file="">
-        <content />
-      </customScript>
-      <infoPlist mode="1" file="">
-        <content />
-      </infoPlist>
-      <iconImageFiles>
-        <file path="@gs-git-folder@/assets/icon/gs_016.png" />
-        <file path="@gs-git-folder@/assets/icon/gs_032.png" />
-        <file path="@gs-git-folder@/assets/icon/gs_064.png" />
-        <file path="@gs-git-folder@/assets/icon/gs_128.png" />
-      </iconImageFiles>
-    </launcher>
-    <launcher name="gaiasky-macos" id="342" customizedId="" external="false" excludeFromMenu="false" unixMode="755" unixAutoStart="true" menuName="${compiler:sys.fullName}" icnsFile="" customMacBundleIdentifier="false" macBundleIdentifier="" swtApp="false" fileset="" macBundleBinary="JavaApplicationStub" addMacEntitlements="false" macEntitlementsFile="" useCustomMacosExecutableName="false" customMacosExecutableName="" useJavaMinVersionOverride="false" javaMinVersionOverride="" useJavaMaxVersionOverride="false" javaMaxVersionOverride="">
-      <executable name="${compiler:sys.shortName}" type="1" iconSet="true" iconFile="@gs-git-folder@/assets/icon/ic_launcher.ico" executableDir="" redirectStderr="true" stderrFile="error.log" stderrMode="overwrite" redirectStdout="true" stdoutFile="output.log" stdoutMode="overwrite" failOnStderrOutput="true" executableMode="1" changeWorkingDirectory="true" workingDirectory="." singleInstance="true" serviceStartType="2" serviceDependencies="" serviceDescription="" jreLocation="" executionLevel="asInvoker" checkConsoleParameter="false" globalSingleInstance="false" singleInstanceActivate="true" dpiAware="false">
-        <versionInfo include="true" fileVersion="" fileDescription="3D Universe application focused on ESA's Gaia mission" legalCopyright="MPL" internalName="Gaia Sky" productName="${compiler:sys.fullName}" />
-      </executable>
-      <splashScreen show="false" width="0" height="0" bitmapFile="" windowsNative="false" textOverlay="false">
-        <text>
-          <statusLine x="20" y="20" text="" fontSize="8" fontColor="0,0,0" bold="false" />
-          <versionLine x="20" y="40" text="version ${compiler:sys.version}" fontSize="8" fontColor="0,0,0" bold="false" />
-        </text>
-      </splashScreen>
-      <java mainClass="gaia.cu9.ari.gaiaorbit.desktop.GaiaSkyDesktop" vmParameters="-Xms2g -Xmx4g -XX:+UseG1GC -XstartOnFirstThread -Djava.awt.headless=true -Dassets.location=${launcher:sys.launcherDirectory}/" arguments="" allowVMPassthroughParameters="true" preferredVM="" bundleRuntime="true">
-=======
-      <java mainClass="gaia.cu9.ari.gaiaorbit.desktop.GaiaSkyDesktop" vmParameters="-Xms512m -Xmx1500m -XX:+UseG1GC -Dpython.console.encoding=UTF-8 -Dassets.location=./" arguments="" allowVMPassthroughParameters="true" preferredVM="" bundleRuntime="true">
->>>>>>> 48c98038
-        <classPath>
-          <scanDirectory location="lib" failOnError="false" />
-        </classPath>
-        <nativeLibraryDirectories />
-        <vmOptions />
-      </java>
-      <includedFiles />
-      <unextractableFiles />
-      <vmOptionsFile mode="template" overwriteMode="0" fileMode="644">
-        <content />
-      </vmOptionsFile>
-      <customScript mode="1" file="">
-        <content />
-      </customScript>
-      <infoPlist mode="1" file="">
-        <content />
-      </infoPlist>
-      <iconImageFiles>
-        <file path="@gs-git-folder@/assets/icon/gs_016.png" />
-        <file path="@gs-git-folder@/assets/icon/gs_032.png" />
-        <file path="@gs-git-folder@/assets/icon/gs_064.png" />
-        <file path="@gs-git-folder@/assets/icon/gs_128.png" />
-      </iconImageFiles>
-    </launcher>
-  </launchers>
-  <installerGui installerType="1" addOnAppId="" suggestPreviousLocations="true" autoUpdateDescriptorUrl="" useAutoUpdateBaseUrl="false" autoUpdateBaseUrl="">
-    <staticMembers script="" />
-    <customCode />
-    <autoUpdate useMinUpdatableVersion="false" minUpdatableVersion="" useMaxUpdatableVersion="false" maxUpdatableVersion="">
-      <commentFiles />
-      <customAttributes />
-    </autoUpdate>
-    <applications>
-      <application name="" id="installer" customizedId="" beanClass="com.install4j.runtime.beans.applications.InstallerApplication" enabled="true" commentSet="false" comment="" actionElevationType="none" fileset="" customIcnsFile="" customIcoFile="@gs-git-folder@/assets/icon/ic_launcher.ico" macEntitlementsFile="" automaticLauncherIntegration="false" launchMode="startupFirstWindow" launchInNewProcess="false" launchSchedule="updateSchedule" allLaunchers="true">
-        <serializedBean>
-          <java class="java.beans.XMLDecoder">
-            <object class="com.install4j.runtime.beans.applications.InstallerApplication" id="InstallerApplication0">
-              <void property="customHeaderImage">
-                <object class="com.install4j.api.beans.ExternalFile">
-                  <string>@gs-git-folder@/assets/icon/gs_064.png</string>
-                </object>
-              </void>
-              <void property="customIconImageFiles">
-                <void method="add">
-                  <object class="com.install4j.api.beans.ExternalFile">
-                    <string>@gs-git-folder@/assets/icon/gs_016.png</string>
-                  </object>
-                </void>
-                <void method="add">
-                  <object class="com.install4j.api.beans.ExternalFile">
-                    <string>@gs-git-folder@/assets/icon/gs_032.png</string>
-                  </object>
-                </void>
-                <void method="add">
-                  <object class="com.install4j.api.beans.ExternalFile">
-                    <string>@gs-git-folder@/assets/icon/gs_064.png</string>
-                  </object>
-                </void>
-                <void method="add">
-                  <object class="com.install4j.api.beans.ExternalFile">
-                    <string>@gs-git-folder@/assets/icon/gs_128.png</string>
-                  </object>
-                </void>
-              </void>
-              <void property="useCustomIcon">
-                <boolean>true</boolean>
-              </void>
-              <void property="watermark">
-                <boolean>false</boolean>
-              </void>
-            </object>
-          </java>
-        </serializedBean>
-        <launcherIds />
-        <variables />
-        <startup>
-          <screen name="" id="1" customizedId="" beanClass="com.install4j.runtime.beans.screens.StartupScreen" enabled="true" commentSet="false" comment="" actionElevationType="inherit" rollbackBarrier="false" backButton="2" finishScreen="false" wizardIndexChangeType="unchanged" wizardIndexKey="">
-            <serializedBean>
-              <java class="java.beans.XMLDecoder">
-                <object class="com.install4j.runtime.beans.screens.StartupScreen" />
-              </java>
-            </serializedBean>
-            <condition />
-            <validation />
-            <preActivation />
-            <postActivation />
-            <actions>
-              <action name="" id="13" customizedId="" beanClass="com.install4j.runtime.beans.actions.misc.RequestPrivilegesAction" enabled="true" commentSet="false" comment="" actionElevationType="none" rollbackBarrier="false" multiExec="false" failureStrategy="1" errorMessage="">
-                <serializedBean>
-                  <java class="java.beans.XMLDecoder">
-                    <object class="com.install4j.runtime.beans.actions.misc.RequestPrivilegesAction" />
-                  </java>
-                </serializedBean>
-                <condition />
-              </action>
-            </actions>
-            <formComponents />
-          </screen>
-        </startup>
-        <screens>
-          <screen name="" id="2" customizedId="" beanClass="com.install4j.runtime.beans.screens.WelcomeScreen" enabled="true" commentSet="false" comment="" actionElevationType="inherit" rollbackBarrier="false" backButton="2" finishScreen="false" wizardIndexChangeType="unchanged" wizardIndexKey="">
-            <serializedBean>
-              <java class="java.beans.XMLDecoder">
-                <object class="com.install4j.runtime.beans.screens.WelcomeScreen">
-                  <void property="bannerImageFile">
-                    <object class="com.install4j.api.beans.ExternalFile">
-                      <string>@gs-git-folder@/assets/assets-bak/img/installer-img.png</string>
-                    </object>
-                  </void>
-                </object>
-              </java>
-            </serializedBean>
-            <condition />
-            <validation />
-            <preActivation />
-            <postActivation />
-            <actions>
-              <action name="" id="3" customizedId="" beanClass="com.install4j.runtime.beans.actions.misc.LoadResponseFileAction" enabled="true" commentSet="false" comment="" actionElevationType="inherit" rollbackBarrier="false" multiExec="true" failureStrategy="1" errorMessage="">
-                <serializedBean>
-                  <java class="java.beans.XMLDecoder">
-                    <object class="com.install4j.runtime.beans.actions.misc.LoadResponseFileAction">
-                      <void property="excludedVariables">
-                        <array class="java.lang.String" length="1">
-                          <void index="0">
-                            <string>sys.installationDir</string>
-                          </void>
-                        </array>
-                      </void>
-                    </object>
-                  </java>
-                </serializedBean>
-                <condition>context.getBooleanVariable("sys.confirmedUpdateInstallation")</condition>
-              </action>
-            </actions>
-            <formComponents />
-          </screen>
-          <screen name="" id="4" customizedId="" beanClass="com.install4j.runtime.beans.screens.InstallationDirectoryScreen" enabled="true" commentSet="false" comment="" actionElevationType="inherit" rollbackBarrier="false" backButton="2" finishScreen="false" wizardIndexChangeType="unchanged" wizardIndexKey="">
-            <serializedBean>
-              <java class="java.beans.XMLDecoder">
-                <object class="com.install4j.runtime.beans.screens.InstallationDirectoryScreen" />
-              </java>
-            </serializedBean>
-            <condition>!context.getBooleanVariable("sys.confirmedUpdateInstallation")</condition>
-            <validation />
-            <preActivation />
-            <postActivation />
-            <actions>
-              <action name="" id="5" customizedId="" beanClass="com.install4j.runtime.beans.actions.misc.LoadResponseFileAction" enabled="true" commentSet="false" comment="" actionElevationType="inherit" rollbackBarrier="false" multiExec="true" failureStrategy="1" errorMessage="">
-                <serializedBean>
-                  <java class="java.beans.XMLDecoder">
-                    <object class="com.install4j.runtime.beans.actions.misc.LoadResponseFileAction">
-                      <void property="excludedVariables">
-                        <array class="java.lang.String" length="1">
-                          <void index="0">
-                            <string>sys.installationDir</string>
-                          </void>
-                        </array>
-                      </void>
-                    </object>
-                  </java>
-                </serializedBean>
-                <condition>context.getVariable("sys.responseFile") == null</condition>
-              </action>
-            </actions>
-            <formComponents />
-          </screen>
-          <screen name="" id="6" customizedId="" beanClass="com.install4j.runtime.beans.screens.ComponentsScreen" enabled="true" commentSet="false" comment="" actionElevationType="inherit" rollbackBarrier="false" backButton="2" finishScreen="false" wizardIndexChangeType="unchanged" wizardIndexKey="">
-            <serializedBean>
-              <java class="java.beans.XMLDecoder">
-                <object class="com.install4j.runtime.beans.screens.ComponentsScreen" />
-              </java>
-            </serializedBean>
-            <condition />
-            <validation />
-            <preActivation />
-            <postActivation />
-            <actions />
-            <formComponents />
-          </screen>
-          <screen name="" id="7" customizedId="" beanClass="com.install4j.runtime.beans.screens.StandardProgramGroupScreen" enabled="true" commentSet="false" comment="" actionElevationType="inherit" rollbackBarrier="false" backButton="2" finishScreen="false" wizardIndexChangeType="unchanged" wizardIndexKey="">
-            <serializedBean>
-              <java class="java.beans.XMLDecoder">
-                <object class="com.install4j.runtime.beans.screens.StandardProgramGroupScreen">
-                  <void property="programGroupName">
-                    <string>${compiler:sys.fullName}</string>
-                  </void>
-                </object>
-              </java>
-            </serializedBean>
-            <condition>!context.getBooleanVariable("sys.confirmedUpdateInstallation")</condition>
-            <validation />
-            <preActivation />
-            <postActivation />
-            <actions />
-            <formComponents />
-          </screen>
-          <screen name="" id="8" customizedId="" beanClass="com.install4j.runtime.beans.screens.InstallationScreen" enabled="true" commentSet="false" comment="" actionElevationType="inherit" rollbackBarrier="true" backButton="2" finishScreen="false" wizardIndexChangeType="unchanged" wizardIndexKey="">
-            <serializedBean>
-              <java class="java.beans.XMLDecoder">
-                <object class="com.install4j.runtime.beans.screens.InstallationScreen" />
-              </java>
-            </serializedBean>
-            <condition />
-            <validation />
-            <preActivation />
-            <postActivation />
-            <actions>
-              <action name="" id="394" customizedId="" beanClass="com.install4j.runtime.beans.actions.UninstallPreviousAction" enabled="true" commentSet="false" comment="" actionElevationType="none" rollbackBarrier="false" multiExec="false" failureStrategy="1" errorMessage="">
-                <serializedBean>
-                  <java class="java.beans.XMLDecoder">
-                    <object class="com.install4j.runtime.beans.actions.UninstallPreviousAction" />
-                  </java>
-                </serializedBean>
-                <condition />
-              </action>
-              <action name="" id="9" customizedId="" beanClass="com.install4j.runtime.beans.actions.InstallFilesAction" enabled="true" commentSet="false" comment="" actionElevationType="elevated" rollbackBarrier="false" multiExec="false" failureStrategy="2" errorMessage="${i18n:FileCorrupted}">
-                <serializedBean>
-                  <java class="java.beans.XMLDecoder">
-                    <object class="com.install4j.runtime.beans.actions.InstallFilesAction" />
-                  </java>
-                </serializedBean>
-                <condition />
-              </action>
-              <action name="" id="10" customizedId="" beanClass="com.install4j.runtime.beans.actions.desktop.CreateProgramGroupAction" enabled="true" commentSet="false" comment="" actionElevationType="elevated" rollbackBarrier="false" multiExec="false" failureStrategy="1" errorMessage="">
-                <serializedBean>
-                  <java class="java.beans.XMLDecoder">
-                    <object class="com.install4j.runtime.beans.actions.desktop.CreateProgramGroupAction">
-                      <void property="uninstallerMenuName">
-                        <string>${i18n:UninstallerMenuEntry(${compiler:sys.fullName})}</string>
-                      </void>
-                    </object>
-                  </java>
-                </serializedBean>
-                <condition>!context.getBooleanVariable("sys.programGroupDisabled")</condition>
-              </action>
-              <action name="" id="11" customizedId="" beanClass="com.install4j.runtime.beans.actions.desktop.RegisterAddRemoveAction" enabled="true" commentSet="false" comment="" actionElevationType="elevated" rollbackBarrier="false" multiExec="false" failureStrategy="1" errorMessage="">
-                <serializedBean>
-                  <java class="java.beans.XMLDecoder">
-                    <object class="com.install4j.runtime.beans.actions.desktop.RegisterAddRemoveAction">
-                      <void property="itemName">
-                        <string>${compiler:sys.fullName} ${compiler:sys.version}</string>
-                      </void>
-                    </object>
-                  </java>
-                </serializedBean>
-                <condition />
-              </action>
-            </actions>
-            <formComponents />
-          </screen>
-          <screen name="" id="12" customizedId="" beanClass="com.install4j.runtime.beans.screens.FinishedScreen" enabled="true" commentSet="false" comment="" actionElevationType="inherit" rollbackBarrier="false" backButton="2" finishScreen="true" wizardIndexChangeType="unchanged" wizardIndexKey="">
-            <serializedBean>
-              <java class="java.beans.XMLDecoder">
-                <object class="com.install4j.runtime.beans.screens.FinishedScreen">
-                  <void property="bannerImageFile">
-                    <object class="com.install4j.api.beans.ExternalFile">
-                      <string>@gs-git-folder@/assets/assets-bak/img/installer-img.png</string>
-                    </object>
-                  </void>
-                </object>
-              </java>
-            </serializedBean>
-            <condition />
-            <validation />
-            <preActivation />
-            <postActivation />
-            <actions />
-            <formComponents />
-          </screen>
-        </screens>
-      </application>
-      <application name="" id="uninstaller" customizedId="" beanClass="com.install4j.runtime.beans.applications.UninstallerApplication" enabled="true" commentSet="false" comment="" actionElevationType="none" fileset="" customIcnsFile="" customIcoFile="" macEntitlementsFile="" automaticLauncherIntegration="false" launchMode="startupFirstWindow" launchInNewProcess="false" launchSchedule="updateSchedule" allLaunchers="true">
-        <serializedBean>
-          <java class="java.beans.XMLDecoder">
-            <object class="com.install4j.runtime.beans.applications.UninstallerApplication">
-              <void property="customHeaderImage">
-                <object class="com.install4j.api.beans.ExternalFile">
-                  <string>@gs-git-folder@/assets/icon/gs_064.png</string>
-                </object>
-              </void>
-              <void property="customMacosExecutableName">
-                <string>${i18n:UninstallerMenuEntry(${compiler:sys.fullName})}</string>
-              </void>
-              <void property="useCustomMacosExecutableName">
-                <boolean>true</boolean>
-              </void>
-            </object>
-          </java>
-        </serializedBean>
-        <launcherIds />
-        <variables />
-        <startup>
-          <screen name="" id="14" customizedId="" beanClass="com.install4j.runtime.beans.screens.StartupScreen" enabled="true" commentSet="false" comment="" actionElevationType="inherit" rollbackBarrier="false" backButton="2" finishScreen="false" wizardIndexChangeType="unchanged" wizardIndexKey="">
-            <serializedBean>
-              <java class="java.beans.XMLDecoder">
-                <object class="com.install4j.runtime.beans.screens.StartupScreen" />
-              </java>
-            </serializedBean>
-            <condition />
-            <validation />
-            <preActivation />
-            <postActivation />
-            <actions>
-              <action name="" id="20" customizedId="" beanClass="com.install4j.runtime.beans.actions.misc.LoadResponseFileAction" enabled="true" commentSet="false" comment="" actionElevationType="inherit" rollbackBarrier="false" multiExec="false" failureStrategy="1" errorMessage="">
-                <serializedBean>
-                  <java class="java.beans.XMLDecoder">
-                    <object class="com.install4j.runtime.beans.actions.misc.LoadResponseFileAction" />
-                  </java>
-                </serializedBean>
-                <condition />
-              </action>
-              <action name="" id="21" customizedId="" beanClass="com.install4j.runtime.beans.actions.misc.RequireInstallerPrivilegesAction" enabled="true" commentSet="false" comment="" actionElevationType="none" rollbackBarrier="false" multiExec="false" failureStrategy="1" errorMessage="">
-                <serializedBean>
-                  <java class="java.beans.XMLDecoder">
-                    <object class="com.install4j.runtime.beans.actions.misc.RequireInstallerPrivilegesAction" />
-                  </java>
-                </serializedBean>
-                <condition />
-              </action>
-            </actions>
-            <formComponents />
-          </screen>
-        </startup>
-        <screens>
-          <screen name="" id="15" customizedId="" beanClass="com.install4j.runtime.beans.screens.UninstallWelcomeScreen" enabled="true" commentSet="false" comment="" actionElevationType="inherit" rollbackBarrier="false" backButton="2" finishScreen="false" wizardIndexChangeType="unchanged" wizardIndexKey="">
-            <serializedBean>
-              <java class="java.beans.XMLDecoder">
-                <object class="com.install4j.runtime.beans.screens.UninstallWelcomeScreen">
-                  <void property="bannerImageFile">
-                    <object class="com.install4j.api.beans.ExternalFile">
-                      <string>@gs-git-folder@/assets/assets-bak/img/installer-img.png</string>
-                    </object>
-                  </void>
-                </object>
-              </java>
-            </serializedBean>
-            <condition />
-            <validation />
-            <preActivation />
-            <postActivation />
-            <actions />
-            <formComponents />
-          </screen>
-          <screen name="" id="16" customizedId="" beanClass="com.install4j.runtime.beans.screens.UninstallationScreen" enabled="true" commentSet="false" comment="" actionElevationType="inherit" rollbackBarrier="false" backButton="2" finishScreen="false" wizardIndexChangeType="unchanged" wizardIndexKey="">
-            <serializedBean>
-              <java class="java.beans.XMLDecoder">
-                <object class="com.install4j.runtime.beans.screens.UninstallationScreen" />
-              </java>
-            </serializedBean>
-            <condition />
-            <validation />
-            <preActivation />
-            <postActivation />
-            <actions>
-              <action name="" id="17" customizedId="" beanClass="com.install4j.runtime.beans.actions.UninstallFilesAction" enabled="true" commentSet="false" comment="" actionElevationType="elevated" rollbackBarrier="false" multiExec="false" failureStrategy="1" errorMessage="">
-                <serializedBean>
-                  <java class="java.beans.XMLDecoder">
-                    <object class="com.install4j.runtime.beans.actions.UninstallFilesAction" />
-                  </java>
-                </serializedBean>
-                <condition />
-              </action>
-            </actions>
-            <formComponents />
-          </screen>
-          <screen name="" id="19" customizedId="" beanClass="com.install4j.runtime.beans.screens.UninstallFailureScreen" enabled="true" commentSet="false" comment="" actionElevationType="inherit" rollbackBarrier="false" backButton="2" finishScreen="true" wizardIndexChangeType="unchanged" wizardIndexKey="">
-            <serializedBean>
-              <java class="java.beans.XMLDecoder">
-                <object class="com.install4j.runtime.beans.screens.UninstallFailureScreen" />
-              </java>
-            </serializedBean>
-            <condition />
-            <validation />
-            <preActivation />
-            <postActivation />
-            <actions />
-            <formComponents />
-          </screen>
-          <screen name="" id="18" customizedId="" beanClass="com.install4j.runtime.beans.screens.UninstallSuccessScreen" enabled="true" commentSet="false" comment="" actionElevationType="inherit" rollbackBarrier="false" backButton="2" finishScreen="true" wizardIndexChangeType="unchanged" wizardIndexKey="">
-            <serializedBean>
-              <java class="java.beans.XMLDecoder">
-                <object class="com.install4j.runtime.beans.screens.UninstallSuccessScreen">
-                  <void property="bannerImageFile">
-                    <object class="com.install4j.api.beans.ExternalFile">
-                      <string>@gs-git-folder@/assets/assets-bak/img/installer-img.png</string>
-                    </object>
-                  </void>
-                </object>
-              </java>
-            </serializedBean>
-            <condition />
-            <validation />
-            <preActivation />
-            <postActivation />
-            <actions />
-            <formComponents />
-          </screen>
-        </screens>
-      </application>
-    </applications>
-  </installerGui>
-  <mediaSets>
-    <windows name="Windows 64" id="25" customizedId="" mediaFileName="" installDir="${compiler:sys.fullName}" overridePrincipalLanguage="false" jreBitType="64" runPostProcessor="false" postProcessor="" failOnPostProcessorError="false" useLegacyMediaFileIds="false" legacyMediaFileIds="" downloadURL="" includeAllDownloadableComponents="false" includedJRE="windows-amd64-1.8.0_181" manualJREEntry="false" bundleType="1" jreURL="" jreShared="false" directDownload="false" installOnlyIfNecessary="false" customInstallBaseDir="" contentFilesType="1" verifyIntegrity="true">
-      <excludedComponents />
-      <includedDownloadableComponents />
-      <excludedLaunchers>
-        <launcher id="227" />
-        <launcher id="342" />
-      </excludedLaunchers>
-      <excludedBeans />
-      <overriddenPrincipalLanguage id="en" customLocalizationFile="" />
-      <exclude>
-        <entry location="ic_launcher.png" fileType="regular" />
-        <entry location="gaiasky" fileType="regular" />
-        <entry location="data/dummyversion" fileType="regular" />
-        <entry location="ic_launcher.svg" fileType="regular" />
-        <entry location="gs.desktop" fileType="regular" />
-      </exclude>
-      <variables />
-      <autoUpdate useMinUpdatableVersion="false" minUpdatableVersion="" useMaxUpdatableVersion="false" maxUpdatableVersion="">
-        <commentFiles />
-        <customAttributes />
-      </autoUpdate>
-    </windows>
-    <windows name="Windows 32" id="76" customizedId="" mediaFileName="" installDir="${compiler:sys.fullName}" overridePrincipalLanguage="false" jreBitType="32" runPostProcessor="false" postProcessor="" failOnPostProcessorError="false" useLegacyMediaFileIds="false" legacyMediaFileIds="" downloadURL="" includeAllDownloadableComponents="false" includedJRE="windows-x86-1.8.0_181" manualJREEntry="false" bundleType="1" jreURL="" jreShared="false" directDownload="false" installOnlyIfNecessary="false" customInstallBaseDir="" contentFilesType="1" verifyIntegrity="true">
-      <excludedComponents />
-      <includedDownloadableComponents />
-      <excludedLaunchers>
-        <launcher id="22" />
-        <launcher id="342" />
-      </excludedLaunchers>
-      <excludedBeans />
-      <overriddenPrincipalLanguage id="en" customLocalizationFile="" />
-      <exclude>
-        <entry location="ic_launcher.png" fileType="regular" />
-        <entry location="gaiasky" fileType="regular" />
-        <entry location="data/dummyversion" fileType="regular" />
-        <entry location="ic_launcher.svg" fileType="regular" />
-        <entry location="gs.desktop" fileType="regular" />
-      </exclude>
-      <variables />
-      <autoUpdate useMinUpdatableVersion="false" minUpdatableVersion="" useMaxUpdatableVersion="false" maxUpdatableVersion="">
-        <commentFiles />
-        <customAttributes />
-      </autoUpdate>
-    </windows>
-    <macos name="macOS Single Bundle" id="221" customizedId="" mediaFileName="" installDir="${compiler:sys.fullName}" overridePrincipalLanguage="false" jreBitType="all" runPostProcessor="false" postProcessor="" failOnPostProcessorError="false" useLegacyMediaFileIds="false" legacyMediaFileIds="" downloadURL="" includeAllDownloadableComponents="false" includedJRE="macosx-amd64-1.8.0_181" manualJREEntry="false" bundleType="1" jreURL="" jreShared="false" directDownload="false" installOnlyIfNecessary="false" appleJre="false" requiredVmIdPrefix="" customInstallBaseDir="" contentFilesType="1" installerName="${i18n:InstallerName(${compiler:sys.fullName})}" volumeName="${compiler:sys.shortName}" compressDmg="false" launcherId="342">
-      <excludedComponents />
-      <includedDownloadableComponents />
-      <excludedBeans />
-      <overriddenPrincipalLanguage id="en" customLocalizationFile="" />
-      <exclude>
-        <entry location="gs.desktop" fileType="regular" />
-        <entry location="gaiasky.cmd" fileType="regular" />
-      </exclude>
-      <variables />
-      <autoUpdate useMinUpdatableVersion="false" minUpdatableVersion="" useMaxUpdatableVersion="false" maxUpdatableVersion="">
-        <commentFiles />
-        <customAttributes />
-      </autoUpdate>
-      <topLevelFiles />
-    </macos>
-    <macosArchive name="macOS Single Bundle Archive" id="340" customizedId="" mediaFileName="${compiler:sys.shortName}_macos_bundle_${compiler:sys.version}" installDir="${compiler:sys.shortName}" overridePrincipalLanguage="false" jreBitType="all" runPostProcessor="false" postProcessor="" failOnPostProcessorError="false" useLegacyMediaFileIds="false" legacyMediaFileIds="" downloadURL="" includeAllDownloadableComponents="true" includedJRE="macosx-amd64-1.8.0_181_unpacked" manualJREEntry="false" appleJre="false" archiveType="dmg" volumeName="${compiler:sys.shortName}" launcherId="342">
-      <excludedComponents />
-      <includedDownloadableComponents />
-      <excludedBeans />
-      <overriddenPrincipalLanguage id="en" customLocalizationFile="" />
-      <exclude>
-        <entry location="gs.desktop" fileType="regular" />
-        <entry location="gaiasky.cmd" fileType="regular" />
-      </exclude>
-      <variables />
-      <autoUpdate useMinUpdatableVersion="false" minUpdatableVersion="" useMaxUpdatableVersion="false" maxUpdatableVersion="">
-        <commentFiles />
-        <customAttributes />
-      </autoUpdate>
-      <topLevelFiles />
-    </macosArchive>
-    <unixInstaller name="Unix Installer" id="28" customizedId="" mediaFileName="" installDir="${compiler:sys.shortName}" overridePrincipalLanguage="false" jreBitType="all" runPostProcessor="false" postProcessor="" failOnPostProcessorError="false" useLegacyMediaFileIds="false" legacyMediaFileIds="" downloadURL="" includeAllDownloadableComponents="false" includedJRE="" manualJREEntry="false" bundleType="1" jreURL="" jreShared="false" directDownload="false" installOnlyIfNecessary="false" customInstallBaseDir="" contentFilesType="1">
-      <excludedComponents />
-      <includedDownloadableComponents />
-      <excludedLaunchers>
-        <launcher id="227" />
-        <launcher id="342" />
-      </excludedLaunchers>
-      <excludedBeans />
-      <overriddenPrincipalLanguage id="en" customLocalizationFile="" />
-      <exclude>
-        <entry location="ic_launcher.ico" fileType="regular" />
-        <entry location="gaiasky.cmd" fileType="regular" />
-        <entry location="data/dummyversion" fileType="regular" />
-      </exclude>
-      <variables />
-      <autoUpdate useMinUpdatableVersion="false" minUpdatableVersion="" useMaxUpdatableVersion="false" maxUpdatableVersion="">
-        <commentFiles />
-        <customAttributes />
-      </autoUpdate>
-      <installerScript mode="1" file="">
-        <content />
-      </installerScript>
-    </unixInstaller>
-    <linuxDeb name="Linux Deb Archive" id="30" customizedId="" mediaFileName="" installDir="/opt/${compiler:sys.shortName}" overridePrincipalLanguage="false" jreBitType="all" runPostProcessor="false" postProcessor="" failOnPostProcessorError="false" useLegacyMediaFileIds="false" legacyMediaFileIds="" downloadURL="" includeAllDownloadableComponents="true" includedJRE="" manualJREEntry="false" overwriteNeverAsConfigFiles="false" bzip="false" description="Interactive 3D Universe software focused on ESA's Gaia mission" dependencies="default-jre" maintainerEmail="tsagrista@ari.uni-heidelberg.de" architectureSet="false" architecture="">
-      <excludedComponents />
-      <includedDownloadableComponents />
-      <excludedLaunchers>
-        <launcher id="227" />
-        <launcher id="342" />
-      </excludedLaunchers>
-      <excludedBeans />
-      <overriddenPrincipalLanguage id="en" customLocalizationFile="" />
-      <exclude>
-        <entry location="ic_launcher.ico" fileType="regular" />
-        <entry location="gaiasky.cmd" fileType="regular" />
-        <entry location="data/dummyversion" fileType="regular" />
-      </exclude>
-      <variables />
-      <autoUpdate useMinUpdatableVersion="false" minUpdatableVersion="" useMaxUpdatableVersion="false" maxUpdatableVersion="">
-        <commentFiles />
-        <customAttributes />
-      </autoUpdate>
-      <preInstallScript mode="1" file="">
-        <content />
-      </preInstallScript>
-      <postInstallScript mode="2" file="@gs-git-folder@/core/exe/create-shortcut-deb.sh">
-        <content />
-      </postInstallScript>
-      <preUninstallScript mode="2" file="@gs-git-folder@/core/exe/remove-shortcut-deb.sh">
-        <content />
-      </preUninstallScript>
-      <postUninstallScript mode="1" file="">
-        <content />
-      </postUninstallScript>
-    </linuxDeb>
-    <linuxRPM name="Linux RPM" id="77" customizedId="" mediaFileName="" installDir="/opt/${compiler:sys.shortName}" overridePrincipalLanguage="false" jreBitType="all" runPostProcessor="false" postProcessor="" failOnPostProcessorError="false" useLegacyMediaFileIds="false" legacyMediaFileIds="" downloadURL="" includeAllDownloadableComponents="true" includedJRE="" manualJREEntry="false" overwriteNeverAsConfigFiles="false" os="linux" arch="x86_64">
-      <excludedComponents />
-      <includedDownloadableComponents />
-      <excludedLaunchers>
-        <launcher id="227" />
-        <launcher id="342" />
-      </excludedLaunchers>
-      <excludedBeans />
-      <overriddenPrincipalLanguage id="en" customLocalizationFile="" />
-      <exclude>
-        <entry location="ic_launcher.ico" fileType="regular" />
-        <entry location="gaiasky.cmd" fileType="regular" />
-        <entry location="data/dummyversion" fileType="regular" />
-      </exclude>
-      <variables />
-      <autoUpdate useMinUpdatableVersion="false" minUpdatableVersion="" useMaxUpdatableVersion="false" maxUpdatableVersion="">
-        <commentFiles />
-        <customAttributes />
-      </autoUpdate>
-      <preInstallScript mode="1" file="">
-        <content />
-      </preInstallScript>
-      <postInstallScript mode="2" file="@gs-git-folder@/core/exe/create-shortcut-rpm.sh">
-        <content />
-      </postInstallScript>
-      <preUninstallScript mode="2" file="@gs-git-folder@/core/exe/remove-shortcut-rpm.sh">
-        <content />
-      </preUninstallScript>
-      <postUninstallScript mode="1" file="">
-        <content />
-      </postUninstallScript>
-    </linuxRPM>
-  </mediaSets>
-  <buildIds buildAll="true" />
-  <buildOptions verbose="false" faster="false" disableSigning="false" disableJreBundling="false" debug="false" />
-</install4j>
+<?xml version="1.0" encoding="UTF-8"?>
+<install4j version="6.1.6" transformSequenceNumber="5">
+  <directoryPresets config="./" />
+  <application name="Gaia Sky" distributionSourceDir="" applicationId="8310-5272-6362-8592" mediaDir="./" mediaFilePattern="${compiler:sys.shortName}_${compiler:sys.platform}_${compiler:sys.version}" compression="9" lzmaCompression="false" pack200Compression="false" excludeSignedFromPacking="true" commonExternalFiles="false" createMd5Sums="true" shrinkRuntime="true" shortName="gaiasky" publisher="ARI - ZAH - Universität Heidelberg" publisherWeb="http://www.zah.uni-heidelberg.de/gaia/outreach/gaiasky" version="@version-tag@" allPathsRelative="true" backupOnSave="false" autoSave="false" convertDotsToUnderscores="true" macSignature="????" macVolumeId="c3380c949a34b4f7" javaMinVersion="1.8" javaMaxVersion="" allowBetaVM="false" jdkMode="runtimeJre" jdkName="">
+    <languages skipLanguageSelection="false" languageSelectionInPrincipalLanguage="false">
+      <principalLanguage id="en" customLocalizationFile="" />
+      <additionalLanguages />
+    </languages>
+    <searchSequence>
+      <registry />
+      <envVar name="JAVA_HOME" />
+      <envVar name="JDK_HOME" />
+    </searchSequence>
+    <variables />
+    <mergedProjects />
+    <codeSigning macEnabled="false" macPkcs12File="" windowsEnabled="false" windowsKeySource="pkcs12" windowsPvkFile="" windowsSpcFile="" windowsPkcs12File="" />
+  </application>
+  <files keepModificationTimes="false" missingFilesStrategy="warn" globalExcludeSuffixes="" defaultOverwriteMode="1" defaultUninstallMode="2" launcherOverwriteMode="3" defaultFileMode="644" defaultDirMode="755">
+    <filesets />
+    <roots />
+    <mountPoints>
+      <mountPoint id="24" root="" location="" mode="755" />
+    </mountPoints>
+    <entries>
+      <dirEntry mountPoint="24" file="@gs-release-folder@" overwriteMode="4" shared="false" fileMode="644" uninstallMode="0" overrideFileMode="false" overrideOverwriteMode="false" overrideUninstallMode="false" entryMode="direct" subDirectory="" excludeSuffixes="" dirMode="755" overrideDirMode="false">
+        <exclude />
+      </dirEntry>
+    </entries>
+    <components />
+  </files>
+  <launchers>
+    <launcher name="gaiasky" id="22" customizedId="" external="false" excludeFromMenu="false" unixMode="755" unixAutoStart="true" menuName="${compiler:sys.fullName}" icnsFile="" customMacBundleIdentifier="false" macBundleIdentifier="" swtApp="false" fileset="" macBundleBinary="JavaApplicationStub" addMacEntitlements="false" macEntitlementsFile="" useCustomMacosExecutableName="false" customMacosExecutableName="" useJavaMinVersionOverride="false" javaMinVersionOverride="" useJavaMaxVersionOverride="false" javaMaxVersionOverride="">
+      <executable name="${compiler:sys.shortName}" type="1" iconSet="true" iconFile="@gs-git-folder@/assets/icon/ic_launcher.ico" executableDir="" redirectStderr="true" stderrFile="error.log" stderrMode="overwrite" redirectStdout="true" stdoutFile="output.log" stdoutMode="overwrite" failOnStderrOutput="true" executableMode="1" changeWorkingDirectory="true" workingDirectory="." singleInstance="true" serviceStartType="2" serviceDependencies="" serviceDescription="" jreLocation="" executionLevel="asInvoker" checkConsoleParameter="false" globalSingleInstance="false" singleInstanceActivate="true" dpiAware="false">
+        <versionInfo include="true" fileVersion="" fileDescription="3D Universe application focused on ESA's Gaia mission" legalCopyright="MPL" internalName="Gaia Sky" productName="${compiler:sys.fullName}" />
+      </executable>
+      <splashScreen show="false" width="0" height="0" bitmapFile="" windowsNative="false" textOverlay="false">
+        <text>
+          <statusLine x="20" y="20" text="" fontSize="8" fontColor="0,0,0" bold="false" />
+          <versionLine x="20" y="40" text="version ${compiler:sys.version}" fontSize="8" fontColor="0,0,0" bold="false" />
+        </text>
+      </splashScreen>
+      <java mainClass="gaia.cu9.ari.gaiaorbit.desktop.GaiaSkyDesktop" vmParameters="-Xms2g -Xmx4g -XX:+UseG1GC -Dpython.console.encoding=UTF-8 -Dassets.location=./" arguments="" allowVMPassthroughParameters="true" preferredVM="" bundleRuntime="true">
+        <classPath>
+          <scanDirectory location="lib" failOnError="false" />
+        </classPath>
+        <nativeLibraryDirectories />
+        <vmOptions />
+      </java>
+      <includedFiles />
+      <unextractableFiles />
+      <vmOptionsFile mode="template" overwriteMode="0" fileMode="644">
+        <content />
+      </vmOptionsFile>
+      <customScript mode="1" file="">
+        <content />
+      </customScript>
+      <infoPlist mode="1" file="">
+        <content />
+      </infoPlist>
+      <iconImageFiles>
+        <file path="@gs-git-folder@/assets/icon/gs_016.png" />
+        <file path="@gs-git-folder@/assets/icon/gs_032.png" />
+        <file path="@gs-git-folder@/assets/icon/gs_064.png" />
+        <file path="@gs-git-folder@/assets/icon/gs_128.png" />
+      </iconImageFiles>
+    </launcher>
+    <launcher name="gaiasky32" id="227" customizedId="" external="false" excludeFromMenu="false" unixMode="755" unixAutoStart="true" menuName="${compiler:sys.fullName}" icnsFile="" customMacBundleIdentifier="false" macBundleIdentifier="" swtApp="false" fileset="" macBundleBinary="JavaApplicationStub" addMacEntitlements="false" macEntitlementsFile="" useCustomMacosExecutableName="false" customMacosExecutableName="" useJavaMinVersionOverride="false" javaMinVersionOverride="" useJavaMaxVersionOverride="false" javaMaxVersionOverride="">
+      <executable name="${compiler:sys.shortName}" type="1" iconSet="true" iconFile="@gs-git-folder@/assets/icon/ic_launcher.ico" executableDir="" redirectStderr="true" stderrFile="error.log" stderrMode="overwrite" redirectStdout="true" stdoutFile="output.log" stdoutMode="overwrite" failOnStderrOutput="true" executableMode="1" changeWorkingDirectory="true" workingDirectory="." singleInstance="true" serviceStartType="2" serviceDependencies="" serviceDescription="" jreLocation="" executionLevel="asInvoker" checkConsoleParameter="false" globalSingleInstance="false" singleInstanceActivate="true" dpiAware="false">
+        <versionInfo include="true" fileVersion="" fileDescription="3D Universe application focused on ESA's Gaia mission" legalCopyright="MPL" internalName="Gaia Sky" productName="${compiler:sys.fullName}" />
+      </executable>
+      <splashScreen show="false" width="0" height="0" bitmapFile="" windowsNative="false" textOverlay="false">
+        <text>
+          <statusLine x="20" y="20" text="" fontSize="8" fontColor="0,0,0" bold="false" />
+          <versionLine x="20" y="40" text="version ${compiler:sys.version}" fontSize="8" fontColor="0,0,0" bold="false" />
+        </text>
+      </splashScreen>
+      <java mainClass="gaia.cu9.ari.gaiaorbit.desktop.GaiaSkyDesktop" vmParameters="-Xms512m -Xmx1500m -XX:+UseG1GC -Dpython.console.encoding=UTF-8 -Dassets.location=${launcher:sys.launcherDirectory}/" arguments="" allowVMPassthroughParameters="true" preferredVM="" bundleRuntime="true">
+        <classPath>
+          <scanDirectory location="lib" failOnError="false" />
+        </classPath>
+        <nativeLibraryDirectories />
+        <vmOptions />
+      </java>
+      <includedFiles />
+      <unextractableFiles />
+      <vmOptionsFile mode="template" overwriteMode="0" fileMode="644">
+        <content />
+      </vmOptionsFile>
+      <customScript mode="1" file="">
+        <content />
+      </customScript>
+      <infoPlist mode="1" file="">
+        <content />
+      </infoPlist>
+      <iconImageFiles>
+        <file path="@gs-git-folder@/assets/icon/gs_016.png" />
+        <file path="@gs-git-folder@/assets/icon/gs_032.png" />
+        <file path="@gs-git-folder@/assets/icon/gs_064.png" />
+        <file path="@gs-git-folder@/assets/icon/gs_128.png" />
+      </iconImageFiles>
+    </launcher>
+    <launcher name="gaiasky-macos" id="342" customizedId="" external="false" excludeFromMenu="false" unixMode="755" unixAutoStart="true" menuName="${compiler:sys.fullName}" icnsFile="" customMacBundleIdentifier="false" macBundleIdentifier="" swtApp="false" fileset="" macBundleBinary="JavaApplicationStub" addMacEntitlements="false" macEntitlementsFile="" useCustomMacosExecutableName="false" customMacosExecutableName="" useJavaMinVersionOverride="false" javaMinVersionOverride="" useJavaMaxVersionOverride="false" javaMaxVersionOverride="">
+      <executable name="${compiler:sys.shortName}" type="1" iconSet="true" iconFile="@gs-git-folder@/assets/icon/ic_launcher.ico" executableDir="" redirectStderr="true" stderrFile="error.log" stderrMode="overwrite" redirectStdout="true" stdoutFile="output.log" stdoutMode="overwrite" failOnStderrOutput="true" executableMode="1" changeWorkingDirectory="true" workingDirectory="." singleInstance="true" serviceStartType="2" serviceDependencies="" serviceDescription="" jreLocation="" executionLevel="asInvoker" checkConsoleParameter="false" globalSingleInstance="false" singleInstanceActivate="true" dpiAware="false">
+        <versionInfo include="true" fileVersion="" fileDescription="3D Universe application focused on ESA's Gaia mission" legalCopyright="MPL" internalName="Gaia Sky" productName="${compiler:sys.fullName}" />
+      </executable>
+      <splashScreen show="false" width="0" height="0" bitmapFile="" windowsNative="false" textOverlay="false">
+        <text>
+          <statusLine x="20" y="20" text="" fontSize="8" fontColor="0,0,0" bold="false" />
+          <versionLine x="20" y="40" text="version ${compiler:sys.version}" fontSize="8" fontColor="0,0,0" bold="false" />
+        </text>
+      </splashScreen>
+      <java mainClass="gaia.cu9.ari.gaiaorbit.desktop.GaiaSkyDesktop" vmParameters="-Xms2g -Xmx4g -XX:+UseG1GC -XstartOnFirstThread -Djava.awt.headless=true -Dpython.console.encoding=UTF-8 -Dassets.location=${launcher:sys.launcherDirectory}/" arguments="" allowVMPassthroughParameters="true" preferredVM="" bundleRuntime="true">
+        <classPath>
+          <scanDirectory location="lib" failOnError="false" />
+        </classPath>
+        <nativeLibraryDirectories />
+        <vmOptions />
+      </java>
+      <includedFiles />
+      <unextractableFiles />
+      <vmOptionsFile mode="template" overwriteMode="0" fileMode="644">
+        <content />
+      </vmOptionsFile>
+      <customScript mode="1" file="">
+        <content />
+      </customScript>
+      <infoPlist mode="1" file="">
+        <content />
+      </infoPlist>
+      <iconImageFiles>
+        <file path="@gs-git-folder@/assets/icon/gs_016.png" />
+        <file path="@gs-git-folder@/assets/icon/gs_032.png" />
+        <file path="@gs-git-folder@/assets/icon/gs_064.png" />
+        <file path="@gs-git-folder@/assets/icon/gs_128.png" />
+      </iconImageFiles>
+    </launcher>
+  </launchers>
+  <installerGui installerType="1" addOnAppId="" suggestPreviousLocations="true" autoUpdateDescriptorUrl="" useAutoUpdateBaseUrl="false" autoUpdateBaseUrl="">
+    <staticMembers script="" />
+    <customCode />
+    <autoUpdate useMinUpdatableVersion="false" minUpdatableVersion="" useMaxUpdatableVersion="false" maxUpdatableVersion="">
+      <commentFiles />
+      <customAttributes />
+    </autoUpdate>
+    <applications>
+      <application name="" id="installer" customizedId="" beanClass="com.install4j.runtime.beans.applications.InstallerApplication" enabled="true" commentSet="false" comment="" actionElevationType="none" fileset="" customIcnsFile="" customIcoFile="@gs-git-folder@/assets/icon/ic_launcher.ico" macEntitlementsFile="" automaticLauncherIntegration="false" launchMode="startupFirstWindow" launchInNewProcess="false" launchSchedule="updateSchedule" allLaunchers="true">
+        <serializedBean>
+          <java class="java.beans.XMLDecoder">
+            <object class="com.install4j.runtime.beans.applications.InstallerApplication" id="InstallerApplication0">
+              <void property="customHeaderImage">
+                <object class="com.install4j.api.beans.ExternalFile">
+                  <string>@gs-git-folder@/assets/icon/gs_064.png</string>
+                </object>
+              </void>
+              <void property="customIconImageFiles">
+                <void method="add">
+                  <object class="com.install4j.api.beans.ExternalFile">
+                    <string>@gs-git-folder@/assets/icon/gs_016.png</string>
+                  </object>
+                </void>
+                <void method="add">
+                  <object class="com.install4j.api.beans.ExternalFile">
+                    <string>@gs-git-folder@/assets/icon/gs_032.png</string>
+                  </object>
+                </void>
+                <void method="add">
+                  <object class="com.install4j.api.beans.ExternalFile">
+                    <string>@gs-git-folder@/assets/icon/gs_064.png</string>
+                  </object>
+                </void>
+                <void method="add">
+                  <object class="com.install4j.api.beans.ExternalFile">
+                    <string>@gs-git-folder@/assets/icon/gs_128.png</string>
+                  </object>
+                </void>
+              </void>
+              <void property="useCustomIcon">
+                <boolean>true</boolean>
+              </void>
+              <void property="watermark">
+                <boolean>false</boolean>
+              </void>
+            </object>
+          </java>
+        </serializedBean>
+        <launcherIds />
+        <variables />
+        <startup>
+          <screen name="" id="1" customizedId="" beanClass="com.install4j.runtime.beans.screens.StartupScreen" enabled="true" commentSet="false" comment="" actionElevationType="inherit" rollbackBarrier="false" backButton="2" finishScreen="false" wizardIndexChangeType="unchanged" wizardIndexKey="">
+            <serializedBean>
+              <java class="java.beans.XMLDecoder">
+                <object class="com.install4j.runtime.beans.screens.StartupScreen" />
+              </java>
+            </serializedBean>
+            <condition />
+            <validation />
+            <preActivation />
+            <postActivation />
+            <actions>
+              <action name="" id="13" customizedId="" beanClass="com.install4j.runtime.beans.actions.misc.RequestPrivilegesAction" enabled="true" commentSet="false" comment="" actionElevationType="none" rollbackBarrier="false" multiExec="false" failureStrategy="1" errorMessage="">
+                <serializedBean>
+                  <java class="java.beans.XMLDecoder">
+                    <object class="com.install4j.runtime.beans.actions.misc.RequestPrivilegesAction" />
+                  </java>
+                </serializedBean>
+                <condition />
+              </action>
+            </actions>
+            <formComponents />
+          </screen>
+        </startup>
+        <screens>
+          <screen name="" id="2" customizedId="" beanClass="com.install4j.runtime.beans.screens.WelcomeScreen" enabled="true" commentSet="false" comment="" actionElevationType="inherit" rollbackBarrier="false" backButton="2" finishScreen="false" wizardIndexChangeType="unchanged" wizardIndexKey="">
+            <serializedBean>
+              <java class="java.beans.XMLDecoder">
+                <object class="com.install4j.runtime.beans.screens.WelcomeScreen">
+                  <void property="bannerImageFile">
+                    <object class="com.install4j.api.beans.ExternalFile">
+                      <string>@gs-git-folder@/assets/assets-bak/img/installer-img.png</string>
+                    </object>
+                  </void>
+                </object>
+              </java>
+            </serializedBean>
+            <condition />
+            <validation />
+            <preActivation />
+            <postActivation />
+            <actions>
+              <action name="" id="3" customizedId="" beanClass="com.install4j.runtime.beans.actions.misc.LoadResponseFileAction" enabled="true" commentSet="false" comment="" actionElevationType="inherit" rollbackBarrier="false" multiExec="true" failureStrategy="1" errorMessage="">
+                <serializedBean>
+                  <java class="java.beans.XMLDecoder">
+                    <object class="com.install4j.runtime.beans.actions.misc.LoadResponseFileAction">
+                      <void property="excludedVariables">
+                        <array class="java.lang.String" length="1">
+                          <void index="0">
+                            <string>sys.installationDir</string>
+                          </void>
+                        </array>
+                      </void>
+                    </object>
+                  </java>
+                </serializedBean>
+                <condition>context.getBooleanVariable("sys.confirmedUpdateInstallation")</condition>
+              </action>
+            </actions>
+            <formComponents />
+          </screen>
+          <screen name="" id="4" customizedId="" beanClass="com.install4j.runtime.beans.screens.InstallationDirectoryScreen" enabled="true" commentSet="false" comment="" actionElevationType="inherit" rollbackBarrier="false" backButton="2" finishScreen="false" wizardIndexChangeType="unchanged" wizardIndexKey="">
+            <serializedBean>
+              <java class="java.beans.XMLDecoder">
+                <object class="com.install4j.runtime.beans.screens.InstallationDirectoryScreen" />
+              </java>
+            </serializedBean>
+            <condition>!context.getBooleanVariable("sys.confirmedUpdateInstallation")</condition>
+            <validation />
+            <preActivation />
+            <postActivation />
+            <actions>
+              <action name="" id="5" customizedId="" beanClass="com.install4j.runtime.beans.actions.misc.LoadResponseFileAction" enabled="true" commentSet="false" comment="" actionElevationType="inherit" rollbackBarrier="false" multiExec="true" failureStrategy="1" errorMessage="">
+                <serializedBean>
+                  <java class="java.beans.XMLDecoder">
+                    <object class="com.install4j.runtime.beans.actions.misc.LoadResponseFileAction">
+                      <void property="excludedVariables">
+                        <array class="java.lang.String" length="1">
+                          <void index="0">
+                            <string>sys.installationDir</string>
+                          </void>
+                        </array>
+                      </void>
+                    </object>
+                  </java>
+                </serializedBean>
+                <condition>context.getVariable("sys.responseFile") == null</condition>
+              </action>
+            </actions>
+            <formComponents />
+          </screen>
+          <screen name="" id="6" customizedId="" beanClass="com.install4j.runtime.beans.screens.ComponentsScreen" enabled="true" commentSet="false" comment="" actionElevationType="inherit" rollbackBarrier="false" backButton="2" finishScreen="false" wizardIndexChangeType="unchanged" wizardIndexKey="">
+            <serializedBean>
+              <java class="java.beans.XMLDecoder">
+                <object class="com.install4j.runtime.beans.screens.ComponentsScreen" />
+              </java>
+            </serializedBean>
+            <condition />
+            <validation />
+            <preActivation />
+            <postActivation />
+            <actions />
+            <formComponents />
+          </screen>
+          <screen name="" id="7" customizedId="" beanClass="com.install4j.runtime.beans.screens.StandardProgramGroupScreen" enabled="true" commentSet="false" comment="" actionElevationType="inherit" rollbackBarrier="false" backButton="2" finishScreen="false" wizardIndexChangeType="unchanged" wizardIndexKey="">
+            <serializedBean>
+              <java class="java.beans.XMLDecoder">
+                <object class="com.install4j.runtime.beans.screens.StandardProgramGroupScreen">
+                  <void property="programGroupName">
+                    <string>${compiler:sys.fullName}</string>
+                  </void>
+                </object>
+              </java>
+            </serializedBean>
+            <condition>!context.getBooleanVariable("sys.confirmedUpdateInstallation")</condition>
+            <validation />
+            <preActivation />
+            <postActivation />
+            <actions />
+            <formComponents />
+          </screen>
+          <screen name="" id="8" customizedId="" beanClass="com.install4j.runtime.beans.screens.InstallationScreen" enabled="true" commentSet="false" comment="" actionElevationType="inherit" rollbackBarrier="true" backButton="2" finishScreen="false" wizardIndexChangeType="unchanged" wizardIndexKey="">
+            <serializedBean>
+              <java class="java.beans.XMLDecoder">
+                <object class="com.install4j.runtime.beans.screens.InstallationScreen" />
+              </java>
+            </serializedBean>
+            <condition />
+            <validation />
+            <preActivation />
+            <postActivation />
+            <actions>
+              <action name="" id="394" customizedId="" beanClass="com.install4j.runtime.beans.actions.UninstallPreviousAction" enabled="true" commentSet="false" comment="" actionElevationType="none" rollbackBarrier="false" multiExec="false" failureStrategy="1" errorMessage="">
+                <serializedBean>
+                  <java class="java.beans.XMLDecoder">
+                    <object class="com.install4j.runtime.beans.actions.UninstallPreviousAction" />
+                  </java>
+                </serializedBean>
+                <condition />
+              </action>
+              <action name="" id="9" customizedId="" beanClass="com.install4j.runtime.beans.actions.InstallFilesAction" enabled="true" commentSet="false" comment="" actionElevationType="elevated" rollbackBarrier="false" multiExec="false" failureStrategy="2" errorMessage="${i18n:FileCorrupted}">
+                <serializedBean>
+                  <java class="java.beans.XMLDecoder">
+                    <object class="com.install4j.runtime.beans.actions.InstallFilesAction" />
+                  </java>
+                </serializedBean>
+                <condition />
+              </action>
+              <action name="" id="10" customizedId="" beanClass="com.install4j.runtime.beans.actions.desktop.CreateProgramGroupAction" enabled="true" commentSet="false" comment="" actionElevationType="elevated" rollbackBarrier="false" multiExec="false" failureStrategy="1" errorMessage="">
+                <serializedBean>
+                  <java class="java.beans.XMLDecoder">
+                    <object class="com.install4j.runtime.beans.actions.desktop.CreateProgramGroupAction">
+                      <void property="uninstallerMenuName">
+                        <string>${i18n:UninstallerMenuEntry(${compiler:sys.fullName})}</string>
+                      </void>
+                    </object>
+                  </java>
+                </serializedBean>
+                <condition>!context.getBooleanVariable("sys.programGroupDisabled")</condition>
+              </action>
+              <action name="" id="11" customizedId="" beanClass="com.install4j.runtime.beans.actions.desktop.RegisterAddRemoveAction" enabled="true" commentSet="false" comment="" actionElevationType="elevated" rollbackBarrier="false" multiExec="false" failureStrategy="1" errorMessage="">
+                <serializedBean>
+                  <java class="java.beans.XMLDecoder">
+                    <object class="com.install4j.runtime.beans.actions.desktop.RegisterAddRemoveAction">
+                      <void property="itemName">
+                        <string>${compiler:sys.fullName} ${compiler:sys.version}</string>
+                      </void>
+                    </object>
+                  </java>
+                </serializedBean>
+                <condition />
+              </action>
+            </actions>
+            <formComponents />
+          </screen>
+          <screen name="" id="12" customizedId="" beanClass="com.install4j.runtime.beans.screens.FinishedScreen" enabled="true" commentSet="false" comment="" actionElevationType="inherit" rollbackBarrier="false" backButton="2" finishScreen="true" wizardIndexChangeType="unchanged" wizardIndexKey="">
+            <serializedBean>
+              <java class="java.beans.XMLDecoder">
+                <object class="com.install4j.runtime.beans.screens.FinishedScreen">
+                  <void property="bannerImageFile">
+                    <object class="com.install4j.api.beans.ExternalFile">
+                      <string>@gs-git-folder@/assets/assets-bak/img/installer-img.png</string>
+                    </object>
+                  </void>
+                </object>
+              </java>
+            </serializedBean>
+            <condition />
+            <validation />
+            <preActivation />
+            <postActivation />
+            <actions />
+            <formComponents />
+          </screen>
+        </screens>
+      </application>
+      <application name="" id="uninstaller" customizedId="" beanClass="com.install4j.runtime.beans.applications.UninstallerApplication" enabled="true" commentSet="false" comment="" actionElevationType="none" fileset="" customIcnsFile="" customIcoFile="" macEntitlementsFile="" automaticLauncherIntegration="false" launchMode="startupFirstWindow" launchInNewProcess="false" launchSchedule="updateSchedule" allLaunchers="true">
+        <serializedBean>
+          <java class="java.beans.XMLDecoder">
+            <object class="com.install4j.runtime.beans.applications.UninstallerApplication">
+              <void property="customHeaderImage">
+                <object class="com.install4j.api.beans.ExternalFile">
+                  <string>@gs-git-folder@/assets/icon/gs_064.png</string>
+                </object>
+              </void>
+              <void property="customMacosExecutableName">
+                <string>${i18n:UninstallerMenuEntry(${compiler:sys.fullName})}</string>
+              </void>
+              <void property="useCustomMacosExecutableName">
+                <boolean>true</boolean>
+              </void>
+            </object>
+          </java>
+        </serializedBean>
+        <launcherIds />
+        <variables />
+        <startup>
+          <screen name="" id="14" customizedId="" beanClass="com.install4j.runtime.beans.screens.StartupScreen" enabled="true" commentSet="false" comment="" actionElevationType="inherit" rollbackBarrier="false" backButton="2" finishScreen="false" wizardIndexChangeType="unchanged" wizardIndexKey="">
+            <serializedBean>
+              <java class="java.beans.XMLDecoder">
+                <object class="com.install4j.runtime.beans.screens.StartupScreen" />
+              </java>
+            </serializedBean>
+            <condition />
+            <validation />
+            <preActivation />
+            <postActivation />
+            <actions>
+              <action name="" id="20" customizedId="" beanClass="com.install4j.runtime.beans.actions.misc.LoadResponseFileAction" enabled="true" commentSet="false" comment="" actionElevationType="inherit" rollbackBarrier="false" multiExec="false" failureStrategy="1" errorMessage="">
+                <serializedBean>
+                  <java class="java.beans.XMLDecoder">
+                    <object class="com.install4j.runtime.beans.actions.misc.LoadResponseFileAction" />
+                  </java>
+                </serializedBean>
+                <condition />
+              </action>
+              <action name="" id="21" customizedId="" beanClass="com.install4j.runtime.beans.actions.misc.RequireInstallerPrivilegesAction" enabled="true" commentSet="false" comment="" actionElevationType="none" rollbackBarrier="false" multiExec="false" failureStrategy="1" errorMessage="">
+                <serializedBean>
+                  <java class="java.beans.XMLDecoder">
+                    <object class="com.install4j.runtime.beans.actions.misc.RequireInstallerPrivilegesAction" />
+                  </java>
+                </serializedBean>
+                <condition />
+              </action>
+            </actions>
+            <formComponents />
+          </screen>
+        </startup>
+        <screens>
+          <screen name="" id="15" customizedId="" beanClass="com.install4j.runtime.beans.screens.UninstallWelcomeScreen" enabled="true" commentSet="false" comment="" actionElevationType="inherit" rollbackBarrier="false" backButton="2" finishScreen="false" wizardIndexChangeType="unchanged" wizardIndexKey="">
+            <serializedBean>
+              <java class="java.beans.XMLDecoder">
+                <object class="com.install4j.runtime.beans.screens.UninstallWelcomeScreen">
+                  <void property="bannerImageFile">
+                    <object class="com.install4j.api.beans.ExternalFile">
+                      <string>@gs-git-folder@/assets/assets-bak/img/installer-img.png</string>
+                    </object>
+                  </void>
+                </object>
+              </java>
+            </serializedBean>
+            <condition />
+            <validation />
+            <preActivation />
+            <postActivation />
+            <actions />
+            <formComponents />
+          </screen>
+          <screen name="" id="16" customizedId="" beanClass="com.install4j.runtime.beans.screens.UninstallationScreen" enabled="true" commentSet="false" comment="" actionElevationType="inherit" rollbackBarrier="false" backButton="2" finishScreen="false" wizardIndexChangeType="unchanged" wizardIndexKey="">
+            <serializedBean>
+              <java class="java.beans.XMLDecoder">
+                <object class="com.install4j.runtime.beans.screens.UninstallationScreen" />
+              </java>
+            </serializedBean>
+            <condition />
+            <validation />
+            <preActivation />
+            <postActivation />
+            <actions>
+              <action name="" id="17" customizedId="" beanClass="com.install4j.runtime.beans.actions.UninstallFilesAction" enabled="true" commentSet="false" comment="" actionElevationType="elevated" rollbackBarrier="false" multiExec="false" failureStrategy="1" errorMessage="">
+                <serializedBean>
+                  <java class="java.beans.XMLDecoder">
+                    <object class="com.install4j.runtime.beans.actions.UninstallFilesAction" />
+                  </java>
+                </serializedBean>
+                <condition />
+              </action>
+            </actions>
+            <formComponents />
+          </screen>
+          <screen name="" id="19" customizedId="" beanClass="com.install4j.runtime.beans.screens.UninstallFailureScreen" enabled="true" commentSet="false" comment="" actionElevationType="inherit" rollbackBarrier="false" backButton="2" finishScreen="true" wizardIndexChangeType="unchanged" wizardIndexKey="">
+            <serializedBean>
+              <java class="java.beans.XMLDecoder">
+                <object class="com.install4j.runtime.beans.screens.UninstallFailureScreen" />
+              </java>
+            </serializedBean>
+            <condition />
+            <validation />
+            <preActivation />
+            <postActivation />
+            <actions />
+            <formComponents />
+          </screen>
+          <screen name="" id="18" customizedId="" beanClass="com.install4j.runtime.beans.screens.UninstallSuccessScreen" enabled="true" commentSet="false" comment="" actionElevationType="inherit" rollbackBarrier="false" backButton="2" finishScreen="true" wizardIndexChangeType="unchanged" wizardIndexKey="">
+            <serializedBean>
+              <java class="java.beans.XMLDecoder">
+                <object class="com.install4j.runtime.beans.screens.UninstallSuccessScreen">
+                  <void property="bannerImageFile">
+                    <object class="com.install4j.api.beans.ExternalFile">
+                      <string>@gs-git-folder@/assets/assets-bak/img/installer-img.png</string>
+                    </object>
+                  </void>
+                </object>
+              </java>
+            </serializedBean>
+            <condition />
+            <validation />
+            <preActivation />
+            <postActivation />
+            <actions />
+            <formComponents />
+          </screen>
+        </screens>
+      </application>
+    </applications>
+  </installerGui>
+  <mediaSets>
+    <windows name="Windows 64" id="25" customizedId="" mediaFileName="" installDir="${compiler:sys.fullName}" overridePrincipalLanguage="false" jreBitType="64" runPostProcessor="false" postProcessor="" failOnPostProcessorError="false" useLegacyMediaFileIds="false" legacyMediaFileIds="" downloadURL="" includeAllDownloadableComponents="false" includedJRE="windows-amd64-1.8.0_181" manualJREEntry="false" bundleType="1" jreURL="" jreShared="false" directDownload="false" installOnlyIfNecessary="false" customInstallBaseDir="" contentFilesType="1" verifyIntegrity="true">
+      <excludedComponents />
+      <includedDownloadableComponents />
+      <excludedLaunchers>
+        <launcher id="227" />
+        <launcher id="342" />
+      </excludedLaunchers>
+      <excludedBeans />
+      <overriddenPrincipalLanguage id="en" customLocalizationFile="" />
+      <exclude>
+        <entry location="ic_launcher.png" fileType="regular" />
+        <entry location="gaiasky" fileType="regular" />
+        <entry location="data/dummyversion" fileType="regular" />
+        <entry location="ic_launcher.svg" fileType="regular" />
+        <entry location="gs.desktop" fileType="regular" />
+      </exclude>
+      <variables />
+      <autoUpdate useMinUpdatableVersion="false" minUpdatableVersion="" useMaxUpdatableVersion="false" maxUpdatableVersion="">
+        <commentFiles />
+        <customAttributes />
+      </autoUpdate>
+    </windows>
+    <windows name="Windows 32" id="76" customizedId="" mediaFileName="" installDir="${compiler:sys.fullName}" overridePrincipalLanguage="false" jreBitType="32" runPostProcessor="false" postProcessor="" failOnPostProcessorError="false" useLegacyMediaFileIds="false" legacyMediaFileIds="" downloadURL="" includeAllDownloadableComponents="false" includedJRE="windows-x86-1.8.0_181" manualJREEntry="false" bundleType="1" jreURL="" jreShared="false" directDownload="false" installOnlyIfNecessary="false" customInstallBaseDir="" contentFilesType="1" verifyIntegrity="true">
+      <excludedComponents />
+      <includedDownloadableComponents />
+      <excludedLaunchers>
+        <launcher id="22" />
+        <launcher id="342" />
+      </excludedLaunchers>
+      <excludedBeans />
+      <overriddenPrincipalLanguage id="en" customLocalizationFile="" />
+      <exclude>
+        <entry location="ic_launcher.png" fileType="regular" />
+        <entry location="gaiasky" fileType="regular" />
+        <entry location="data/dummyversion" fileType="regular" />
+        <entry location="ic_launcher.svg" fileType="regular" />
+        <entry location="gs.desktop" fileType="regular" />
+      </exclude>
+      <variables />
+      <autoUpdate useMinUpdatableVersion="false" minUpdatableVersion="" useMaxUpdatableVersion="false" maxUpdatableVersion="">
+        <commentFiles />
+        <customAttributes />
+      </autoUpdate>
+    </windows>
+    <macos name="macOS Single Bundle" id="221" customizedId="" mediaFileName="" installDir="${compiler:sys.fullName}" overridePrincipalLanguage="false" jreBitType="all" runPostProcessor="false" postProcessor="" failOnPostProcessorError="false" useLegacyMediaFileIds="false" legacyMediaFileIds="" downloadURL="" includeAllDownloadableComponents="false" includedJRE="macosx-amd64-1.8.0_181" manualJREEntry="false" bundleType="1" jreURL="" jreShared="false" directDownload="false" installOnlyIfNecessary="false" appleJre="false" requiredVmIdPrefix="" customInstallBaseDir="" contentFilesType="1" installerName="${i18n:InstallerName(${compiler:sys.fullName})}" volumeName="${compiler:sys.shortName}" compressDmg="false" launcherId="342">
+      <excludedComponents />
+      <includedDownloadableComponents />
+      <excludedBeans />
+      <overriddenPrincipalLanguage id="en" customLocalizationFile="" />
+      <exclude>
+        <entry location="gs.desktop" fileType="regular" />
+        <entry location="gaiasky.cmd" fileType="regular" />
+      </exclude>
+      <variables />
+      <autoUpdate useMinUpdatableVersion="false" minUpdatableVersion="" useMaxUpdatableVersion="false" maxUpdatableVersion="">
+        <commentFiles />
+        <customAttributes />
+      </autoUpdate>
+      <topLevelFiles />
+    </macos>
+    <macosArchive name="macOS Single Bundle Archive" id="340" customizedId="" mediaFileName="${compiler:sys.shortName}_macos_bundle_${compiler:sys.version}" installDir="${compiler:sys.shortName}" overridePrincipalLanguage="false" jreBitType="all" runPostProcessor="false" postProcessor="" failOnPostProcessorError="false" useLegacyMediaFileIds="false" legacyMediaFileIds="" downloadURL="" includeAllDownloadableComponents="true" includedJRE="macosx-amd64-1.8.0_181_unpacked" manualJREEntry="false" appleJre="false" archiveType="dmg" volumeName="${compiler:sys.shortName}" launcherId="342">
+      <excludedComponents />
+      <includedDownloadableComponents />
+      <excludedBeans />
+      <overriddenPrincipalLanguage id="en" customLocalizationFile="" />
+      <exclude>
+        <entry location="gs.desktop" fileType="regular" />
+        <entry location="gaiasky.cmd" fileType="regular" />
+      </exclude>
+      <variables />
+      <autoUpdate useMinUpdatableVersion="false" minUpdatableVersion="" useMaxUpdatableVersion="false" maxUpdatableVersion="">
+        <commentFiles />
+        <customAttributes />
+      </autoUpdate>
+      <topLevelFiles />
+    </macosArchive>
+    <unixInstaller name="Unix Installer" id="28" customizedId="" mediaFileName="" installDir="${compiler:sys.shortName}" overridePrincipalLanguage="false" jreBitType="all" runPostProcessor="false" postProcessor="" failOnPostProcessorError="false" useLegacyMediaFileIds="false" legacyMediaFileIds="" downloadURL="" includeAllDownloadableComponents="false" includedJRE="" manualJREEntry="false" bundleType="1" jreURL="" jreShared="false" directDownload="false" installOnlyIfNecessary="false" customInstallBaseDir="" contentFilesType="1">
+      <excludedComponents />
+      <includedDownloadableComponents />
+      <excludedLaunchers>
+        <launcher id="227" />
+        <launcher id="342" />
+      </excludedLaunchers>
+      <excludedBeans />
+      <overriddenPrincipalLanguage id="en" customLocalizationFile="" />
+      <exclude>
+        <entry location="ic_launcher.ico" fileType="regular" />
+        <entry location="gaiasky.cmd" fileType="regular" />
+        <entry location="data/dummyversion" fileType="regular" />
+      </exclude>
+      <variables />
+      <autoUpdate useMinUpdatableVersion="false" minUpdatableVersion="" useMaxUpdatableVersion="false" maxUpdatableVersion="">
+        <commentFiles />
+        <customAttributes />
+      </autoUpdate>
+      <installerScript mode="1" file="">
+        <content />
+      </installerScript>
+    </unixInstaller>
+    <linuxDeb name="Linux Deb Archive" id="30" customizedId="" mediaFileName="" installDir="/opt/${compiler:sys.shortName}" overridePrincipalLanguage="false" jreBitType="all" runPostProcessor="false" postProcessor="" failOnPostProcessorError="false" useLegacyMediaFileIds="false" legacyMediaFileIds="" downloadURL="" includeAllDownloadableComponents="true" includedJRE="" manualJREEntry="false" overwriteNeverAsConfigFiles="false" bzip="false" description="Interactive 3D Universe software focused on ESA's Gaia mission" dependencies="default-jre" maintainerEmail="tsagrista@ari.uni-heidelberg.de" architectureSet="false" architecture="">
+      <excludedComponents />
+      <includedDownloadableComponents />
+      <excludedLaunchers>
+        <launcher id="227" />
+        <launcher id="342" />
+      </excludedLaunchers>
+      <excludedBeans />
+      <overriddenPrincipalLanguage id="en" customLocalizationFile="" />
+      <exclude>
+        <entry location="ic_launcher.ico" fileType="regular" />
+        <entry location="gaiasky.cmd" fileType="regular" />
+        <entry location="data/dummyversion" fileType="regular" />
+      </exclude>
+      <variables />
+      <autoUpdate useMinUpdatableVersion="false" minUpdatableVersion="" useMaxUpdatableVersion="false" maxUpdatableVersion="">
+        <commentFiles />
+        <customAttributes />
+      </autoUpdate>
+      <preInstallScript mode="1" file="">
+        <content />
+      </preInstallScript>
+      <postInstallScript mode="2" file="@gs-git-folder@/core/exe/create-shortcut-deb.sh">
+        <content />
+      </postInstallScript>
+      <preUninstallScript mode="2" file="@gs-git-folder@/core/exe/remove-shortcut-deb.sh">
+        <content />
+      </preUninstallScript>
+      <postUninstallScript mode="1" file="">
+        <content />
+      </postUninstallScript>
+    </linuxDeb>
+    <linuxRPM name="Linux RPM" id="77" customizedId="" mediaFileName="" installDir="/opt/${compiler:sys.shortName}" overridePrincipalLanguage="false" jreBitType="all" runPostProcessor="false" postProcessor="" failOnPostProcessorError="false" useLegacyMediaFileIds="false" legacyMediaFileIds="" downloadURL="" includeAllDownloadableComponents="true" includedJRE="" manualJREEntry="false" overwriteNeverAsConfigFiles="false" os="linux" arch="x86_64">
+      <excludedComponents />
+      <includedDownloadableComponents />
+      <excludedLaunchers>
+        <launcher id="227" />
+        <launcher id="342" />
+      </excludedLaunchers>
+      <excludedBeans />
+      <overriddenPrincipalLanguage id="en" customLocalizationFile="" />
+      <exclude>
+        <entry location="ic_launcher.ico" fileType="regular" />
+        <entry location="gaiasky.cmd" fileType="regular" />
+        <entry location="data/dummyversion" fileType="regular" />
+      </exclude>
+      <variables />
+      <autoUpdate useMinUpdatableVersion="false" minUpdatableVersion="" useMaxUpdatableVersion="false" maxUpdatableVersion="">
+        <commentFiles />
+        <customAttributes />
+      </autoUpdate>
+      <preInstallScript mode="1" file="">
+        <content />
+      </preInstallScript>
+      <postInstallScript mode="2" file="@gs-git-folder@/core/exe/create-shortcut-rpm.sh">
+        <content />
+      </postInstallScript>
+      <preUninstallScript mode="2" file="@gs-git-folder@/core/exe/remove-shortcut-rpm.sh">
+        <content />
+      </preUninstallScript>
+      <postUninstallScript mode="1" file="">
+        <content />
+      </postUninstallScript>
+    </linuxRPM>
+  </mediaSets>
+  <buildIds buildAll="true" />
+  <buildOptions verbose="false" faster="false" disableSigning="false" disableJreBundling="false" debug="false" />
+</install4j>