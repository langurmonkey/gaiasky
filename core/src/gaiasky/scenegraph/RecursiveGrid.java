--- conflicted
+++ resolved
@@ -74,13 +74,8 @@
     private Vector3d p01, p02, a, b, c, d;
     private double d01, d02;
 
-<<<<<<< HEAD
     // Regime: 1 - normal with depth buffer, 2 - rescaling quad
-    private byte regime;
-=======
-    // Regime: 1 - normal quad, 2 - auto-resizing quad
-    private int regime = 1;
->>>>>>> 09ec6f6a
+    private byte regime = 1;
 
     private INumberFormat nf;
 
@@ -133,11 +128,7 @@
         initAnnotations();
 
         // Upper-bound fading
-<<<<<<< HEAD
         this.setFadeout(new double[] { 1e9d, .7e11 });
-=======
-        this.setFadeout(new double[]{.5e8d, 1e11});
->>>>>>> 09ec6f6a
     }
 
     private void initAnnotations() {
@@ -252,11 +243,7 @@
     public void update(ITimeFrameProvider time, final Vector3d parentTransform, ICamera camera, float opacity) {
         this.distToCamera = getDistanceToOrigin(camera);
         this.currentDistance = this.distToCamera;
-<<<<<<< HEAD
         this.regime = this.distToCamera > 1e7 * Constants.PC_TO_U ? (byte) 2 : (byte) 1;
-=======
-        this.regime = distToCamera > 1e7 * Constants.PC_TO_U ? 2 : 1;
->>>>>>> 09ec6f6a
         this.opacity = opacity;
         super.updateOpacity();
         if (GlobalConf.program.RECURSIVE_GRID_ORIGIN.isFocus() && camera.getFocus() != null) {
