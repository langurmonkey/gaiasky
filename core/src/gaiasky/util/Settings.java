/*
 * Copyright (c) 2023 Gaia Sky - All rights reserved.
 *  This file is part of Gaia Sky, which is released under the Mozilla Public License 2.0.
 *  You may use, distribute and modify this code under the terms of MPL2.
 *  See the file LICENSE.md in the project root for full license details.
 */

package gaiasky.util;

import com.badlogic.gdx.controllers.Controller;
import com.badlogic.gdx.controllers.ControllerListener;
import com.badlogic.gdx.controllers.Controllers;
import com.badlogic.gdx.files.FileHandle;
import com.badlogic.gdx.graphics.Texture.TextureFilter;
import com.badlogic.gdx.math.MathUtils;
import com.badlogic.gdx.scenes.scene2d.Actor;
import com.badlogic.gdx.utils.Array;
import com.fasterxml.jackson.annotation.JsonIgnore;
import com.fasterxml.jackson.annotation.JsonIgnoreProperties;
import com.fasterxml.jackson.annotation.JsonInclude;
import com.fasterxml.jackson.annotation.JsonInclude.Include;
import com.fasterxml.jackson.annotation.JsonProperty;
import gaiasky.GaiaSky;
import gaiasky.event.Event;
import gaiasky.event.EventManager;
import gaiasky.event.IObserver;
import gaiasky.gui.KeyBindings;
import gaiasky.gui.ModePopupInfo;
import gaiasky.input.AbstractGamepadListener;
import gaiasky.render.ComponentTypes.ComponentType;
import gaiasky.util.Logger.Log;
import gaiasky.util.camera.rec.KeyframesManager;
import gaiasky.util.gdx.contrib.postprocess.effects.CubmeapProjectionEffect.CubemapProjection;
import gaiasky.util.i18n.I18n;
import gaiasky.util.math.MathUtilsDouble;
import gaiasky.util.update.VersionChecker;
import org.lwjgl.opengl.GL30;

import java.io.File;
import java.io.IOException;
import java.nio.file.Files;
import java.nio.file.InvalidPathException;
import java.nio.file.Path;
import java.time.Instant;
import java.time.ZoneId;
import java.time.ZoneOffset;
import java.time.format.DateTimeFormatter;
import java.time.format.FormatStyle;
import java.util.*;

/**
 * Holds the settings of Gaia Sky. This class has a near 1-to-1 mapping to the configuration file, conf.yaml.
 */
public class Settings {

    /*
     * Source version, used to enable or disable datasets.
     * This is usually tag where each number is allocated 2 digits.
     * Version = major.minor.rev-seq -> 1.2.5 major=1; minor=2; rev=5; seq=0
     * Version = major * 1000000 + minor * 10000 + rev * 100 + seq
     * So 1.2.5   -> 1020500
     *    2.1.7   -> 2010700
     *    3.5.3-1 -> 3050301
     * Leading zeroes are omitted to avoid octal literal interpretation.
     */
    public static final int SOURCE_VERSION = 3050800;
    /**
     * Assets location for this instance of Gaia Sky.
     * macOS needs fully qualified paths when run as an app (GaiaSky.app), that's why we use the {@link File#getAbsolutePath()} call.
     **/
    public static final String ASSETS_LOC = (new File(System.getProperty("assets.location") != null ? System.getProperty("assets.location") : ".")).getAbsolutePath();
    public static final String APPLICATION_SHORT_NAME = "gaiasky";
    public static final String WEBPAGE = "https://www.zah.uni-heidelberg.de/gaia/outreach/gaiasky";
    public static final String WEBPAGE_DOWNLOADS = "https://www.zah.uni-heidelberg.de/gaia/outreach/gaiasky/downloads";
    public static final String DOCUMENTATION = "https://gaia.ari.uni-heidelberg.de/gaiasky/docs";
    public static final String REPOSITORY = "https://codeberg.org/gaiasky/gaiasky";
    public static final String SOCIAL_MEDIA_NAME = "#GaiaSky";
    public static final String SOCIAL_MEDIA_URL = "https://mastodon.social/tags/GaiaSky";
    public static final String ICON_URL;
    public static final String REPO_ISSUES = REPOSITORY + "/issues";
    public static final String AUTHOR_NAME = "Toni Sagristà Sellés";
    public static final String AUTHOR_NAME_PLAIN = "Toni Sagrista Selles";
    public static final String AUTHOR_EMAIL = "tsagrista@ari.uni-heidelberg.de";
    public static final String AUTHOR_AFFILIATION = "Universität Heidelberg, Zentrum für Astronomie, Astronomisches Rechen-Institut";
    public static final String AUTHOR_AFFILIATION_PLAIN = "Universitaet Heidelberg, Zentrum fuer Astronomie, Astronomisches Rechen-Institut";
    public static final String AUTHOR_WEBSITE_TEXT = "tonisagrista.com";
    public static final String AUTHOR_WEBSITE_FULL = "https://tonisagrista.com";
    public static final String LICENSE_URL = "https://opensource.org/licenses/MPL-2.0";
    private static final Log logger = Logger.getLogger(Settings.class);
    // Static settings
    public static String APPLICATION_NAME = "Gaia Sky";
    public static String APPLICATION_NAME_TITLE = "G a i a  S k y";
    // The settings instance
    public static Settings settings;

    static {
        // Initialize icon: if running from source, use icon in assets/icon, otherwise, use global icon
        Path iconPath = Path.of(ASSETS_LOC + "/icon/gs_064.png");
        if (Files.exists(iconPath)) {
            logger.info("Icon found: " + iconPath);
            ICON_URL = "file://" + iconPath.toAbsolutePath();
        } else {
            logger.info("Icon not found: " + iconPath + ", using: " + ASSETS_LOC + "/gs_icon.png");
            ICON_URL = "file://" + ASSETS_LOC + "/gs_icon.png";
        }
    }

    // The configuration version
    public int configVersion;
    @JsonIgnore
    public boolean initialized = false;
    @JsonIgnore
    public VersionSettings version;
    @JsonInclude(Include.NON_NULL)
    public DataSettings data;
    @JsonInclude(Include.NON_NULL)
    public PerformanceSettings performance;
    @JsonInclude(Include.NON_NULL)
    public GraphicsSettings graphics;
    @JsonInclude(Include.NON_NULL)
    public SceneSettings scene;
    @JsonInclude(Include.NON_NULL)
    public ProgramSettings program;
    @JsonInclude(Include.NON_NULL)
    public ControlsSettings controls;
    @JsonInclude(Include.NON_NULL)
    public FrameSettings frame;
    @JsonInclude(Include.NON_NULL)
    public ScreenshotSettings screenshot;
    @JsonInclude(Include.NON_NULL)
    public CamrecorderSettings camrecorder;
    @JsonInclude(Include.NON_NULL)
    public PostprocessSettings postprocess;
    @JsonInclude(Include.NON_NULL)
    public SpacecraftSettings spacecraft;
    @JsonInclude(Include.NON_NULL)
    public ProxySettings proxy;
    @JsonIgnore
    public RuntimeSettings runtime;

    public static Path assetsPath(String relativeAssetsLoc) {
        return Path.of(ASSETS_LOC, relativeAssetsLoc);
    }

    public static String assetsFileStr(String relativeAssetsLoc) {
        return assetsPath(relativeAssetsLoc).toString();
    }

    public static String getApplicationTitle(boolean vr) {
        return APPLICATION_NAME_TITLE + (vr ? "\nVR" : "");
    }

    public static String getShortApplicationName() {
        return APPLICATION_SHORT_NAME + settings.program.net.getNetName() + " " + settings.version.version + " (build " + settings.version.build + ")";
    }

    public static String getSuperShortApplicationName() {
        return APPLICATION_NAME + " " + settings.version.version;
    }

    public static String getApplicationName(boolean vr) {
        return APPLICATION_NAME + (vr ? " VR" : "");
    }

    public enum ScreenshotMode {
        SIMPLE,
        ADVANCED
    }

    public enum ImageFormat {
        PNG,
        JPG
    }

    public enum ReprojectionMode {
        DISABLED(-1),
        DEFAULT(0),
        ACCURATE(1),

        STEREOGRAPHIC_SCREEN(10),
        STEREOGRAPHIC_LONG(11),
        STEREOGRAPHIC_SHORT(12),
        STEREOGRAPHIC_180(13),

        LAMBERT_SCREEN(20),
        LAMBERT_LONG(21),
        LAMBERT_SHORT(22),
        LAMBERT_180(23),

        ORTHOGRAPHIC_SCREEN(30),
        ORTHOGRAPHIC_LONG(31),
        ORTHOGRAPHIC_SHORT(32),
        ORTHOGRAPHIC_180(33);

        public final int mode;

        ReprojectionMode(int mode) {
            this.mode = mode;
        }

        @Override
        public String toString() {
            String name = I18n.msg("gui.reproj.mode." + this.name().toLowerCase(I18n.locale));
            if (name != null && !name.isEmpty()) {
                return name;
            } else {
                return this.name();
            }
        }
    }

    public enum LensFlareType {
        SIMPLE,
        COMPLEX,
        PSEUDO;

        public boolean isPseudoLensFlare() {
            return this == PSEUDO;
        }

        public boolean isSimpleLensFlare() {
            return this == SIMPLE;
        }

        public boolean isComplexLensFlare() {
            return this == COMPLEX;
        }
    }

    public enum StereoProfile {
        /**
         * Left image -> left eye, distortion
         **/
        VR_HEADSET,
        /**
         * Left image -> left eye, distortion
         **/
        HORIZONTAL_3DTV,
        /**
         * Top-bottom
         **/
        VERTICAL_3DTV,
        /**
         * Left image -> right eye, no distortion
         **/
        CROSSEYE,
        /**
         * Left image -> left eye, no distortion
         **/
        PARALLEL_VIEW,
        /**
         * Red-cyan anaglyph 3D mode
         **/
        ANAGLYPH_RED_CYAN,
        /**
         * Red-blue anaglyph 3D mode
         **/
        ANAGLYPH_RED_BLUE;

        public boolean isHorizontal() {
            return this.equals(VR_HEADSET) || this.equals(HORIZONTAL_3DTV) || this.equals(CROSSEYE) || this.equals(PARALLEL_VIEW);
        }

        public boolean isVertical() {
            return this.equals(VERTICAL_3DTV);
        }

        public boolean isVR() {
            return this.equals(VR_HEADSET);
        }

        public boolean isAnaglyph() {
            return this.equals(ANAGLYPH_RED_BLUE) || this.equals(ANAGLYPH_RED_CYAN);
        }

        public boolean isAnaglyphRedCyan() {
            return this.equals(ANAGLYPH_RED_CYAN);
        }

        public boolean isAnaglyphRedBlue() {
            return this.equals(ANAGLYPH_RED_BLUE);
        }

        public int getAnaglyphModeInteger() {
            if (isAnaglyphRedBlue()) {
                return 0;
            } else if (isAnaglyphRedCyan()) {
                return 1;
            } else {
                return 1;
            }
        }

        public boolean correctAspect() {
            return !this.equals(HORIZONTAL_3DTV) && !this.isAnaglyph();
        }
    }

    public enum OriginType {
        REFSYS,
        FOCUS;

        public boolean isRefSys() {
            return this.equals(REFSYS);
        }

        public boolean isFocus() {
            return this.equals(FOCUS);
        }

    }

    public enum GridStyle {
        CIRCULAR,
        SQUARE
    }

    public enum ElevationType {
        REGULAR,
        TESSELLATION,
        NONE;

        public boolean isRegular() {
            return this.equals(REGULAR);
        }

        public boolean isTessellation() {
            return this.equals(TESSELLATION);
        }

        public boolean isParallaxMapping() {
            return false;
        }

        public boolean isNone() {
            return this.equals(NONE);
        }
    }

    public enum GraphicsQuality {
        LOW("gui.gquality.low", "-low", 1024, 512),
        NORMAL("gui.gquality.normal", "-med", 2048, 1024),
        HIGH("gui.gquality.high", "-high", 4096, 2048),
        ULTRA("gui.gquality.ultra", "-ultra", 8192, 4096);

        public final String key;
        public final String suffix;
        public final int texWidthTarget;
        public final int texHeightTarget;

        GraphicsQuality(String key,
                        String suffix,
                        int texWidthTarget,
                        int texHeightTarget) {
            this.key = key;
            this.suffix = suffix;
            this.texWidthTarget = texWidthTarget;
            this.texHeightTarget = texHeightTarget;
        }

        public boolean isAtLeast(GraphicsQuality gq) {
            return this.ordinal() >= gq.ordinal();
        }

        public boolean isAtMost(GraphicsQuality gq) {
            return this.ordinal() <= gq.ordinal();
        }

        public boolean isLow() {
            return this.equals(LOW);
        }

        public boolean isNormal() {
            return this.equals(NORMAL);
        }

        public boolean isHigh() {
            return this.equals(HIGH);
        }

        public boolean isUltra() {
            return this.equals(ULTRA);
        }

        public int getGlowNLights() {
            if (isLow()) {
                return 3;
            } else if (isNormal()) {
                return 5;
            } else if (isHigh()) {
                return 6;
            } else if (isUltra()) {
                return 8;
            }
            return 5;
        }
    }

    public enum UpscaleFilter {
        NEAREST(TextureFilter.Nearest, TextureFilter.Nearest),
        LINEAR(TextureFilter.Linear, TextureFilter.Linear),
        XBRZ(TextureFilter.Nearest, TextureFilter.Nearest);

        public final TextureFilter minification, magnification;

        UpscaleFilter(TextureFilter min,
                      TextureFilter mag) {
            this.minification = min;
            this.magnification = mag;
        }

        public String toString() {
            return I18n.msg("gui.upscale." + this.name().toLowerCase());
        }
    }

    public enum AntialiasSettings {
        NONE(0),
        FXAA(-1),
        NFAA(-2),
        SSAA(1);

        final int aaCode;

        AntialiasSettings(int aacode) {
            this.aaCode = aacode;
        }

        public static AntialiasSettings getFromCode(int code) {
            return switch (code) {
                case 0 -> NONE;
                case -1 -> FXAA;
                case -2 -> NFAA;
                case 1 -> SSAA;
                default -> throw new IllegalStateException("Unexpected value: " + code);
            };
        }

        public int getAACode() {
            return this.aaCode;
        }

        public boolean isPostProcessAntialias() {
            return this.aaCode < 0;
        }
    }

    public enum ToneMapping {
        AUTO,
        EXPOSURE,
        ACES,
        UNCHARTED,
        FILMIC,
        NONE
    }

    public enum PointCloudMode {
        TRIANGLES,
        POINTS;

        public boolean isPoints() {
            return this.equals(POINTS);
        }

        public boolean isTriangles() {
            return this.equals(TRIANGLES);
        }
    }

    public enum LineMode {
        POLYLINE_QUADSTRIP,
        GL_LINES
    }

    public enum DefaultTimeZone {
        UTC,
        SYSTEM_DEFAULT;

        public ZoneId getTimeZone() {
            if (this.equals(UTC)) {
                return ZoneId.of("UTC");
            } else {
                return ZoneOffset.systemDefault();
            }
        }
    }

    public enum DistanceUnits {
        INTERNAL(Constants.U_TO_KM, Constants.KM_TO_U, "internal"),
        M(1.0e-3, 1000, "m"),
        KM(1, 1, "km"),
        AU(Nature.AU_TO_KM, Nature.KM_TO_AU, "au"),
        PC(Nature.PC_TO_KM, Nature.KM_TO_PC, "pc"),
        LY(Nature.LY_TO_KM, Nature.KM_TO_LY, "ly");
        // Factor to apply to this unit to get kilometres
        public final double toKm;
        // Factor to apply to kilometers to get this unit
        public final double fromKm;
        private final String unitString;

        DistanceUnits(double toKm,
                      double fromKm,
                      String unitString) {
            this.toKm = toKm;
            this.fromKm = fromKm;
            this.unitString = unitString;
        }

        public String getUnitString() {
            return I18n.msg("gui.unit." + this.unitString);
        }

        /**
         * Converts the given value in the units represented by this object in
         * internal units.
         *
         * @param value The value in the units represented by this object.
         *
         * @return The value in internal units.
         */
        public double toInternalUnits(double value) {
            return value * toKm * Constants.KM_TO_U;
        }

        /**
         * Returns the given value, given in internal units, in the units represented by this object.
         *
         * @param internal The value in internal units.
         *
         * @return The value in the units represented by this object.
         */
        public double fromInternalUnits(double internal) {
            return internal * Constants.U_TO_KM * fromKm;
        }

    }

    @JsonIgnoreProperties(ignoreUnknown = true)
    public static class VersionSettings {
        public String version;
        public int versionNumber;
        public Instant buildTime;
        public String builder;
        public String system;
        public String build;
        private DateTimeFormatter dateFormatter;

        public void initialize(String version,
                               Instant buildTime,
                               String builder,
                               String system,
                               String build) {
            this.version = version;
            this.versionNumber = VersionChecker.stringToVersionNumber(version);
            this.buildTime = buildTime;
            this.builder = builder;
            this.system = system;
            this.build = build;
            dateFormatter = DateTimeFormatter.ofLocalizedDateTime(FormatStyle.SHORT).withLocale(Locale.getDefault()).withZone(ZoneId.systemDefault());
        }

        @Override
        public String toString() {
            return version;
        }

        public String getBuildTimePretty() {
            return dateFormatter.format(buildTime);
        }
    }

    // ============
    // ENUMERATIONS
    //=============

    @JsonIgnoreProperties(ignoreUnknown = true)
    public static class DataSettings {
        public String location;
        public List<String> dataFiles;
        public String reflectionSkyboxLocation;
        public boolean highAccuracy;
        public boolean realGaiaAttitude;

        /**
         * This method keeps compatibility with older versions of the configuration file where
         * the setting {@link DataSettings#reflectionSkyboxLocation} was called
         * <code>skyboxLocation</code>.
         *
         * @param location The reflection skybox location.
         */
        public void setSkyboxLocation(String location) {
            this.reflectionSkyboxLocation = location;
        }

        public Path dataPath(String pathStr,
                             String dsLocation) {
            // Windows does not allow asterisks in paths
            String resolvedPathStr = pathStr.replaceAll("\\*", Constants.STAR_SUBSTITUTE);

            if (resolvedPathStr.startsWith(Constants.DATA_LOCATION_TOKEN)) {
                // Path is in data directory, just remove leading 'data/' and prepend data location
                String pathFromDataStr = resolvedPathStr.replace(Constants.DATA_LOCATION_TOKEN, "");
                Path pathFromData = Path.of(pathFromDataStr);
                Path resolvedPath = Path.of(location).resolve(pathFromDataStr);
                // We inject the location if:
                // - the current resolved path does not exist, and
                // - the dataset location is not null or empty, and
                // - the injected dataset location is not already in the path.
                if (!Files.exists(resolvedPath) && dsLocation != null && !dsLocation.isEmpty() && !pathFromData.getName(0).toString().equals(dsLocation)) {
                    // Use dsLocation
                    return Path.of(location).resolve(dsLocation).resolve(pathFromDataStr);
                } else {
                    // It exists, use as it is
                    return resolvedPath;
                }
            } else {
                var p = Path.of(resolvedPathStr);
                if (p.toFile().exists()) {
                    // Relative to working dir, or absolute.
                    return p;
                } else {
                    // In data directory.
                    return Path.of(location).resolve(resolvedPathStr);
                }
            }
        }

        public Path dataPath(String path) {
            return dataPath(path, Constants.DEFAULT_DATASET_KEY);
        }

        public String dataFile(String path,
                               String dsLocation) {
            return dataPath(path, dsLocation).toString().replaceAll("\\\\", "/");
        }

        public String dataFile(String path) {
            return dataFile(path, Constants.DEFAULT_DATASET_KEY);
        }

        public FileHandle dataFileHandle(String path,
                                         String dsLocation) {
            return new FileHandle(dataFile(path, dsLocation));
        }

        public FileHandle dataFileHandle(String path) {
            return dataFileHandle(path, Constants.DEFAULT_DATASET_KEY);
        }

        /**
         * Adds the given catalog descriptor file to the list of JSON selected files.
         *
         * @param catalog The catalog descriptor file pointer.
         *
         * @return True if the catalog was added, false if it does not exist, or it is not a file, or it is not readable, or it is already in the list.
         */
        public boolean addSelectedCatalog(Path catalog) {
            // Look for catalog already existing
            if (!Files.exists(catalog) || !Files.isReadable(catalog) || !Files.isRegularFile(catalog)) {
                return false;
            }
            for (String pathStr : dataFiles) {
                Path path = Path.of(pathStr);
                try {
                    if (Files.isSameFile(path, catalog)) {
                        return false;
                    }
                } catch (IOException e) {
                    logger.error(e);
                }
            }
            dataFiles.add(catalog.toString());
            return true;
        }
    }

    @JsonIgnoreProperties(ignoreUnknown = true)
    public static class PerformanceSettings {
        public boolean multithreading;
        public int numberThreads;

        /**
         * Returns the actual number of threads. It accounts for the number of
         * threads being 0 or less, "let the program decide" option, in which
         * case the number of logical processors is returned.
         *
         * @return The number of threads.
         */
        @JsonIgnore
        public int getNumberOfThreads() {
            if (numberThreads <= 0)
                return Runtime.getRuntime().availableProcessors();
            else
                return numberThreads;
        }
    }

    @JsonIgnoreProperties(ignoreUnknown = true)
    public static class GraphicsSettings implements IObserver {
        /**
         * This controls the dynamic resolution levels available as back buffer scales.
         * Add more items to add more levels.
         **/
        @JsonIgnore final public double[] dynamicResolutionScale = new double[] { 1f, 0.85f, 0.75f };
        public GraphicsQuality quality;
        public int[] resolution;
        public boolean resizable;
        public FullscreenSettings fullScreen;
        public boolean vsync;
        public double fpsLimit;
        public double backBufferScale;
        @JsonIgnore
        public int[] backBufferResolution;
        public float celestialSphereIndexOfRefraction;
        public boolean dynamicResolution;
        /**
         * Whether to output to the main display.
         */
        public boolean screenOutput;
        /**
         * Use the sRGB color space as a frame buffer format. Only supported by OpenGL 3.2 and above.
         * If this is activated, the internal format {@link GL30#GL_SRGB8_ALPHA8} is used only
         * when safe graphics mode is not active.
         **/
        public boolean useSRGB = false;

        public GraphicsSettings() {
            EventManager.instance.subscribe(this, Event.LIMIT_FPS_CMD,
                                            Event.BACKBUFFER_SCALE_CMD,
<<<<<<< HEAD
                                            Event.INDEXOFREFRACTION_CMD,
                                            Event.GRAPHICS_QUALITY_UPDATE_CMD);
=======
                                            Event.INDEXOFREFRACTION_CMD);
>>>>>>> 85d03bcb
        }

        public void setQuality(final String qualityString) {
            this.quality = GraphicsQuality.valueOf(qualityString.toUpperCase());
        }

        @JsonIgnore
        public int getScreenWidth() {
            return fullScreen.active ? fullScreen.resolution[0] : resolution[0];
        }

        @JsonIgnore
        public int getScreenHeight() {
            return fullScreen.active ? fullScreen.resolution[1] : resolution[1];
        }

        public void resize(int w,
                           int h) {
            if (fullScreen.active) {
                fullScreen.resolution[0] = w;
                fullScreen.resolution[1] = h;
            } else {
                resolution[0] = w;
                resolution[1] = h;
            }
        }

        @Override
        public void notify(final Event event,
                           Object source,
                           final Object... data) {
<<<<<<< HEAD
            if (event == Event.LIMIT_FPS_CMD) {
                fpsLimit = (Double) data[0];
                if (fpsLimit > 0) {
                    // When FPS limit is active, dynamic resolution must be inactive
                    GaiaSky.postRunnable(() -> GaiaSky.instance.resetDynamicResolution());
                }
            } else if (event == Event.BACKBUFFER_SCALE_CMD) {
                backBufferScale = (Float) data[0];
            } else if (event == Event.INDEXOFREFRACTION_CMD) {
                celestialSphereIndexOfRefraction = (Float) data[0];
            } else if (event == Event.GRAPHICS_QUALITY_UPDATE_CMD) {
                quality = (GraphicsQuality) data[0];
=======
            switch (event) {
                case LIMIT_FPS_CMD -> {
                    fpsLimit = (Double) data[0];
                    if (fpsLimit > 0) {
                        // When FPS limit is active, dynamic resolution must be inactive
                        GaiaSky.postRunnable(() -> GaiaSky.instance.resetDynamicResolution());
                    }
                }
                case BACKBUFFER_SCALE_CMD -> {
                    backBufferScale = (Float) data[0];
                    backBufferResolution[0] = (int) Math.round(resolution[0] * backBufferScale);
                    backBufferResolution[1] = (int) Math.round(resolution[1] * backBufferScale);
                }
                case INDEXOFREFRACTION_CMD -> celestialSphereIndexOfRefraction = (Float) data[0];
>>>>>>> 85d03bcb
            }
        }

        @JsonIgnoreProperties(ignoreUnknown = true)
        public static class FullscreenSettings {
            public boolean active;
            public int[] resolution;
            public int bitDepth;
            public int refreshRate;
        }
    }

    @JsonIgnoreProperties(ignoreUnknown = true)
    public static class SceneSettings implements IObserver {
        public String homeObject;
        public long fadeMs;
        public CameraSettings camera;
        public ParticleSettings particleGroups;
        public StarSettings star;
        public LabelSettings label;
        public float lineWidth;
        public ProperMotionSettings properMotion;
        public OctreeSettings octree;
        public RendererSettings renderer;
        public CrosshairSettings crosshair;
        public InitializationSettings initialization;
        public Map<String, Boolean> visibility;
        @JsonIgnore
        public double distanceScaleDesktop = 1.0;
        @JsonIgnore
        public double distanceScaleVr = 1.0e4;

        public SceneSettings() {
            EventManager.instance.subscribe(this, Event.TOGGLE_VISIBILITY_CMD, Event.LINE_WIDTH_CMD);
        }

        public void setVisibility(final Map<String, Object> map) {
            ComponentType[] cts = ComponentType.values();
            // Sort using the order of the {@link ComponentType} elements
            Comparator<String> componentTypeComparator = Comparator.comparingInt(s -> ComponentType.valueOf(s).ordinal());
            visibility = new TreeMap<>(componentTypeComparator);
            for (ComponentType ct : cts) {
                String key = ct.name();
                if (map.containsKey(key)) {
                    visibility.put(key, (Boolean) map.get(key));
                }
            }
        }

        @Override
        public void notify(final Event event,
                           Object source,
                           final Object... data) {
            switch (event) {
            case TOGGLE_VISIBILITY_CMD -> {
                String key = (String) data[0];
                Boolean state = null;
                if (data.length == 2) {
                    state = (Boolean) data[1];
                }
                ComponentType ct = ComponentType.getFromKey(key);
                if (ct != null) {
                    visibility.put(ct.name(), (state != null ? state : !visibility.get(ct.name())));
                }
            }
            case LINE_WIDTH_CMD -> lineWidth = MathUtilsDouble.clamp((float) data[0], Constants.MIN_LINE_WIDTH, Constants.MAX_LINE_WIDTH);
            default -> {
            }
            }
        }

        @JsonIgnoreProperties(ignoreUnknown = true)
        public static class CameraSettings implements IObserver {
            public int speedLimitIndex;
            @JsonIgnore
            public double speedLimit;
            public double speed;
            public double turn;
            public double rotate;
            public float fov;
            public boolean cinematic;
            public boolean targetMode;
            public FocusSettings focusLock;

            public CameraSettings() {
                EventManager.instance.subscribe(this, Event.CAMERA_CINEMATIC_CMD, Event.FOCUS_LOCK_CMD, Event.ORIENTATION_LOCK_CMD, Event.FOV_CHANGED_CMD,
                                                Event.CAMERA_SPEED_CMD, Event.ROTATION_SPEED_CMD, Event.TURNING_SPEED_CMD, Event.SPEED_LIMIT_CMD);
            }

            @JsonProperty("speedLimitIndex")
            public void setSpeedLimitIndex(int index) {
                this.speedLimitIndex = index;
                updateSpeedLimit();
            }

            @Override
            public void notify(final Event event,
                               Object source,
                               final Object... data) {
                switch (event) {
                case FOCUS_LOCK_CMD -> focusLock.position = (boolean) data[1];
                case ORIENTATION_LOCK_CMD -> focusLock.orientation = (boolean) data[1];
                case FOV_CHANGED_CMD -> {
                    if (!SlaveManager.projectionActive()) {
                        boolean checkMax = source instanceof Actor;
                        fov = MathUtilsDouble.clamp((Float) data[0], Constants.MIN_FOV, checkMax ? Constants.MAX_FOV : 179f);
                    }
                }
                case CAMERA_SPEED_CMD -> speed = (float) data[0];
                case ROTATION_SPEED_CMD -> rotate = (float) data[0];
                case TURNING_SPEED_CMD -> turn = (float) data[0];
                case SPEED_LIMIT_CMD -> {
                    speedLimitIndex = (Integer) data[0];
                    updateSpeedLimit();
                }
                case CAMERA_CINEMATIC_CMD -> cinematic = (boolean) data[0];
                }
            }

            public void updateSpeedLimit() {
                switch (speedLimitIndex) {
                case 0 ->
                    // 1 km/h is 0.00027 km/s
                        speedLimit = 0.000277777778 * Constants.KM_TO_U;
                case 1 ->
                    // 10 km/h is 0.0027 km/s
                        speedLimit = 0.00277777778 * Constants.KM_TO_U;
                case 2 ->
                    // 100 km/h is 0.027 km/s
                        speedLimit = 0.0277777778 * Constants.KM_TO_U;
                case 3 ->
                    // 1000 km/h is 0.27 km/s
                        speedLimit = 0.277777778 * Constants.KM_TO_U;
                case 4 ->
                    // 1 km/s
                        speedLimit = Constants.KM_TO_U;
                case 5 ->
                    // 10 km/s
                        speedLimit = Constants.KM_TO_U;
                case 6 ->
                    // 100 km/s
                        speedLimit = Constants.KM_TO_U;
                case 7 ->
                    // 1000 km/h
                        speedLimit = 0.277777778 * Constants.KM_TO_U;
                case 8 -> speedLimit = 0.01 * Nature.C * Constants.M_TO_U;
                case 9 -> speedLimit = 0.1 * Nature.C * Constants.M_TO_U;
                case 10 -> speedLimit = 0.5 * Nature.C * Constants.M_TO_U;
                case 11 -> speedLimit = 0.8 * Nature.C * Constants.M_TO_U;
                case 12 -> speedLimit = 0.9 * Nature.C * Constants.M_TO_U;
                case 13 -> speedLimit = 0.99 * Nature.C * Constants.M_TO_U;
                case 14 -> speedLimit = 0.99999 * Nature.C * Constants.M_TO_U;
                case 15 -> speedLimit = Nature.C * Constants.M_TO_U;
                case 16 -> speedLimit = 2.0 * Nature.C * Constants.M_TO_U;
                case 17 ->
                    // 10 c
                        speedLimit = 10.0 * Nature.C * Constants.M_TO_U;
                case 18 ->
                    // 1000 c
                        speedLimit = 1000.0 * Nature.C * Constants.M_TO_U;
                case 19 -> speedLimit = Constants.AU_TO_U;
                case 20 -> speedLimit = 10.0 * Constants.AU_TO_U;
                case 21 -> speedLimit = 1000.0 * Constants.AU_TO_U;
                case 22 -> speedLimit = 10000.0 * Constants.AU_TO_U;
                case 23 -> speedLimit = Constants.PC_TO_U;
                case 24 -> speedLimit = 2.0 * Constants.PC_TO_U;
                case 25 ->
                    // 10 pc/s
                        speedLimit = 10.0 * Constants.PC_TO_U;
                case 26 ->
                    // 1000 pc/s
                        speedLimit = 1000.0 * Constants.PC_TO_U;
                case 27 ->
                    // No limit
                        speedLimit = -1;
                }
            }

            @JsonIgnoreProperties(ignoreUnknown = true)
            public static class FocusSettings {
                public boolean position;
                public boolean orientation;
            }
        }

        @JsonIgnoreProperties(ignoreUnknown = true)
        public static class ParticleSettings {
            /**
             * Default number of labels for particle groups.
             **/
            public int numLabels = 0;
        }

        @JsonIgnoreProperties(ignoreUnknown = true)
        public static class StarSettings implements IObserver {
            public boolean renderStarSpheres;
            public float brightness;
            public float power;
            public float pointSize;
            /**
             * When close to the stars, this factor controls the amount of glow.
             * It should be set rather low, i.e., in [0.01,0.2].
             **/
            public double glowFactor = 0.06;
            public float[] opacity;
            /**
             * Texture index to use for regular star rendering.
             **/
            public int textureIndex = 4;
            /**
             * Texture index to use for the light glow effect. Usually includes a lens artifact.
             **/
            public int textureIndexLens = 1;
            public GroupSettings group;
            public ThresholdSettings threshold;
            @JsonIgnore
            private float pointSizeBak;

            public StarSettings() {
                EventManager.instance.subscribe(this, Event.STAR_BRIGHTNESS_CMD, Event.STAR_BRIGHTNESS_POW_CMD, Event.STAR_GLOW_FACTOR_CMD, Event.STAR_POINT_SIZE_CMD,
                                                Event.STAR_POINT_SIZE_INCREASE_CMD, Event.STAR_POINT_SIZE_DECREASE_CMD, Event.STAR_POINT_SIZE_RESET_CMD,
                                                Event.STAR_BASE_LEVEL_CMD, Event.STAR_GROUP_BILLBOARD_CMD, Event.STAR_GROUP_NEAREST_CMD, Event.BILLBOARD_TEXTURE_IDX_CMD);
            }

            /**
             * Computes the runtime star point size taking into account cubemap rendering
             *
             * @return The point size in pixels
             */
            public static float getStarPointSize() {
                if (settings.program.modeCubemap.active) {
                    float screenArea = settings.graphics.getScreenHeight() * settings.graphics.getScreenWidth();
                    float cubemapRes = settings.program.modeCubemap.faceResolution;
                    float pointSize;
                    if (cubemapRes <= 2000) {
                        pointSize = MathUtilsDouble.lint(cubemapRes, 500f, 2000f, 20f, 8f);
                    } else {
                        pointSize = MathUtilsDouble.lint(cubemapRes, 2000f, 3000f, 8f, 4f);
                    }
                    return MathUtils.clamp(pointSize, 0f, 50f) * (settings.scene.star.pointSize / 3.75f) * (
                            MathUtilsDouble.lint(screenArea, 500000f, 8000000f, 1.8f, 4.8f) / 3.75f);
                } else {
                    return settings.scene.star.pointSize;
                }
            }

            @JsonIgnore
            public String getStarTexture(int textureIndex) {
                String starTexIdx = String.format("%02d", textureIndex);
                String texture = settings.data.dataFile(
                        GlobalResources.unpackAssetPath(Constants.DATA_LOCATION_TOKEN + "tex/base/star-tex-" + starTexIdx + Constants.STAR_SUBSTITUTE + ".png"));
                if (!Files.exists(Path.of(texture))) {
                    // Fall back to whatever available
                    for (int i = 1; i < 9; i++) {
                        starTexIdx = String.format("%02d", i);
                        texture = settings.data.dataFile(
                                GlobalResources.unpackAssetPath(Constants.DATA_LOCATION_TOKEN + "tex/base/star-tex-" + starTexIdx + Constants.STAR_SUBSTITUTE + ".png"));
                        if (Files.exists(Path.of(texture)))
                            return texture;
                    }
                } else {
                    return texture;
                }
                return null;
            }

            @JsonIgnore
            public String getStarTexture() {
                return getStarTexture(textureIndex);
            }

            @JsonIgnore
            public String getStarLensTexture() {
                return getStarTexture(textureIndexLens);
            }

            public void setPointSize(float pointSize) {
                this.pointSize = pointSize;
                this.pointSizeBak = pointSize;
            }

            public void notify(final Event event,
                               Object source,
                               final Object... data) {
                switch (event) {
                case STAR_POINT_SIZE_CMD -> pointSize = (float) data[0];
                case STAR_POINT_SIZE_INCREASE_CMD -> {
                    float size = Math.min(this.pointSize + Constants.SLIDER_STEP_TINY, Constants.MAX_STAR_POINT_SIZE);
                    EventManager.publish(Event.STAR_POINT_SIZE_CMD, this, size);
                }
                case STAR_POINT_SIZE_DECREASE_CMD -> {
                    float size = Math.max(this.pointSize - Constants.SLIDER_STEP_TINY, Constants.MIN_STAR_POINT_SIZE);
                    EventManager.publish(Event.STAR_POINT_SIZE_CMD, this, size);
                }
                case STAR_POINT_SIZE_RESET_CMD -> this.pointSize = pointSizeBak;
                case STAR_BASE_LEVEL_CMD -> opacity[0] = (float) data[0];
                case STAR_GROUP_BILLBOARD_CMD -> group.billboard = (boolean) data[0];
                case STAR_GROUP_NEAREST_CMD -> {
                    group.numBillboard = (int) data[0];
                    group.numLabels = (int) data[0];
                    group.numVelocityVector = (int) data[0];
                }
                case BILLBOARD_TEXTURE_IDX_CMD -> textureIndex = (int) data[0];
                case STAR_BRIGHTNESS_CMD -> brightness = MathUtilsDouble.clamp((float) data[0], Constants.MIN_STAR_BRIGHTNESS, Constants.MAX_STAR_BRIGHTNESS);
                case STAR_BRIGHTNESS_POW_CMD -> power = (float) data[0];
                case STAR_GLOW_FACTOR_CMD -> glowFactor = (float) data[0];
                }
            }

            @JsonIgnoreProperties(ignoreUnknown = true)
            public static class GroupSettings {
                public boolean billboard;
                public int numBillboard;
                public int numLabels = 30;
                public int numVelocityVector;

                /**
                 * Compatibility with old 'numLabel' property, renamed to 'numLabels'.
                 *
                 * @param numLabels The number of labels to render for each star group.
                 */
                public void setNumLabel(int numLabels) {
                    this.numLabels = numLabels;
                }
            }

            @JsonIgnoreProperties(ignoreUnknown = true)
            public static class ThresholdSettings {
                public double quad;
                public double point;
                public double none;
            }
        }

        @JsonIgnoreProperties(ignoreUnknown = true)
        public static class LabelSettings implements IObserver {
            public float size;
            public float number;

            public LabelSettings() {
                EventManager.instance.subscribe(this, Event.LABEL_SIZE_CMD);
            }

            @Override
            public void notify(final Event event,
                               Object source,
                               final Object... data) {
                if (event == Event.LABEL_SIZE_CMD) {
                    size = MathUtilsDouble.clamp((float) data[0], Constants.MIN_LABEL_SIZE, Constants.MAX_LABEL_SIZE);
                }
            }
        }

        @JsonIgnoreProperties(ignoreUnknown = true)
        public static class ProperMotionSettings implements IObserver {
            public float length;
            public double number;
            /**
             * Color mode for velocity vectors
             * <ul>
             * <li>0 - direction</li>
             * <li>1 - length</li>
             * <li>2 - has radial velocity</li>
             * <li>3 - redshift (sun)</li>
             * <li>4 - redshift (camera)</li>
             * <li>5 - single color</li>
             * </ul>
             */
            public int colorMode;
            public boolean arrowHeads;

            public ProperMotionSettings() {
                EventManager.instance.subscribe(this, Event.PM_LEN_FACTOR_CMD, Event.PM_NUM_FACTOR_CMD, Event.PM_COLOR_MODE_CMD, Event.PM_ARROWHEADS_CMD);
            }

            @Override
            public void notify(final Event event,
                               Object source,
                               final Object... data) {
                switch (event) {
                case PM_NUM_FACTOR_CMD -> number = MathUtilsDouble.clamp((float) data[0], Constants.MIN_PM_NUM_FACTOR, Constants.MAX_PM_NUM_FACTOR);
                case PM_LEN_FACTOR_CMD -> length = MathUtilsDouble.clamp((float) data[0], Constants.MIN_PM_LEN_FACTOR, Constants.MAX_PM_LEN_FACTOR);
                case PM_COLOR_MODE_CMD -> colorMode = MathUtilsDouble.clamp((int) data[0], 0, 5);
                case PM_ARROWHEADS_CMD -> arrowHeads = (boolean) data[0];
                }
            }
        }

        @JsonIgnoreProperties(ignoreUnknown = true)
        public static class OctreeSettings implements IObserver {
            public int maxStars;
            public float[] threshold;
            public boolean fade;

            public OctreeSettings() {
                EventManager.instance.subscribe(this, Event.OCTREE_PARTICLE_FADE_CMD);
            }

            @Override
            public void notify(Event event,
                               Object source,
                               Object... data) {
                if (event == Event.OCTREE_PARTICLE_FADE_CMD) {
                    fade = (boolean) data[1];
                }
            }
        }

        @JsonIgnoreProperties(ignoreUnknown = true)
        public static class RendererSettings implements IObserver {
            public PointCloudMode pointCloud = PointCloudMode.POINTS;
            public LineMode line = LineMode.POLYLINE_QUADSTRIP;
            public double ambient;
            public ShadowSettings shadow;
            public EclipseSettings eclipses;
            public ElevationSettings elevation;
            public VirtualTextureSettings virtualTextures;
            @JsonIgnore
            public double orbitSolidAngleThreshold = Math.toRadians(1.5);

            public RendererSettings() {
                EventManager.instance.subscribe(this, Event.AMBIENT_LIGHT_CMD, Event.ELEVATION_MULTIPLIER_CMD, Event.ELEVATION_TYPE_CMD, Event.TESSELLATION_QUALITY_CMD,
                                                Event.ORBIT_SOLID_ANGLE_TH_CMD, Event.SVT_CACHE_SIZE_CMD);
            }

            @JsonProperty("pointCloud")
            public void setPointCloud(String pointCloud) {
                if (pointCloud == null || pointCloud.isEmpty()) {
                    // Default
                    pointCloud = "POINTS";
                }
                if (pointCloud.startsWith("GL_")) {
                    pointCloud = pointCloud.substring(3);
                }
                if (pointCloud.equalsIgnoreCase("TRIANGLES_INSTANCED")) {
                    pointCloud = "TRIANGLES";
                }
                this.pointCloud = PointCloudMode.valueOf(pointCloud.toUpperCase(Locale.ROOT));
            }

            @JsonIgnore
            public boolean isNormalLineRenderer() {
                return line.equals(LineMode.GL_LINES);
            }

            @JsonIgnore
            public boolean isQuadLineRenderer() {
                return line.equals(LineMode.POLYLINE_QUADSTRIP);
            }

            @Override
            public void notify(final Event event,
                               Object source,
                               final Object... data) {
                switch (event) {
                case AMBIENT_LIGHT_CMD -> ambient = (float) data[0];
                case ELEVATION_MULTIPLIER_CMD ->
                        elevation.multiplier = MathUtilsDouble.clamp((float) data[0], Constants.MIN_ELEVATION_MULT, Constants.MAX_ELEVATION_MULT);
                case ELEVATION_TYPE_CMD -> elevation.type = (ElevationType) data[0];
                case TESSELLATION_QUALITY_CMD -> elevation.quality = (float) data[0];
                case ORBIT_SOLID_ANGLE_TH_CMD -> orbitSolidAngleThreshold = (double) data[0];
                case SVT_CACHE_SIZE_CMD -> virtualTextures.cacheSize = (int) data[0];
                }
            }

            @JsonIgnoreProperties(ignoreUnknown = true)
            public static class ShadowSettings {
                public boolean active;
                public int resolution;
                public int number;
            }

            @JsonIgnoreProperties(ignoreUnknown = true)
            public static class EclipseSettings {
                public boolean active;
                public boolean outlines;
            }

            @JsonIgnoreProperties(ignoreUnknown = true)
            public static class ElevationSettings {
                public ElevationType type;
                public double multiplier;
                public double quality;

                public void setType(String typeString) {
                    // Parallax mapping discontinued after 3.5.5-2.
                    if (typeString.equalsIgnoreCase("PARALLAX_MAPPING")) {
                        typeString = "REGULAR";
                    }
                    this.type = ElevationType.valueOf(typeString.toUpperCase());
                }
            }

            @JsonIgnoreProperties(ignoreUnknown = true)
            public static class VirtualTextureSettings {
                /**
                 * Cache size, in tiles.
                 **/
                public int cacheSize;
                /**
                 * The tile detection buffer is smaller than the main window by this factor.
                 **/
                public double detectionBufferFactor;
                /**
                 * Maximum number of tiles to load each frame.
                 **/
                public int maxTilesPerFrame = 8;
            }

        }

        @JsonIgnoreProperties(ignoreUnknown = true)
        public static class CrosshairSettings implements IObserver {
            public boolean focus;
            public boolean closest;
            public boolean home;

            public CrosshairSettings() {
                EventManager.instance.subscribe(this, Event.CROSSHAIR_FOCUS_CMD, Event.CROSSHAIR_CLOSEST_CMD, Event.CROSSHAIR_HOME_CMD);
            }

            @Override
            public void notify(final Event event,
                               Object source,
                               final Object... data) {
                switch (event) {
                case CROSSHAIR_FOCUS_CMD -> focus = (boolean) data[0];
                case CROSSHAIR_CLOSEST_CMD -> closest = (boolean) data[0];
                case CROSSHAIR_HOME_CMD -> home = (boolean) data[0];
                default -> {
                }
                }
            }
        }

        @JsonIgnoreProperties(ignoreUnknown = true)
        public static class InitializationSettings {
            public boolean lazyTexture;
            public boolean lazyMesh;
        }
    }

    @JsonIgnoreProperties(ignoreUnknown = true)
    public static class ProgramSettings implements IObserver {
        public boolean safeMode;
        /**
         * Flag to mark whether safe mode is activated via command line argument.
         */
        @JsonIgnore
        public boolean safeModeFlag;
        public boolean debugInfo;
        public boolean offlineMode;
        public boolean saveProceduralTextures = false;
        public MinimapSettings minimap;
        public FileChooserSettings fileChooser;
        public PointerSettings pointer;
        public RecursiveGridSettings recursiveGrid;
        public ModeStereoSettings modeStereo;
        public ModeCubemapSettings modeCubemap;
        public NetSettings net;
        public UiSettings ui;
        public boolean exitConfirmation;
        public String locale;
        public UpdateSettings update;
        public UrlSettings url;
        public DefaultTimeZone timeZone = DefaultTimeZone.UTC;

        public ProgramSettings() {
            EventManager.instance.subscribe(this, Event.STEREOSCOPIC_CMD, Event.STEREO_PROFILE_CMD,
                                            Event.CUBEMAP_CMD, Event.CUBEMAP_PROJECTION_CMD, Event.PLANETARIUM_PROJECTION_CMD,
                                            Event.INDEXOFREFRACTION_CMD, Event.SHOW_MINIMAP_ACTION, Event.TOGGLE_MINIMAP,
                                            Event.PLANETARIUM_APERTURE_CMD, Event.PLANETARIUM_ANGLE_CMD, Event.CUBEMAP_PROJECTION_CMD,
                                            Event.PLANETARIUM_GEOMETRYWARP_FILE_CMD, Event.CUBEMAP_RESOLUTION_CMD, Event.POINTER_GUIDES_CMD,
                                            Event.UI_SCALE_CMD, Event.RECURSIVE_GRID_ANIMATE_CMD);
        }

        @JsonIgnore
        public String getDefaultLocale() {
            return "en-GB";
        }

        public String getLocale() {
            if (locale == null || locale.isEmpty()) {
                locale = Locale.getDefault().toLanguageTag();
            }
            if (locale == null) {
                locale = getDefaultLocale();
            }
            return locale;
        }

        @JsonIgnore
        public boolean isStereoOrCubemap() {
            return modeStereo.active || modeCubemap.active;
        }

        @JsonProperty("timeZone")
        public void setTimeZone(String timeZone) {
            if (timeZone == null || timeZone.isEmpty()) {
                // Default
                timeZone = "UTC";
            }
            this.timeZone = DefaultTimeZone.valueOf(timeZone.toUpperCase(Locale.ROOT));
        }

        @Override
        public void notify(final Event event,
                           Object source,
                           final Object... data) {
            switch (event) {
            case STEREOSCOPIC_CMD -> {
                modeStereo.active = (boolean) (Boolean) data[0];
                if (modeStereo.active && modeCubemap.active) {
                    modeStereo.active = false;
                    EventManager.publish(Event.DISPLAY_GUI_CMD, this, true, I18n.msg("notif.cleanmode"));
                }
            }
            case STEREO_PROFILE_CMD -> modeStereo.profile = StereoProfile.values()[(Integer) data[0]];
            case CUBEMAP_CMD -> {
                modeCubemap.active = (Boolean) data[0] && !Settings.settings.runtime.openXr;
                if (modeCubemap.active) {
                    modeCubemap.projection = (CubemapProjection) data[1];

                    // Post a message to the screen
                    ModePopupInfo mpi = new ModePopupInfo();
                    if (modeCubemap.projection.isPanorama()) {
                        String[] keysStrToggle = KeyBindings.instance.getStringArrayKeys("action.toggle/element.360");
                        String[] keysStrProj = KeyBindings.instance.getStringArrayKeys("action.toggle/element.projection");
                        mpi.title = I18n.msg("gui.360.title");
                        mpi.header = I18n.msg("gui.360.notice.header");
                        mpi.addMapping(I18n.msg("gui.360.notice.back"), keysStrToggle);
                        mpi.addMapping(I18n.msg("gui.360.notice.projection"), keysStrProj);
                        if (settings.scene.renderer.pointCloud.isPoints()) {
                            mpi.warn = I18n.msg("gui.360.notice.renderer");
                        }
                    } else if (modeCubemap.projection.isPlanetarium()) {
                        String[] keysStr = KeyBindings.instance.getStringArrayKeys("action.toggle/element.planetarium");
                        String[] keysStrProj = KeyBindings.instance.getStringArrayKeys("action.toggle/element.planetarium.projection");
                        mpi.title = I18n.msg("gui.planetarium.title");
                        mpi.header = I18n.msg("gui.planetarium.notice.header");
                        mpi.addMapping(I18n.msg("gui.planetarium.notice.back"), keysStr);
                        mpi.addMapping(I18n.msg("gui.360.notice.projection"), keysStrProj);
                        if (settings.scene.renderer.pointCloud.isPoints()) {
                            mpi.warn = I18n.msg("gui.360.notice.renderer");
                        }
                    } else if (modeCubemap.projection.isOrthosphere()) {
                        String[] keysStrToggle = KeyBindings.instance.getStringArrayKeys("action.toggle/element.orthosphere");
                        String[] keysStrProfile = KeyBindings.instance.getStringArrayKeys("action.toggle/element.orthosphere.profile");
                        mpi.title = I18n.msg("gui.orthosphere.title");
                        mpi.header = I18n.msg("gui.orthosphere.notice.header");
                        mpi.addMapping(I18n.msg("gui.orthosphere.notice.back"), keysStrToggle);
                        mpi.addMapping(I18n.msg("gui.orthosphere.notice.profile"), keysStrProfile);
                    }

                    EventManager.publish(Event.MODE_POPUP_CMD, this, mpi, "cubemap", 10f);
                } else {
                    EventManager.publish(Event.MODE_POPUP_CMD, this, null, "cubemap");
<<<<<<< HEAD
=======
                    EventManager.publish(Event.FOV_CHANGE_NOTIFICATION, this, GaiaSky.instance.cameraManager.getCamera().fieldOfView, GaiaSky.instance.cameraManager.getFovFactor());
>>>>>>> 85d03bcb
                }
            }
            case CUBEMAP_PROJECTION_CMD -> {
                modeCubemap.projection = (CubemapProjection) data[0];
                logger.info(I18n.msg("gui.360.projection", modeCubemap.projection.toString()));
            }
            case PLANETARIUM_PROJECTION_CMD -> {
                modeCubemap.projection = (CubemapProjection) data[0];
                if (modeCubemap.projection.isSphericalMirror() && modeCubemap.planetarium.sphericalMirrorWarp == null) {
                    modeCubemap.projection = CubemapProjection.AZIMUTHAL_EQUIDISTANT;
                    EventManager.publish(Event.POST_POPUP_NOTIFICATION, this, I18n.msg("gui.planetarium.sphericalmirror.nowarpfile"), 10f);
                } else {
                    logger.info(I18n.msg("gui.360.projection", modeCubemap.projection.toString()));
                }
            }
            case INDEXOFREFRACTION_CMD -> modeCubemap.celestialSphereIndexOfRefraction = (float) data[0];
            case CUBEMAP_RESOLUTION_CMD -> modeCubemap.faceResolution = (int) data[0];
            case SHOW_MINIMAP_ACTION -> minimap.active = (boolean) (Boolean) data[0];
            case TOGGLE_MINIMAP -> minimap.active = !minimap.active;
            case PLANETARIUM_APERTURE_CMD -> modeCubemap.planetarium.aperture = (float) data[0];
            case PLANETARIUM_ANGLE_CMD -> modeCubemap.planetarium.angle = (float) data[0];
            case PLANETARIUM_GEOMETRYWARP_FILE_CMD -> modeCubemap.planetarium.sphericalMirrorWarp = (Path) data[0];
            case POINTER_GUIDES_CMD -> {
                if (data.length > 0 && data[0] != null) {
                    pointer.guides.active = (boolean) data[0];
                    if (data.length > 1 && data[1] != null) {
                        pointer.guides.color = (float[]) data[1];
                        if (data.length > 2 && data[2] != null) {
                            pointer.guides.width = (float) data[2];
                        }
                    }
                }
            }
            case RECURSIVE_GRID_ANIMATE_CMD -> {
                if (data.length > 0 && data[0] != null) {
                    recursiveGrid.animate = (boolean) data[0];
                }
            }
            case UI_SCALE_CMD -> ui.scale = (Float) data[0];
            default -> {
            }
            }
        }

        @JsonIgnoreProperties(ignoreUnknown = true)
        public static class MinimapSettings {
            public boolean active;
            public float size;
            public boolean inWindow = false;
        }

        @JsonIgnoreProperties(ignoreUnknown = true)
        public static class FileChooserSettings {
            public boolean showHidden;
            public String lastLocation;
        }

        @JsonIgnoreProperties(ignoreUnknown = true)
        public static class PointerSettings {
            public boolean coordinates;
            public GuidesSettings guides;

            @JsonIgnoreProperties(ignoreUnknown = true)
            public static class GuidesSettings {
                public boolean active;
                public float[] color;
                public float width;

            }
        }

        @JsonIgnoreProperties(ignoreUnknown = true)
        public static class RecursiveGridSettings {
            public OriginType origin;
            public GridStyle style;
            public boolean animate = false;

            public boolean projectionLines;

            public void setOrigin(final String originString) {
                try {
                    origin = OriginType.valueOf(originString.toUpperCase());
                } catch (IllegalArgumentException e) {
                    // Default.
                    origin = OriginType.REFSYS;
                }
            }

            public void setStyle(final String styleString) {
                try {
                    style = GridStyle.valueOf(styleString.toUpperCase());
                } catch (IllegalArgumentException e) {
                    // Default.
                    style = GridStyle.CIRCULAR;
                }
            }
        }

        @JsonIgnoreProperties(ignoreUnknown = true)
        public static class ModeStereoSettings {
            public boolean active;
            public StereoProfile profile;
            @JsonIgnore
            public float eyeSeparation = 1f;

            public void setProfile(String profileString) {
                if (profileString.equalsIgnoreCase("ANAGLYPH")) {
                    profileString = StereoProfile.ANAGLYPH_RED_CYAN.toString();
                }
                this.profile = StereoProfile.valueOf(profileString.toUpperCase());
            }

            @JsonIgnore
            public boolean isStereoHalfWidth() {
                return active && profile.correctAspect();
            }

            @JsonIgnore
            public boolean isStereoFullWidth() {
                return !isStereoHalfWidth();
            }

            @JsonIgnore
            public boolean isStereoHalfViewport() {
                return active && !profile.isAnaglyph();
            }

            @JsonIgnore
            public boolean isStereoVR() {
                return active && profile.isVR();
            }

        }

        @JsonIgnoreProperties(ignoreUnknown = true)
        public static class ModeCubemapSettings {
            public boolean active;
            public CubemapProjection projection;
            public int faceResolution;
            public PlanetariumSettings planetarium;
            public float celestialSphereIndexOfRefraction;

            public void setProjection(final String projectionString) {
                projection = CubemapProjection.valueOf(projectionString.toUpperCase());
            }

            /**
             * Checks whether the program is in planetarium mode.
             *
             * @return Whether planetarium mode is on.
             */
            @JsonIgnore
            public boolean isPlanetariumOn() {
                return active && projection.isPlanetarium();
            }

            /**
             * Checks whether the program is in panorama mode.
             *
             * @return Whether panorama mode is on.
             */
            @JsonIgnore
            public boolean isPanoramaOn() {
                return active && projection.isPanorama();
            }

            /**
             * Checks whether the program is in orthosphere view mode.
             *
             * @return Whether orthosphere view mode is on.
             */
            @JsonIgnore
            public boolean isOrthosphereOn() {
                return active && projection.isOrthosphere();
            }

            /**
             * Checks whether we are in fixed fov mode (slave, planetarium, panorama).
             *
             * @return Whether we are in a fixed-fov mode.
             */
            @JsonIgnore
            public boolean isFixedFov() {
                return isPanoramaOn() || isPlanetariumOn();
            }

            @JsonIgnoreProperties(ignoreUnknown = true)
            public static class PlanetariumSettings {
                public float aperture;
                public float angle;
                public Path sphericalMirrorWarp;

                public void setSphericalMirrorWarp(String file) {
                    if (file != null) {
                        try {
                            sphericalMirrorWarp = Path.of(file);
                        } catch (InvalidPathException e) {
                            logger.error("Invalid spherical mirror mesh warp file path: " + file);
                            logger.error(e);
                        }
                    }
                }

                public String getSphericalMirrorWarp() {
                    if (sphericalMirrorWarp != null) {
                        return sphericalMirrorWarp.toString();
                    } else {
                        return null;
                    }
                }
            }
        }

        @JsonIgnoreProperties(ignoreUnknown = true)
        public static class NetSettings {
            public int restPort;
            public MasterSettings master;
            public SlaveSettings slave;

            @JsonIgnore
            public String getNetName() {
                if (master.active)
                    return " MASTER";
                else if (slave.active)
                    return " SLAVE";
                return "";
            }

            @JsonIgnore
            public boolean isMasterInstance() {
                return master.active;
            }

            @JsonIgnore
            public boolean isSlaveInstance() {
                return slave.active;
            }

            /**
             * Checks whether the MPCDI configuration file for this slave is set
             *
             * @return Whether the MPCDI file for this slave is set
             */
            @JsonIgnore
            public boolean isSlaveMPCDIPresent() {
                return slave.configFile != null && !slave.configFile.isEmpty();
            }

            /**
             * Checks whether the slave is configured directly in the properties file
             * of Gaia Sky
             *
             * @return Whether the slave is configured in the properties file
             */
            public boolean areSlaveConfigPropertiesPresent() {
                return !Double.isNaN(slave.yaw) && !Double.isNaN(slave.pitch) && !Double.isNaN(slave.roll);
            }

            @JsonIgnoreProperties(ignoreUnknown = true)
            public static class MasterSettings {
                public boolean active;
                public List<String> slaves;
            }

            @JsonIgnoreProperties(ignoreUnknown = true)
            public static class SlaveSettings {
                public boolean active;
                public String configFile;
                public String warpFile;
                public String blendFile;
                public float yaw;
                public float pitch;
                public float roll;

            }
        }

        @JsonIgnoreProperties(ignoreUnknown = true)
        public static class UiSettings {
            public String theme;
            public float scale;
            public long animationMs = 600;
            public boolean newUI = true;
            public boolean modeChangeInfo;
            public DistanceUnits distanceUnits;

            /**
             * Never use this method to get the scale, use the field itself, it is public.
             */
            public float getScale() {
                return MathUtilsDouble.lint(scale, Constants.UI_SCALE_INTERNAL_MIN, Constants.UI_SCALE_INTERNAL_MAX, Constants.UI_SCALE_MIN, Constants.UI_SCALE_MAX);
            }

            @JsonIgnore
            public boolean isUINightMode() {
                return theme.contains("night");
            }

            @JsonIgnore
            public boolean isHiDPITheme() {
                return scale > 1.5;
            }

            @JsonIgnore
            public float getAnimationSeconds() {
                return animationMs / 1000f;
            }

            @JsonProperty("distanceUnits")
            public void setDistanceUnits(String distanceUnits) {
                if (distanceUnits == null || distanceUnits.isEmpty()) {
                    // Default
                    distanceUnits = "PC";
                }
                this.distanceUnits = DistanceUnits.valueOf(distanceUnits.toUpperCase());
            }

        }

        @JsonIgnoreProperties(ignoreUnknown = true)
        public static class UpdateSettings {
            // Update checker time, in ms
            @JsonIgnore
            public static long VERSION_CHECK_INTERVAL_MS = 86400000L;
            public Instant lastCheck;
            public String lastVersion;

            @JsonIgnore
            public String getLastCheckedString() {
                DateTimeFormatter df = DateTimeFormatter.ofLocalizedDateTime(FormatStyle.MEDIUM, FormatStyle.MEDIUM).withLocale(I18n.locale).withZone(ZoneOffset.UTC);
                return df.format(lastCheck);
            }
        }

        @JsonIgnoreProperties(ignoreUnknown = true)
        public static class UrlSettings {
            public String versionCheck;
            public String dataMirror = "https://gaia.ari.uni-heidelberg.de/gaiasky/files/repository/";
            public String dataDescriptor;

            public void setVersionCheck(String versionCheck) {
                // Make sure it points to codeberg.
                if (versionCheck.startsWith("https://gitlab.com")) {
                    versionCheck = "https://codeberg.org/api/v1/repos/gaiasky/gaiasky/tags";
                }
                this.versionCheck = versionCheck;
            }
        }
    }

    @JsonIgnoreProperties(ignoreUnknown = true)
    public static class ControlsSettings {
        public GamepadSettings gamepad;

        @JsonIgnoreProperties(ignoreUnknown = true)
        public static class GamepadSettings implements IObserver {
            /**
             * Keep track of added controller listeners
             */
            private final Map<Controller, Set<ControllerListener>> controllerListenersMap;
            public String mappingsFile;
            public boolean invertX;
            public boolean invertY;
            public String[] blacklist;

            public GamepadSettings() {
                controllerListenersMap = new HashMap<>();
                EventManager.instance.subscribe(this, Event.INVERT_X_CMD, Event.INVERT_Y_CMD);
            }

            public boolean isControllerBlacklisted(String controllerName) {
                if (blacklist == null) {
                    return false;
                } else {
                    for (String cn : blacklist) {
                        if (controllerName.equalsIgnoreCase(cn))
                            return true;
                    }
                }
                return false;
            }

            /**
             * Adds the given listener to the given controller in our local map.
             *
             * @param controller         The controller.
             * @param controllerListener The listener.
             */
            private void addListener(Controller controller,
                                     ControllerListener controllerListener) {
                if (!controllerListenersMap.containsKey(controller)) {
                    Set<ControllerListener> cs = new HashSet<>();
                    cs.add(controllerListener);
                    controllerListenersMap.put(controller, cs);
                } else {
                    Set<ControllerListener> cs = controllerListenersMap.get(controller);
                    cs.add(controllerListener);
                }
                activate(controllerListener);
            }

            private void activate(ControllerListener l) {
                if (l instanceof AbstractGamepadListener) {
                    ((AbstractGamepadListener) l).activate();
                }
            }

            /**
             * Removes the given listener from the given controller in our local map.
             *
             * @param controller         The controller.
             * @param controllerListener The listener.
             */
            private void removeListener(Controller controller,
                                        ControllerListener controllerListener) {
                if (controllerListenersMap.containsKey(controller)) {
                    Set<ControllerListener> cs = controllerListenersMap.get(controller);
                    cs.remove(controllerListener);
                    deactivate(controllerListener);
                }
            }

            private void deactivate(ControllerListener l) {
                if (l instanceof AbstractGamepadListener) {
                    ((AbstractGamepadListener) l).deactivate();
                }
            }

            /**
             * Adds the given controller listeners to all detected controllers.
             *
             * @param listener The controller listener.
             */
            public void addControllerListener(ControllerListener listener) {
                Array<Controller> controllers = Controllers.getControllers();
                for (Controller controller : controllers) {
                    if (!isControllerBlacklisted(controller.getName())) {
                        // Prevent duplicates
                        controller.removeListener(listener);
                        // Add
                        controller.addListener(listener);
                        addListener(controller, listener);
                    }
                }
            }

            /**
             * Adds the given controller listener to the controller with the given name, if it is not
             * blacklisted.
             *
             * @param listener       The controller listener.
             * @param controllerName The controller name.
             */
            public void addControllerListener(ControllerListener listener,
                                              String controllerName) {
                Array<Controller> controllers = Controllers.getControllers();
                for (Controller controller : controllers) {
                    if (!isControllerBlacklisted(controller.getName()) && controllerName.equals(controller.getName())) {
                        // Prevent duplicates
                        controller.removeListener(listener);
                        // Add
                        controller.addListener(listener);
                        addListener(controller, listener);
                    }
                }
            }

            /**
             * Removes the given listener from all controllers.
             *
             * @param listener The listener to remove.
             */
            public void removeControllerListener(ControllerListener listener) {
                Array<Controller> controllers = Controllers.getControllers();
                for (Controller controller : controllers) {
                    if (!isControllerBlacklisted(controller.getName())) {
                        controller.removeListener(listener);
                        removeListener(controller, listener);
                    }
                }
            }

            /**
             * Removes all controller listeners from all controllers.
             */
            public void removeAllControllerListeners() {
                Array<Controller> controllers = Controllers.getControllers();
                for (Controller controller : controllers) {
                    if (!isControllerBlacklisted(controller.getName())) {
                        Set<ControllerListener> s = controllerListenersMap.get(controller);
                        if (s != null) {
                            for (ControllerListener cl : s) {
                                controller.removeListener(cl);
                                deactivate(cl);
                            }
                            s.clear();
                        }
                    }
                }
            }

            /**
             * Returns a copy of the current controller listeners for the first detected controller.
             *
             * @return A set with all current controller listeners.
             */
            @JsonIgnore
            public Set<ControllerListener> getControllerListeners() {
                Array<Controller> controllers = Controllers.getControllers();
                if (!controllers.isEmpty()) {
                    Controller c = controllers.get(0);
                    if (controllerListenersMap.containsKey(c) && controllerListenersMap.get(c) != null) {
                        return new HashSet<>(controllerListenersMap.get(c));
                    } else {
                        return new HashSet<>();
                    }
                }
                return new HashSet<>();
            }

            /**
             * Adds all controller listeners in the set to all detected controllers.
             *
             * @param controllerListeners The listeners.
             */
            @JsonIgnore
            public void setControllerListeners(Set<ControllerListener> controllerListeners) {
                if (controllerListeners != null) {
                    for (ControllerListener listener : controllerListeners) {
                        addControllerListener(listener);
                    }
                }
            }

            @Override
            public void notify(Event event,
                               Object source,
                               Object... data) {
                switch (event) {
                case INVERT_X_CMD -> this.invertX = (Boolean) data[0];
                case INVERT_Y_CMD -> this.invertY = (Boolean) data[0];
                }
            }
        }
    }

    @JsonIgnoreProperties(ignoreUnknown = true)
    public static class ScreenshotSettings implements IObserver {
        public static final int MIN_SCREENSHOT_SIZE = 50;
        public static final int MAX_SCREENSHOT_SIZE = 25000;

        public String location;
        public ImageFormat format;
        public float quality;
        public ScreenshotMode mode;
        public int[] resolution;

        public ScreenshotSettings() {
            EventManager.instance.subscribe(this, Event.CONFIG_SCREENSHOT_CMD, Event.SCREENSHOT_MODE_CMD);
        }

        public void setFormat(final String formatString) {
            format = ImageFormat.valueOf(formatString.toUpperCase());
        }

        public void setMode(final String modeString) {
            mode = ScreenshotMode.valueOf(modeString);
        }

        @JsonIgnore
        public boolean isSimpleMode() {
            return mode.equals(ScreenshotMode.SIMPLE);
        }

        @JsonIgnore
        public boolean isAdvancedMode() {
            return mode.equals(ScreenshotMode.ADVANCED);
        }

        @Override
        public void notify(Event event,
                           Object source,
                           Object... data) {
            switch (event) {
            case CONFIG_SCREENSHOT_CMD -> {
                resolution[0] = (int) data[0];
                resolution[1] = (int) data[1];
                location = (String) data[3];
            }
            case SCREENSHOT_MODE_CMD -> {
                Object newMode = data[0];
                ScreenshotMode mode = null;
                if (newMode instanceof String) {
                    try {
                        mode = ScreenshotMode.valueOf(((String) newMode).toUpperCase());
                    } catch (IllegalArgumentException e) {
                        logger.error("Given value is not a representation of ScreenshotMode (simple|advanced): '" + newMode + "'");
                    }
                } else {
                    mode = (ScreenshotMode) newMode;
<<<<<<< HEAD
                }
                if (mode != null) {
                    this.mode = mode;
=======
>>>>>>> 85d03bcb
                }
                if (mode != null) {
                    this.mode = mode;
                }
            }
            }
            }

        }
    }

    @JsonIgnoreProperties(ignoreUnknown = true)
    public static class FrameSettings extends ScreenshotSettings implements IObserver {
        @JsonIgnore
        public boolean active;
        public String prefix;
        public boolean time;
        public double targetFps;

        public FrameSettings() {
            EventManager.instance.subscribe(this, Event.CONFIG_FRAME_OUTPUT_CMD, Event.FRAME_OUTPUT_CMD, Event.FRAME_OUTPUT_MODE_CMD);
        }

        @Override
        public void notify(final Event event,
                           Object source,
                           final Object... data) {
            switch (event) {
            case CONFIG_FRAME_OUTPUT_CMD -> {
                boolean updateFrameSize = resolution[0] != (int) data[0] || resolution[1] != (int) data[1];
                resolution[0] = (int) data[0];
                resolution[1] = (int) data[1];
                targetFps = (double) data[2];
                location = (String) data[3];
                prefix = (String) data[4];
                if (updateFrameSize) {
                    EventManager.publish(Event.FRAME_SIZE_UPDATE, this, resolution[0], resolution[1]);
                }
            }
            case FRAME_OUTPUT_MODE_CMD -> {
                Object newMode = data[0];
                ScreenshotMode mode = null;
                if (newMode instanceof String) {
                    try {
                        mode = ScreenshotMode.valueOf(((String) newMode).toUpperCase());
                    } catch (IllegalArgumentException e) {
                        logger.error("Given value is not a representation of ScreenshotMode (simple|advanced): '" + newMode + "'");
                    }
                } else {
                    mode = (ScreenshotMode) newMode;
                }
                if (mode != null) {
                    this.mode = mode;
                }
            }
            case FRAME_OUTPUT_CMD -> {
                active = (Boolean) data[0];
                // Flush buffer if needed
                if (!active && GaiaSky.instance != null) {
                    EventManager.publish(Event.FLUSH_FRAMES, this);
                }
            }
            default -> {
            }
            }
        }
    }

    @JsonIgnoreProperties(ignoreUnknown = true)
    public static class CamrecorderSettings implements IObserver {
        public double targetFps;
        public KeyframeSettings keyframe;
        public boolean auto;

        public CamrecorderSettings() {
            EventManager.instance.subscribe(this, Event.CAMRECORDER_FPS_CMD);
        }

        @Override
        public void notify(Event event,
                           Object source,
                           Object... data) {
            if (event == Event.CAMRECORDER_FPS_CMD) {
                targetFps = (Double) data[0];
            }
        }

        @JsonIgnoreProperties(ignoreUnknown = true)
        public static class KeyframeSettings {
            public KeyframesManager.PathType position;

            /**
             * Since we started using quaternion spherical linear interpolation, this property is not used.
             *
             * @deprecated Not used anymore.
             */
            @Deprecated
            public KeyframesManager.PathType orientation;

            public void setPosition(final String positionString) {
                position = getPathType(positionString);
            }

            public void setOrientation(final String orientationString) {
                orientation = getPathType(orientationString);
            }

            private KeyframesManager.PathType getPathType(String str) {
                return KeyframesManager.PathType.valueOf(str.toUpperCase());
            }
        }

    }

    @JsonIgnoreProperties(ignoreUnknown = true)
    public static class PostprocessSettings implements IObserver {
        public AntialiasSettings antialias;
        public BloomSettings bloom;
        public UnsharpMaskSettings unsharpMask;
        public ChromaticAberrationSettings chromaticAberration;
        public FilmGrainSettings filmGrain;
        public LensFlareSettings lensFlare;
        public LightGlowSettings lightGlow;
        public LevelsSettings levels;
        public ToneMappingSettings toneMapping;
        public SSRSettings ssr;
        public MotionBlurSettings motionBlur;
        public ReprojectionSettings reprojection;
        public UpscaleFilter upscaleFilter = UpscaleFilter.NEAREST;
        public GeometryWarpSettings warpingMesh;

        public PostprocessSettings() {
            EventManager.instance.subscribe(this, Event.BLOOM_CMD, Event.UNSHARP_MASK_CMD, Event.LENS_FLARE_CMD,
                                            Event.MOTION_BLUR_CMD, Event.SSR_CMD, Event.LIGHT_GLOW_CMD, Event.REPROJECTION_CMD, Event.BRIGHTNESS_CMD,
                                            Event.CONTRAST_CMD, Event.HUE_CMD, Event.SATURATION_CMD, Event.GAMMA_CMD, Event.TONEMAPPING_TYPE_CMD,
                                            Event.EXPOSURE_CMD, Event.UPSCALE_FILTER_CMD, Event.CHROMATIC_ABERRATION_CMD, Event.FILM_GRAIN_CMD);
        }

        public void setAntialias(final String antialiasString) {
            antialias = AntialiasSettings.valueOf(antialiasString.toUpperCase());
        }

        public void setUpscaleFilter(final String upscaleFilterString) {
            upscaleFilter = UpscaleFilter.valueOf(upscaleFilterString.toUpperCase());
        }

        public AntialiasSettings getAntialias(int code) {
            return switch (code) {
                case -1 -> AntialiasSettings.FXAA;
                case -2 -> AntialiasSettings.NFAA;
                case 1 -> AntialiasSettings.SSAA;
                default -> AntialiasSettings.NONE;
            };
        }

        @Override
        public void notify(final Event event,
                           Object source,
                           final Object... data) {
            switch (event) {
            case BLOOM_CMD -> bloom.intensity = (float) data[0];
            case UNSHARP_MASK_CMD -> unsharpMask.factor = (float) data[0];
            case CHROMATIC_ABERRATION_CMD -> chromaticAberration.amount = (float) data[0];
            case FILM_GRAIN_CMD -> filmGrain.intensity = (float) data[0];
            case LENS_FLARE_CMD -> {
                float strength = (Float) data[0];
                lensFlare.active = strength > 0;
                lensFlare.strength = strength;
            }
            case LIGHT_GLOW_CMD -> lightGlow.active = (Boolean) data[0];
            case SSR_CMD -> ssr.active = (Boolean) data[0];
            case MOTION_BLUR_CMD -> motionBlur.active = (Boolean) data[0];
            case REPROJECTION_CMD -> {
                reprojection.active = (Boolean) data[0];
                reprojection.mode = (ReprojectionMode) data[1];
            }
            case BRIGHTNESS_CMD -> levels.brightness = MathUtils.clamp((float) data[0], Constants.MIN_BRIGHTNESS, Constants.MAX_BRIGHTNESS);
            case CONTRAST_CMD -> levels.contrast = MathUtils.clamp((float) data[0], Constants.MIN_CONTRAST, Constants.MAX_CONTRAST);
            case HUE_CMD -> levels.hue = MathUtils.clamp((float) data[0], Constants.MIN_HUE, Constants.MAX_HUE);
            case SATURATION_CMD -> levels.saturation = MathUtils.clamp((float) data[0], Constants.MIN_SATURATION, Constants.MAX_SATURATION);
            case GAMMA_CMD -> levels.gamma = MathUtils.clamp((float) data[0], Constants.MIN_GAMMA, Constants.MAX_GAMMA);
            case TONEMAPPING_TYPE_CMD -> {
                ToneMapping newTM;
                if (data[0] instanceof String) {
                    newTM = ToneMapping.valueOf(((String) data[0]).toUpperCase());
                } else {
                    newTM = (ToneMapping) data[0];
                }
                toneMapping.type = newTM;
            }
            case EXPOSURE_CMD -> toneMapping.exposure = MathUtilsDouble.clamp((float) data[0], Constants.MIN_EXPOSURE, Constants.MAX_EXPOSURE);
            case UPSCALE_FILTER_CMD -> upscaleFilter = (UpscaleFilter) data[0];
            default -> {
            }
            }
        }

        @JsonIgnoreProperties(ignoreUnknown = true)
        public static class GeometryWarpSettings {
            public String pfmFile = null;
        }

        @JsonIgnoreProperties(ignoreUnknown = true)
        public static class BloomSettings {
            public float intensity;
            public float fboScale = 0.5f;
        }

        @JsonIgnoreProperties(ignoreUnknown = true)
        public static class UnsharpMaskSettings {
            public float factor;
        }

        @JsonIgnoreProperties(ignoreUnknown = true)
        public static class ChromaticAberrationSettings {
            public float amount = 0.01f;
        }

        @JsonIgnoreProperties(ignoreUnknown = true)
        public static class FilmGrainSettings {
            public float intensity = 0.0f;
        }

        @JsonIgnoreProperties(ignoreUnknown = true)
        public static class LensFlareSettings {
            public boolean active;
            public LensFlareType type = LensFlareType.SIMPLE;
            /**
             * Strength of the real lens flare.
             **/
            public float strength = 1.0f;
            public int numGhosts = 8;
            public float haloWidth = 0.5f;
            public int blurPasses = 35;
            public float flareSaturation = 0.8f;
            public float bias = -0.98f;
            public String texLensColor = Constants.DATA_LOCATION_TOKEN + "tex/base/lenscolor.png";
            public String texLensDirt = Constants.DATA_LOCATION_TOKEN + "tex/base/lensdirt" + Constants.STAR_SUBSTITUTE + ".jpg";
            public String texLensStarburst = Constants.DATA_LOCATION_TOKEN + "tex/base/lensstarburst.jpg";
            public float fboScale = 0.2f;

            public void setType(String type) {
                this.type = LensFlareType.valueOf(type.toUpperCase());
            }
        }

        @JsonIgnoreProperties(ignoreUnknown = true)
        public static class LightGlowSettings {
            public boolean active;
            public int samples = 1;
        }

        @JsonIgnoreProperties(ignoreUnknown = true)
        public static class LevelsSettings {
            public float brightness;
            public float contrast;
            public float hue;
            public float saturation;
            public float gamma;
        }

        @JsonIgnoreProperties(ignoreUnknown = true)
        public static class ToneMappingSettings {
            public ToneMapping type;
            public float exposure;

            public void setType(final String typeString) {
                type = ToneMapping.valueOf(typeString.toUpperCase());
            }
        }

        @JsonIgnoreProperties(ignoreUnknown = true)
        public static class SSRSettings {
            public boolean active;
        }

        @JsonIgnoreProperties(ignoreUnknown = true)
        public static class MotionBlurSettings {
            public boolean active;
        }

        @JsonIgnoreProperties(ignoreUnknown = true)
        public static class ReprojectionSettings {
            public boolean active;
            /*
             * The re-projection mode.
             */
            public ReprojectionMode mode;

            public void setReprojection(final String reprojectionString) {
                mode = ReprojectionMode.valueOf(reprojectionString.toUpperCase());
            }
        }
    }

    @JsonIgnoreProperties(ignoreUnknown = true)
    public static class SpacecraftSettings {
        public boolean velocityDirection;
        public boolean showAxes;
    }

    @JsonIgnoreProperties(ignoreUnknown = true)
    public static class RuntimeSettings implements IObserver {
        public boolean openXr = false;
        public boolean displayGui = true;
        public boolean updatePause = false;
        public boolean timeOn = false;
        public boolean realTime = false;
        public boolean inputEnabled = true;
        public boolean recordCamera = false;
        public boolean recordKeyframeCamera = false;

        public boolean drawOctree = false;
        public boolean relativisticAberration = false;
        public boolean gravitationalWaves = false;
        public boolean displayVrGui = false;
        public boolean octreeLoadActive = false;

        // Max clock time, 5 Myr by default
        public long maxTimeMs = 5000000L * (long) Nature.Y_TO_MS;
        // Min clock time, -5 Myr by default
        public long minTimeMs = -maxTimeMs;
        /**
         * Toggles the record camera
         */
        private double backupLimitFps = 0;

        public RuntimeSettings() {
            EventManager.instance.subscribe(this, Event.INPUT_ENABLED_CMD, Event.DISPLAY_GUI_CMD, Event.TOGGLE_UPDATEPAUSE, Event.TIME_STATE_CMD, Event.RECORD_CAMERA_CMD,
                                            Event.GRAV_WAVE_START, Event.GRAV_WAVE_STOP, Event.DISPLAY_VR_GUI_CMD);
        }

        public void setMaxTime(long years) {
            maxTimeMs = years * (long) Nature.Y_TO_MS;
            minTimeMs = -maxTimeMs;
        }

        /**
         * Toggles the time
         */
        public void toggleTimeOn(Boolean timeOn) {
            this.timeOn = Objects.requireNonNullElseGet(timeOn, () -> !this.timeOn);
        }

        public void toggleRecord(Boolean rec,
                                 Settings settings) {
            recordCamera = Objects.requireNonNullElseGet(rec, () -> !recordCamera);

            if (recordCamera) {
                // Activation, set limit FPS
                backupLimitFps = settings.graphics.fpsLimit;
                settings.graphics.fpsLimit = settings.frame.targetFps;
            } else {
                // Deactivation, remove limit
                settings.graphics.fpsLimit = backupLimitFps;
            }
        }

        @Override
        public void notify(Event event,
                           Object source,
                           Object... data) {

            switch (event) {
            case INPUT_ENABLED_CMD -> inputEnabled = (boolean) data[0];
            case DISPLAY_GUI_CMD -> displayGui = (boolean) data[0];
            case DISPLAY_VR_GUI_CMD -> {
                if (data.length > 1) {
                    displayVrGui = (Boolean) data[1];
                } else {
                    displayVrGui = !displayVrGui;
                }
            }
            case TOGGLE_UPDATEPAUSE -> {
                updatePause = !updatePause;
                EventManager.publish(Event.UPDATEPAUSE_CHANGED, this, updatePause);
            }
            case TIME_STATE_CMD -> toggleTimeOn((Boolean) data[0]);
            case RECORD_CAMERA_CMD -> toggleRecord((Boolean) data[0], settings);
            case GRAV_WAVE_START -> gravitationalWaves = true;
            case GRAV_WAVE_STOP -> gravitationalWaves = false;
            default -> {
            }
            }
        }
    }

    @JsonIgnoreProperties(ignoreUnknown = true)
    public static class ProxySettings {

        @JsonInclude(Include.NON_NULL)
        public ProxyBean http;
        @JsonInclude(Include.NON_NULL)
        public ProxyBean https;
        @JsonInclude(Include.NON_NULL)
        public ProxyBean socks;
        @JsonInclude(Include.NON_NULL)
        public ProxyBean ftp;
        @JsonInclude(Include.NON_NULL)
        public Boolean useSystemProxies;

        public static class ProxyBean {
            @JsonInclude(Include.NON_NULL)
            public Integer version;
            @JsonInclude(Include.NON_NULL)
            public Integer port;
            @JsonInclude(Include.NON_EMPTY)
            public String host;
            @JsonInclude(Include.NON_EMPTY)
            public String username;
            @JsonInclude(Include.NON_EMPTY)
            public String password;
            @JsonInclude(Include.NON_EMPTY)
            public String nonProxyHosts;
        }
    }

    /**
     * Sets the configuration version. Adapts to the new min.maj.rev-seq format automagically.
     *
     * @param configVersion The configuration version.
     */
    public void setConfigVersion(int configVersion) {
        this.configVersion = VersionChecker.correctVersionNumber(configVersion);
    }
}<|MERGE_RESOLUTION|>--- conflicted
+++ resolved
@@ -727,12 +727,7 @@
         public GraphicsSettings() {
             EventManager.instance.subscribe(this, Event.LIMIT_FPS_CMD,
                                             Event.BACKBUFFER_SCALE_CMD,
-<<<<<<< HEAD
-                                            Event.INDEXOFREFRACTION_CMD,
-                                            Event.GRAPHICS_QUALITY_UPDATE_CMD);
-=======
                                             Event.INDEXOFREFRACTION_CMD);
->>>>>>> 85d03bcb
         }
 
         public void setQuality(final String qualityString) {
@@ -764,20 +759,6 @@
         public void notify(final Event event,
                            Object source,
                            final Object... data) {
-<<<<<<< HEAD
-            if (event == Event.LIMIT_FPS_CMD) {
-                fpsLimit = (Double) data[0];
-                if (fpsLimit > 0) {
-                    // When FPS limit is active, dynamic resolution must be inactive
-                    GaiaSky.postRunnable(() -> GaiaSky.instance.resetDynamicResolution());
-                }
-            } else if (event == Event.BACKBUFFER_SCALE_CMD) {
-                backBufferScale = (Float) data[0];
-            } else if (event == Event.INDEXOFREFRACTION_CMD) {
-                celestialSphereIndexOfRefraction = (Float) data[0];
-            } else if (event == Event.GRAPHICS_QUALITY_UPDATE_CMD) {
-                quality = (GraphicsQuality) data[0];
-=======
             switch (event) {
                 case LIMIT_FPS_CMD -> {
                     fpsLimit = (Double) data[0];
@@ -792,7 +773,6 @@
                     backBufferResolution[1] = (int) Math.round(resolution[1] * backBufferScale);
                 }
                 case INDEXOFREFRACTION_CMD -> celestialSphereIndexOfRefraction = (Float) data[0];
->>>>>>> 85d03bcb
             }
         }
 
@@ -1450,10 +1430,7 @@
                     EventManager.publish(Event.MODE_POPUP_CMD, this, mpi, "cubemap", 10f);
                 } else {
                     EventManager.publish(Event.MODE_POPUP_CMD, this, null, "cubemap");
-<<<<<<< HEAD
-=======
                     EventManager.publish(Event.FOV_CHANGE_NOTIFICATION, this, GaiaSky.instance.cameraManager.getCamera().fieldOfView, GaiaSky.instance.cameraManager.getFovFactor());
->>>>>>> 85d03bcb
                 }
             }
             case CUBEMAP_PROJECTION_CMD -> {
@@ -2054,17 +2031,10 @@
                     }
                 } else {
                     mode = (ScreenshotMode) newMode;
-<<<<<<< HEAD
                 }
                 if (mode != null) {
                     this.mode = mode;
-=======
->>>>>>> 85d03bcb
-                }
-                if (mode != null) {
-                    this.mode = mode;
-                }
-            }
+                }
             }
             }
 
