--- conflicted
+++ resolved
@@ -97,11 +97,6 @@
     public static GaiaSkyFrameBuffer createMainFrameBuffer(int width, int height, boolean hasDepth, boolean hasVelocity, boolean hasNormal, boolean hasReflectionMask, Format frameBufferFormat, boolean preventFloatBuffer) {
         FrameBufferBuilder frameBufferBuilder = new FrameBufferBuilder(width, height);
 
-<<<<<<< HEAD
-        // 0
-        // Main color render target
-        addColorRenderTarget(frameBufferBuilder, frameBufferFormat, preventFloatBuffer);
-=======
         int colorIndex, depthIndex = -1, velIndex = -1, normalIndex = -1, reflectionMaskIndex = -1;
         int idx = 0;
 
@@ -109,7 +104,6 @@
         // Main color render target
         addColorRenderTarget(frameBufferBuilder, frameBufferFormat, preventFloatBuffer);
         colorIndex = idx++;
->>>>>>> f6f36d1e
 
         // 1
         // Depth buffer
@@ -139,23 +133,7 @@
             reflectionMaskIndex = idx++;
         }
 
-<<<<<<< HEAD
-        // 3
-        // Normal buffer
-        if (hasNormal) {
-            addColorRenderTarget(frameBufferBuilder, frameBufferFormat, preventFloatBuffer);
-        }
-
-        // 4
-        // Reflection mask buffer
-        if (hasReflectionMask) {
-            addColorRenderTarget(frameBufferBuilder, frameBufferFormat, preventFloatBuffer);
-        }
-
-        return new GaiaSkyFrameBuffer(frameBufferBuilder);
-=======
         return new GaiaSkyFrameBuffer(frameBufferBuilder, colorIndex, depthIndex, velIndex, normalIndex, reflectionMaskIndex);
->>>>>>> f6f36d1e
 
     }
 
@@ -242,11 +220,7 @@
         textureDepth = buffer1.getDepthBufferTexture();
         textureVel = buffer1.getVelocityBufferTexture();
         textureNormal = buffer1.getNormalBufferTexture();
-<<<<<<< HEAD
-        textureReflectionMap = buffer1.getReflectionBufferTexture();
-=======
         textureReflectionMap = buffer1.getReflectionMaskBufferTexture();
->>>>>>> f6f36d1e
     }
 
     /**
