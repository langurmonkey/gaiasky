/*
 * This file is part of Gaia Sky, which is released under the Mozilla Public License 2.0.
 * See the file LICENSE.md in the project root for full license details.
 */

package gaiasky.interafce.minimap;

import com.badlogic.gdx.Gdx;
import com.badlogic.gdx.graphics.Color;
import com.badlogic.gdx.graphics.GL20;
import com.badlogic.gdx.graphics.OrthographicCamera;
import com.badlogic.gdx.graphics.g2d.BitmapFont;
import com.badlogic.gdx.graphics.g2d.SpriteBatch;
import com.badlogic.gdx.graphics.glutils.FrameBuffer;
import com.badlogic.gdx.graphics.glutils.ShapeRenderer;
import com.badlogic.gdx.graphics.glutils.ShapeRenderer.ShapeType;
import gaiasky.GaiaSky;
import gaiasky.scenegraph.Planet;
import gaiasky.util.Constants;
import gaiasky.util.I18n;
import gaiasky.util.coord.Coordinates;

public class InnerSolarSystemMinimapScale extends AbstractMinimapScale {

    private final float[] merp;
    private final float[] venp;
    private final float[] earp;
    private final float[] marp;
    private Planet mer, ven, ear, mar;
    private final Color merc;
    private final Color venc;
    private final Color marc;
    private final Color earc;

    public InnerSolarSystemMinimapScale() {
        super();
        merp = new float[4];
        venp = new float[4];
        earp = new float[4];
        marp = new float[4];

        merc = new Color(0.4f, 0.5f, 0.4f, 1f);
        venc = new Color(1f, 0.6f, 0.1f, 1f);
        earc = new Color(0.4f, 0.4f, 1f, 1f);
        marc = new Color(0.8f, 0.2f, 0.2f, 1f);
    }

    @Override
    public void updateLocal() {
        if (mer == null) {
            mer = (Planet) GaiaSky.instance.sg.getNode("Mercury");
            ven = (Planet) GaiaSky.instance.sg.getNode("Venus");
            ear = (Planet) GaiaSky.instance.sg.getNode("Earth");
            mar = (Planet) GaiaSky.instance.sg.getNode("Mars");
        }
<<<<<<< HEAD
        position(mer.getAbsolutePosition(aux3b1).tov3d(aux3d1), merp);
        position(ven.getAbsolutePosition(aux3b1).tov3d(aux3d1), venp);
        position(ear.getAbsolutePosition(aux3b1).tov3d(aux3d1), earp);
        position(mar.getAbsolutePosition(aux3b1).tov3d(aux3d1), marp);
=======
        if (mer != null)
            position(mer.getAbsolutePosition(aux3d1), merp);
        if (ven != null)
            position(ven.getAbsolutePosition(aux3d1), venp);
        if (ear != null)
            position(ear.getAbsolutePosition(aux3d1), earp);
        if (mar != null)
            position(mar.getAbsolutePosition(aux3d1), marp);
>>>>>>> acef08b4
    }

    @Override
    public void initialize(OrthographicCamera ortho, SpriteBatch sb, ShapeRenderer sr, BitmapFont font, int side, int sideshort) {
        super.initialize(ortho, sb, sr, font, side, sideshort, Constants.AU_TO_U, Constants.U_TO_AU, 2.2, -1);
        trans = Coordinates.eqToEcl();
    }

    @Override
    public void renderSideProjection(FrameBuffer fb) {
        Gdx.gl.glEnable(GL20.GL_BLEND);

        ortho.setToOrtho(true, side, sideshort);
        sr.setProjectionMatrix(ortho.combined);
        sb.setProjectionMatrix(ortho.combined);
        fb.begin();
        // Clear
        Gdx.gl.glClear(GL20.GL_COLOR_BUFFER_BIT | GL20.GL_DEPTH_BUFFER_BIT | (Gdx.graphics.getBufferFormat().coverageSampling ? GL20.GL_COVERAGE_BUFFER_BIT_NV : 0));
        Gdx.gl.glBlendFunc(GL20.GL_SRC_ALPHA, GL20.GL_ONE_MINUS_SRC_ALPHA);

        sr.begin(ShapeType.Filled);
        float ycenter = u2Px(0, sideshort2);
        // Mars orbit
        sr.setColor(marc);
        sr.rectLine(u2Px(-1.6, side2), ycenter, u2Px(1.6, side2), ycenter, 2f);
        // Earth orbit
        sr.setColor(earc);
        sr.rectLine(u2Px(-1, side2), ycenter, u2Px(1, side2), ycenter, 2f);
        // Venus orbit
        sr.setColor(venc);
        sr.rectLine(u2Px(-0.71, side2), ycenter, u2Px(0.71, side2), ycenter, 2f);
        // Mercury orbit
        sr.setColor(merc);
        sr.rectLine(u2Px(-0.45, side2), ycenter, u2Px(0.45, side2), ycenter, 2f);
        // Sun
        sr.setColor(sunc);
        sr.circle(u2Px(0, side2), ycenter, px(suns));

        // Planet positions
        // Mercury
        sr.setColor(merc);
        sr.circle(merp[0], merp[1], px(3f));
        // Venus
        sr.setColor(venc);
        sr.circle(venp[0], venp[1], px(3f));
        // Earth
        sr.setColor(earc);
        sr.circle(earp[0], earp[1], px(3f));
        // Mars
        sr.setColor(marc);
        sr.circle(marp[0], marp[1], px(3f));

        renderCameraSide(0.4f);
        sr.end();

        // Fonts
        sb.begin();
        font.setColor(merc);
        font.draw(sb, I18n.txt("gui.minimap.mercury"), merp[0] - px(20), merp[1] + px(25));
        font.setColor(venc);
        font.draw(sb, I18n.txt("gui.minimap.venus"), venp[0] - px(20), venp[1] - px(25));
        font.setColor(earc);
        font.draw(sb, I18n.txt("gui.minimap.earth"), earp[0] - px(20), earp[1] + px(40));
        font.setColor(marc);
        font.draw(sb, I18n.txt("gui.minimap.mars"), marp[0] - px(20), marp[1] - px(10));
        font.setColor(sunc);
        font.draw(sb, I18n.txt("gui.minimap.sun"), side2 + px(8), u2Px(10, sideshort2) - px(2));
        sb.end();

        fb.end();

    }

    @Override
    public void renderTopProjection(FrameBuffer fb) {
        Gdx.gl.glEnable(GL20.GL_BLEND);

        ortho.setToOrtho(true, side, side);
        sr.setProjectionMatrix(ortho.combined);
        sb.setProjectionMatrix(ortho.combined);
        fb.begin();
        // Clear
        Gdx.gl.glClear(GL20.GL_COLOR_BUFFER_BIT | GL20.GL_DEPTH_BUFFER_BIT | (Gdx.graphics.getBufferFormat().coverageSampling ? GL20.GL_COVERAGE_BUFFER_BIT_NV : 0));
        Gdx.gl.glBlendFunc(GL20.GL_SRC_ALPHA, GL20.GL_ONE_MINUS_SRC_ALPHA);

        // Fill
        sr.begin(ShapeType.Filled);
        // Mars
        sr.setColor(marc);
        sr.getColor().mul(0.2f, 0.2f, 0.2f, 1f);
        sr.circle(side2 + px(4), side2 - px(4), (float) (1.54 / extentUp) * side2);
        // Earth
        sr.setColor(earc);
        sr.getColor().mul(0.2f, 0.2f, 0.2f, 1f);
        sr.circle(side2, side2, (float) (1 / extentUp) * side2);
        // Venus
        sr.setColor(venc);
        sr.getColor().mul(0.2f, 0.2f, 0.2f, 1f);
        sr.circle(side2, side2, (float) (0.71 / extentUp) * side2);
        // Mercury
        sr.setColor(merc);
        sr.getColor().mul(0.2f, 0.2f, 0.2f, 1f);
        sr.circle(side2 - px(3), side2, (float) (0.4 / extentUp) * side2);
        sr.end();

        sr.begin(ShapeType.Line);
        Gdx.gl.glLineWidth(2f);
        // Orbits
        // Mercury
        sr.setColor(merc);
        sr.circle(side2 - px(3), side2, (float) (0.4 / extentUp) * side2);
        // Venus
        sr.setColor(venc);
        sr.circle(side2, side2, (float) (0.71 / extentUp) * side2);
        // Earth
        sr.setColor(earc);
        sr.circle(side2, side2, (float) (1 / extentUp) * side2);
        // Mars
        sr.setColor(marc);
        sr.circle(side2 + px(4), side2 - px(4), (float) (1.54 / extentUp) * side2);
        sr.end();
        Gdx.gl.glLineWidth(1f);

        sr.begin(ShapeType.Filled);
        // Bodies
        // Sun
        sr.setColor(sunc);
        sr.circle(side2, side2, px(suns));
        // Mercury
        sr.setColor(merc);
        sr.circle(merp[2], merp[3], px(3f));
        // Venus
        sr.setColor(venc);
        sr.circle(venp[2], venp[3], px(3f));
        // Earth
        sr.setColor(earc);
        sr.circle(earp[2], earp[3], px(3f));
        // Mars
        sr.setColor(marc);
        sr.circle(marp[2], marp[3], px(3f));

        renderCameraTop(0.1f);
        sr.end();

        // Fonts
        sb.begin();
        font.setColor(textbc);
        font.draw(sb, "0.45 AU", side2, u2Px(0.45 + 0.2, side2));
        font.draw(sb, "0.71 AU", side2, u2Px(0.71 + 0.2, side2));
        font.draw(sb, "1 AU", side2, u2Px(1 + 0.2, side2));
        font.draw(sb, "1.6 AU", side2, u2Px(1.6 + 0.1, side2));

        font.setColor(merc);
        font.draw(sb, I18n.txt("gui.minimap.mercury"), merp[2] - px(20), merp[3] - px(8));
        font.setColor(venc);
        font.draw(sb, I18n.txt("gui.minimap.venus"), venp[2] - px(20), venp[3] - px(8));
        font.setColor(earc);
        font.draw(sb, I18n.txt("gui.minimap.earth"), earp[2] - px(20), earp[3] - px(8));
        font.setColor(marc);
        font.draw(sb, I18n.txt("gui.minimap.mars"), marp[2] - px(20), marp[3] - px(8));
        font.setColor(sunc);
        font.draw(sb, I18n.txt("gui.minimap.sun"), side2 + px(5), side2 - px(5));

        sb.end();

        fb.end();

    }

    @Override
    public String getName() {
        return I18n.txt("gui.minimap.innerss");
    }
}<|MERGE_RESOLUTION|>--- conflicted
+++ resolved
@@ -53,21 +53,14 @@
             ear = (Planet) GaiaSky.instance.sg.getNode("Earth");
             mar = (Planet) GaiaSky.instance.sg.getNode("Mars");
         }
-<<<<<<< HEAD
-        position(mer.getAbsolutePosition(aux3b1).tov3d(aux3d1), merp);
-        position(ven.getAbsolutePosition(aux3b1).tov3d(aux3d1), venp);
-        position(ear.getAbsolutePosition(aux3b1).tov3d(aux3d1), earp);
-        position(mar.getAbsolutePosition(aux3b1).tov3d(aux3d1), marp);
-=======
         if (mer != null)
-            position(mer.getAbsolutePosition(aux3d1), merp);
+            position(mer.getAbsolutePosition(aux3b1).tov3d(aux3d1), merp);
         if (ven != null)
-            position(ven.getAbsolutePosition(aux3d1), venp);
+            position(ven.getAbsolutePosition(aux3b1).tov3d(aux3d1), venp);
         if (ear != null)
-            position(ear.getAbsolutePosition(aux3d1), earp);
+            position(ear.getAbsolutePosition(aux3b1).tov3d(aux3d1), earp);
         if (mar != null)
-            position(mar.getAbsolutePosition(aux3d1), marp);
->>>>>>> acef08b4
+            position(mar.getAbsolutePosition(aux3b1).tov3d(aux3d1), marp);
     }
 
     @Override
