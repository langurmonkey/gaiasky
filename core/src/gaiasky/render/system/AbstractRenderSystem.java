--- conflicted
+++ resolved
@@ -195,13 +195,9 @@
         boolean gw = settings.runtime.gravitationalWaves;
         boolean ra = settings.runtime.relativisticAberration;
         boolean vb = settings.postprocess.motionBlur;
-<<<<<<< HEAD
-        int num = (gw ? 4 : 0) + (ra ? 2 : 0) + (vb ? 1 : 0);
-=======
         boolean ssr = settings.postprocess.ssr;
         int num = (gw ? 8 : 0) + (ra ? 4 : 0) + (vb ? 2 : 0) + (ssr ? 1 : 0);
->>>>>>> f6f36d1e
-        if(SysUtils.isMac() && num == 0) {
+        if (SysUtils.isMac() && num == 0) {
             // TODO this is a hack till I narrow down the bug, for the moment, velocity map always computed
             num = 2;
         }
