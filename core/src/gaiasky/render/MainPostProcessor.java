--- conflicted
+++ resolved
@@ -164,7 +164,7 @@
         lightGlow.setLightGlowTexture(glow);
         lightGlow.setTextureScale(getGlowTextureScale(ss.brightness, ss.glowFactor, ss.pointSize, GaiaSky.instance.cameraManager.getFovFactor(), settings.program.modeCubemap.active));
         lightGlow.setSpiralScale(getGlowSpiralScale(ss.brightness, ss.pointSize, GaiaSky.instance.cameraManager.getFovFactor()));
-        lightGlow.setBackbufferScale(settings.runtime.openVr ? (float) settings.graphics.backBufferScale : 1);
+        lightGlow.setBackbufferScale(settings.runtime.openXr ? (float) settings.graphics.backBufferScale : 1);
         lightGlow.setEnabled(!SysUtils.isMac() && glowSettings.active);
         ppb.set(lightGlow);
         updateGlow(ppb, gq);
@@ -229,22 +229,6 @@
             blurObjectAdded = true;
         }
 
-<<<<<<< HEAD
-        // LIGHT GLOW
-        LightGlowSettings glowSettings = Settings.settings.postprocess.lightGlow;
-        Texture glow = manager.get(starTextureName);
-        glow.setFilter(TextureFilter.Linear, TextureFilter.Linear);
-        LightGlow lightGlow = new LightGlow(5, 5);
-        lightGlow.setLightGlowTexture(glow);
-        lightGlow.setTextureScale(getGlowTextureScale(ss.brightness, ss.glowFactor, ss.pointSize, GaiaSky.instance.cameraManager.getFovFactor(), settings.program.modeCubemap.active));
-        lightGlow.setSpiralScale(getGlowSpiralScale(ss.brightness, ss.pointSize, GaiaSky.instance.cameraManager.getFovFactor()));
-        lightGlow.setBackbufferScale(settings.runtime.openXr ? (float) settings.graphics.backBufferScale : 1);
-        lightGlow.setEnabled(!SysUtils.isMac() && glowSettings.active);
-        ppb.set(lightGlow);
-        updateGlow(ppb, gq);
-
-=======
->>>>>>> d05eaa16
         /*
          TODO
          This is a pretty brutal patch for macOS. For some obscure reason,
