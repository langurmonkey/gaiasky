--- conflicted
+++ resolved
@@ -38,7 +38,6 @@
 import gaiasky.util.gdx.loader.PFMData;
 import gaiasky.util.gdx.loader.PFMReader;
 import gaiasky.util.math.Vector3b;
-import gaiasky.util.math.Vector3d;
 
 import java.nio.file.Path;
 import java.time.ZoneId;
@@ -494,7 +493,6 @@
     @Override
     public void notify(Events event, final Object... data) {
         switch (event) {
-<<<<<<< HEAD
         case SCENE_GRAPH_LOADED:
             initializeOffscreenPostProcessors();
             break;
@@ -510,271 +508,166 @@
                 addRayMarchingDef(name, l);
                 logger.info("Ray marching effect definition added: [" + name + " | " + shader + " | " + position + "]");
             } else {
-=======
-            case SCENE_GRAPH_LOADED:
-                initializeOffscreenPostProcessors();
-                break;
-            case RAYMARCHING_CMD:
-                String name = (String) data[0];
-                boolean status = (Boolean) data[1];
-                Vector3d position = (Vector3d) data[2];
-                if (data.length > 3) {
-                    // Add effect description for later initialization
-                    String shader = (String) data[3];
-                    float[] additional = data[4] != null ? (float[]) data[4] : null;
-                    Object[] l = new Object[]{shader, false, position, additional};
-                    addRayMarchingDef(name, l);
-                    logger.info("Ray marching effect definition added: [" + name + " | " + shader + " | " + position + "]");
-                } else {
-                    for (int i = 0; i < RenderType.values().length; i++) {
-                        if (pps[i] != null) {
-                            PostProcessBean ppb = pps[i];
-                            PostProcessorEffect effect = ppb.get(name, Raymarching.class);
-                            if (effect != null) {
-                                effect.setEnabled(status);
-                                logger.info("Ray marching effect " + (status ? "enabled" : "disabled") + ": " + name);
-                            }
-                        }
-                    }
-                }
-                break;
-            case RAYMARCHING_ADDITIONAL_CMD:
-                name = (String) data[0];
-                float[] additional = (float[]) data[1];
->>>>>>> a8219e43
                 for (int i = 0; i < RenderType.values().length; i++) {
                     if (pps[i] != null) {
                         PostProcessBean ppb = pps[i];
-                        // Update ray marching additional data
-                        Map<String, PostProcessorEffect> rms = ppb.getAll(Raymarching.class);
-                        if (rms != null) {
-                            PostProcessorEffect ppe = rms.get(name);
-                            if (ppe != null)
-                                ((Raymarching) ppe).setAdditional(additional);
+                        PostProcessorEffect effect = ppb.get(name, Raymarching.class);
+                        if (effect != null) {
+                            effect.setEnabled(status);
+                            logger.info("Ray marching effect " + (status ? "enabled" : "disabled") + ": " + name);
                         }
                     }
                 }
-                break;
-            case STAR_BRIGHTNESS_CMD:
-                float brightness = (Float) data[0];
-                GaiaSky.postRunnable(() -> {
-                    for (int i = 0; i < RenderType.values().length; i++) {
-                        if (pps[i] != null) {
-                            PostProcessBean ppb = pps[i];
-                            LightGlow lightglow = (LightGlow) ppb.get(LightGlow.class);
-                            if (lightglow != null) {
-                                lightglow.setTextureScale(getGlowTextureScale(brightness, GlobalConf.scene.STAR_POINT_SIZE, GaiaSky.instance.cam.getFovFactor(), GlobalConf.program.CUBEMAP_MODE));
-                                lightglow.setSpiralScale(getGlowSpiralScale(brightness, GlobalConf.scene.STAR_POINT_SIZE, GaiaSky.instance.cam.getFovFactor()));
-                            }
-                        }
-                    }
-                });
-                break;
-            case STAR_POINT_SIZE_CMD:
-                float size = (Float) data[0];
-                GaiaSky.postRunnable(() -> {
-                    for (int i = 0; i < RenderType.values().length; i++) {
-                        if (pps[i] != null) {
-                            PostProcessBean ppb = pps[i];
-                            LightGlow lightglow = (LightGlow) ppb.get(LightGlow.class);
-                            if (lightglow != null) {
-                                lightglow.setTextureScale(getGlowTextureScale(GlobalConf.scene.STAR_BRIGHTNESS, size, GaiaSky.instance.cam.getFovFactor(), GlobalConf.program.CUBEMAP_MODE));
-                                lightglow.setSpiralScale(getGlowSpiralScale(GlobalConf.scene.STAR_BRIGHTNESS, size, GaiaSky.instance.cam.getFovFactor()));
-                            }
-                        }
-                    }
-                });
-                break;
-            case LIGHT_POS_2D_UPDATE:
-                Integer nLights = (Integer) data[0];
-                float[] lightPos = (float[]) data[1];
-                float[] angles = (float[]) data[2];
-                float[] colors = (float[]) data[3];
-                Texture prePass = (Texture) data[4];
+            }
+            break;
+        case RAYMARCHING_ADDITIONAL_CMD:
+            name = (String) data[0];
+            float[] additional = (float[]) data[1];
+            for (int i = 0; i < RenderType.values().length; i++) {
+                if (pps[i] != null) {
+                    PostProcessBean ppb = pps[i];
+                    // Update ray marching additional data
+                    Map<String, PostProcessorEffect> rms = ppb.getAll(Raymarching.class);
+                    if (rms != null) {
+                        PostProcessorEffect ppe = rms.get(name);
+                        if (ppe != null)
+                            ((Raymarching) ppe).setAdditional(additional);
+                    }
+                }
+            }
+            break;
+        case STAR_BRIGHTNESS_CMD:
+            float brightness = (Float) data[0];
+            GaiaSky.postRunnable(() -> {
                 for (int i = 0; i < RenderType.values().length; i++) {
                     if (pps[i] != null) {
                         PostProcessBean ppb = pps[i];
                         LightGlow lightglow = (LightGlow) ppb.get(LightGlow.class);
                         if (lightglow != null) {
-                            lightglow.setLightPositions(nLights, lightPos);
-                            lightglow.setLightViewAngles(angles);
-                            lightglow.setLightColors(colors);
-                            if (prePass != null)
-                                lightglow.setPrePassTexture(prePass);
+                            lightglow.setTextureScale(getGlowTextureScale(brightness, GlobalConf.scene.STAR_POINT_SIZE, GaiaSky.instance.cam.getFovFactor(), GlobalConf.program.CUBEMAP_MODE));
+                            lightglow.setSpiralScale(getGlowSpiralScale(brightness, GlobalConf.scene.STAR_POINT_SIZE, GaiaSky.instance.cam.getFovFactor()));
                         }
                     }
                 }
-                break;
-            case LIGHT_SCATTERING_CMD:
-                boolean active = (Boolean) data[0];
+            });
+            break;
+        case STAR_POINT_SIZE_CMD:
+            float size = (Float) data[0];
+            GaiaSky.postRunnable(() -> {
                 for (int i = 0; i < RenderType.values().length; i++) {
                     if (pps[i] != null) {
                         PostProcessBean ppb = pps[i];
                         LightGlow lightglow = (LightGlow) ppb.get(LightGlow.class);
                         if (lightglow != null) {
-                            lightglow.setEnabled(active);
+                            lightglow.setTextureScale(getGlowTextureScale(GlobalConf.scene.STAR_BRIGHTNESS, size, GaiaSky.instance.cam.getFovFactor(), GlobalConf.program.CUBEMAP_MODE));
+                            lightglow.setSpiralScale(getGlowSpiralScale(GlobalConf.scene.STAR_BRIGHTNESS, size, GaiaSky.instance.cam.getFovFactor()));
                         }
                     }
                 }
-                break;
-            case FOV_CHANGE_NOTIFICATION:
-                float newFov = (Float) data[0];
-                GaiaSky.postRunnable(() -> {
-                    for (int i = 0; i < RenderType.values().length; i++) {
-                        if (pps[i] != null) {
-                            PostProcessBean ppb = pps[i];
-                            LightGlow lightglow = (LightGlow) ppb.get(LightGlow.class);
-                            if (lightglow != null) {
-                                lightglow.setTextureScale(getGlowTextureScale(GlobalConf.scene.STAR_BRIGHTNESS, GlobalConf.scene.STAR_POINT_SIZE, GaiaSky.instance.cam.getFovFactor(), GlobalConf.program.CUBEMAP_MODE));
-                                lightglow.setSpiralScale(getGlowSpiralScale(GlobalConf.scene.STAR_BRIGHTNESS, GlobalConf.scene.STAR_POINT_SIZE, GaiaSky.instance.cam.getFovFactor()));
-                            }
-                            Fisheye fisheye = (Fisheye) ppb.get(Fisheye.class);
-                            if (fisheye != null)
-                                fisheye.setFov(newFov);
-                        }
-                    }
-                });
-                break;
-            case SCREENSHOT_SIZE_UDPATE:
-                if (pps != null && GlobalConf.screenshot.isRedrawMode()) {
-                    int neww = (Integer) data[0];
-                    int newh = (Integer) data[1];
-                    if (pps[RenderType.screenshot.index] != null) {
-                        if (changed(pps[RenderType.screenshot.index].pp, neww, newh)) {
-                            GaiaSky.postRunnable(() -> replace(RenderType.screenshot, neww, newh, neww, newh));
-                        }
-                    } else {
-                        pps[RenderType.screenshot.index] = newPostProcessor(RenderType.screenshot, neww, newh, neww, newh, manager);
-                    }
-                }
-                break;
-            case FRAME_SIZE_UDPATE:
-                if (pps != null && GlobalConf.frame.isRedrawMode()) {
-                    int neww = (Integer) data[0];
-                    int newh = (Integer) data[1];
-                    if (pps[RenderType.frame.index] != null) {
-                        if (changed(pps[RenderType.frame.index].pp, neww, newh)) {
-                            GaiaSky.postRunnable(() -> {
-                                replace(RenderType.frame, neww, newh, neww, newh);
-                            });
-                        }
-                    } else {
-                        pps[RenderType.frame.index] = newPostProcessor(RenderType.frame, neww, newh, neww, newh, manager);
-                    }
-                }
-                break;
-            case BLOOM_CMD:
-                GaiaSky.postRunnable(() -> {
-                    float intensity = (float) data[0];
-                    for (int i = 0; i < RenderType.values().length; i++) {
-                        if (pps[i] != null) {
-                            PostProcessBean ppb = pps[i];
-                            Bloom bloom = (Bloom) ppb.get(Bloom.class);
-                            bloom.setBloomIntesnity(intensity);
-                            bloom.setEnabled(intensity > 0);
-                        }
-                    }
-                });
-                break;
-            case UNSHARP_MASK_CMD:
-                GaiaSky.postRunnable(() -> {
-                    float sharpenFactor = (float) data[0];
-                    for (int i = 0; i < RenderType.values().length; i++) {
-                        if (pps[i] != null) {
-                            PostProcessBean ppb = pps[i];
-                            UnsharpMask unsharp = (UnsharpMask) ppb.get(UnsharpMask.class);
-                            unsharp.setSharpenFactor(sharpenFactor);
-                            unsharp.setEnabled(sharpenFactor > 0);
-                        }
-                    }
-                });
-                break;
-            case LENS_FLARE_CMD:
-                active = (Boolean) data[0];
-                int nnghosts = active ? nGhosts : 0;
-                float intensity = active ? flareIntensity : 0;
+            });
+            break;
+        case LIGHT_POS_2D_UPDATE:
+            Integer nLights = (Integer) data[0];
+            float[] lightPos = (float[]) data[1];
+            float[] angles = (float[]) data[2];
+            float[] colors = (float[]) data[3];
+            Texture prePass = (Texture) data[4];
+            for (int i = 0; i < RenderType.values().length; i++) {
+                if (pps[i] != null) {
+                    PostProcessBean ppb = pps[i];
+                    LightGlow lightglow = (LightGlow) ppb.get(LightGlow.class);
+                    if (lightglow != null) {
+                        lightglow.setLightPositions(nLights, lightPos);
+                        lightglow.setLightViewAngles(angles);
+                        lightglow.setLightColors(colors);
+                        if (prePass != null)
+                            lightglow.setPrePassTexture(prePass);
+                    }
+                }
+            }
+            break;
+        case LIGHT_SCATTERING_CMD:
+            boolean active = (Boolean) data[0];
+            for (int i = 0; i < RenderType.values().length; i++) {
+                if (pps[i] != null) {
+                    PostProcessBean ppb = pps[i];
+                    LightGlow lightglow = (LightGlow) ppb.get(LightGlow.class);
+                    if (lightglow != null) {
+                        lightglow.setEnabled(active);
+                    }
+                }
+            }
+            break;
+        case FOV_CHANGE_NOTIFICATION:
+            float newFov = (Float) data[0];
+            GaiaSky.postRunnable(() -> {
                 for (int i = 0; i < RenderType.values().length; i++) {
                     if (pps[i] != null) {
                         PostProcessBean ppb = pps[i];
-                        LensFlare2 lensFlare = (LensFlare2) ppb.get(LensFlare2.class);
-                        lensFlare.setGhosts(nnghosts);
-                        lensFlare.setFlareIntesity(intensity);
-                    }
-                }
-                break;
-            case CAMERA_MOTION_UPDATE:
-                PerspectiveCamera cam = (PerspectiveCamera) data[3];
-                Vector3d campos = (Vector3d) data[0];
-                ZonedDateTime zdt = GaiaSky.instance.time.getTime().atZone(ZoneId.systemDefault());
-                float secs = (float) ((float) zdt.getSecond() + (double) zdt.getNano() * 1e-9d);
-                float cameraOffset = (cam.direction.x + cam.direction.y + cam.direction.z);
+                        LightGlow lightglow = (LightGlow) ppb.get(LightGlow.class);
+                        if (lightglow != null) {
+                            lightglow.setTextureScale(getGlowTextureScale(GlobalConf.scene.STAR_BRIGHTNESS, GlobalConf.scene.STAR_POINT_SIZE, GaiaSky.instance.cam.getFovFactor(), GlobalConf.program.CUBEMAP_MODE));
+                            lightglow.setSpiralScale(getGlowSpiralScale(GlobalConf.scene.STAR_BRIGHTNESS, GlobalConf.scene.STAR_POINT_SIZE, GaiaSky.instance.cam.getFovFactor()));
+                        }
+                        Fisheye fisheye = (Fisheye) ppb.get(Fisheye.class);
+                        if (fisheye != null)
+                            fisheye.setFov(newFov);
+                    }
+                }
+            });
+            break;
+        case SCREENSHOT_SIZE_UDPATE:
+            if (pps != null && GlobalConf.screenshot.isRedrawMode()) {
+                int neww = (Integer) data[0];
+                int newh = (Integer) data[1];
+                if (pps[RenderType.screenshot.index] != null) {
+                    if (changed(pps[RenderType.screenshot.index].pp, neww, newh)) {
+                        GaiaSky.postRunnable(() -> replace(RenderType.screenshot, neww, newh, neww, newh));
+                    }
+                } else {
+                    pps[RenderType.screenshot.index] = newPostProcessor(RenderType.screenshot, neww, newh, neww, newh, manager);
+                }
+            }
+            break;
+        case FRAME_SIZE_UDPATE:
+            if (pps != null && GlobalConf.frame.isRedrawMode()) {
+                int neww = (Integer) data[0];
+                int newh = (Integer) data[1];
+                if (pps[RenderType.frame.index] != null) {
+                    if (changed(pps[RenderType.frame.index].pp, neww, newh)) {
+                        GaiaSky.postRunnable(() -> {
+                            replace(RenderType.frame, neww, newh, neww, newh);
+                        });
+                    }
+                } else {
+                    pps[RenderType.frame.index] = newPostProcessor(RenderType.frame, neww, newh, neww, newh, manager);
+                }
+            }
+            break;
+        case BLOOM_CMD:
+            GaiaSky.postRunnable(() -> {
+                float intensity = (float) data[0];
                 for (int i = 0; i < RenderType.values().length; i++) {
                     if (pps[i] != null) {
                         PostProcessBean ppb = pps[i];
-                        ((LensFlare2) ppb.get(LensFlare2.class)).setStarburstOffset(cameraOffset);
-                        ((LightGlow) ppb.get(LightGlow.class)).setOrientation(cameraOffset * 50f);
-
-                        // Update ray marching shaders
-                        Map<String, PostProcessorEffect> rms = ppb.getAll(Raymarching.class);
-                        if (rms != null)
-                            rms.forEach((key, rm) -> {
-                                if (rm.isEnabled()) {
-                                    Vector3d pos = (Vector3d) raymarchingDef.get(key)[2];
-                                    Vector3 camPos = auxd.set(campos).sub(pos).put(auxf);
-                                    Raymarching raymarching = (Raymarching) rm;
-                                    raymarching.setTime(secs);
-                                    raymarching.setPos(camPos);
-                                }
-                            });
-                    }
-                }
-                // Update previous projectionView matrix
-                prevViewProj = cam.combined;
-                break;
-            case CAMERA_ORIENTATION_UPDATE:
-                cam = (PerspectiveCamera) data[0];
-                int w = (Integer) data[1];
-                int h = (Integer) data[2];
-                CameraManager.getFrustumCornersEye(cam, frustumCorners);
-                Matrix4 civ = invView.set(cam.view).inv();
-                Matrix4 mv = invProj.set(cam.combined);
+                        Bloom bloom = (Bloom) ppb.get(Bloom.class);
+                        bloom.setBloomIntesnity(intensity);
+                        bloom.setEnabled(intensity > 0);
+                    }
+                }
+            });
+            break;
+        case UNSHARP_MASK_CMD:
+            GaiaSky.postRunnable(() -> {
+                float sharpenFactor = (float) data[0];
                 for (int i = 0; i < RenderType.values().length; i++) {
                     if (pps[i] != null) {
                         PostProcessBean ppb = pps[i];
-                        // Update raymarching shaders
-                        Map<String, PostProcessorEffect> rms = ppb.getAll(Raymarching.class);
-                        if (rms != null)
-                            rms.forEach((key, rm) -> {
-                                if (rm.isEnabled()) {
-                                    Raymarching raymarching = (Raymarching) rm;
-                                    raymarching.setFrustumCorners(frustumCorners);
-                                    raymarching.setCamInvView(civ);
-                                    raymarching.setModelView(mv);
-                                    raymarching.setViewportSize(w, h);
-                                }
-                            });
-                    }
-                }
-                break;
-            case FISHEYE_CMD:
-                active = (Boolean) data[0];
-                for (int i = 0; i < RenderType.values().length; i++) {
-                    if (pps[i] != null) {
-                        PostProcessBean ppb = pps[i];
-                        ppb.get(Fisheye.class).setEnabled(active);
-                        ((LightGlow) ppb.get(LightGlow.class)).setNSamples(active ? 1 : lightGlowNSamples);
-                    }
-                }
-                break;
-            case MOTION_BLUR_CMD:
-                boolean enabled = (boolean) data[0];
-                for (int i = 0; i < RenderType.values().length; i++) {
-                    if (pps[i] != null) {
-                        PostProcessBean ppb = pps[i];
-                        ppb.get(CameraMotion.class).setEnabled(enabled && !GlobalConf.program.SAFE_GRAPHICS_MODE && !GlobalConf.runtime.OPENVR);
-                    }
-                }
-<<<<<<< HEAD
+                        UnsharpMask unsharp = (UnsharpMask) ppb.get(UnsharpMask.class);
+                        unsharp.setSharpenFactor(sharpenFactor);
+                        unsharp.setEnabled(sharpenFactor > 0);
+                    }
+                }
             });
             break;
         case LENS_FLARE_CMD:
@@ -874,197 +767,183 @@
                     if (lightglow != null) {
                         lightglow.setNSamples(enabled ? 1 : lightGlowNSamples);
                         lightglow.setTextureScale(getGlowTextureScale(GlobalConf.scene.STAR_BRIGHTNESS, GlobalConf.scene.STAR_POINT_SIZE, GaiaSky.instance.cam.getFovFactor(), GlobalConf.program.CUBEMAP_MODE));
-=======
-                break;
-            case CUBEMAP_CMD:
-                boolean cubemap = (Boolean) data[0];
-                enabled = !cubemap && GlobalConf.postprocess.POSTPROCESS_MOTION_BLUR && !GlobalConf.runtime.OPENVR;
+                    }
+                }
+            }
+
+            break;
+        case STEREOSCOPIC_CMD:
+            updateStereo((boolean) data[0], GlobalConf.program.STEREO_PROFILE);
+            break;
+        case STEREO_PROFILE_CMD:
+            updateStereo(GlobalConf.program.STEREOSCOPIC_MODE, StereoProfile.values()[(Integer) data[0]]);
+            break;
+        case ANTIALIASING_CMD:
+            final Antialias aavalue = (Antialias) data[0];
+            GaiaSky.postRunnable(() -> {
                 for (int i = 0; i < RenderType.values().length; i++) {
                     if (pps[i] != null) {
                         PostProcessBean ppb = pps[i];
-                        ppb.get(CameraMotion.class).setEnabled(enabled && !GlobalConf.runtime.OPENVR);
-                        LightGlow lightglow = (LightGlow) ppb.get(LightGlow.class);
-                        if (lightglow != null) {
-                            lightglow.setNSamples(enabled ? 1 : lightGlowNSamples);
-                            lightglow.setTextureScale(getGlowTextureScale(GlobalConf.scene.STAR_BRIGHTNESS, GlobalConf.scene.STAR_POINT_SIZE, GaiaSky.instance.cam.getFovFactor(), GlobalConf.program.CUBEMAP_MODE));
-                        }
->>>>>>> a8219e43
-                    }
-                }
-
-                break;
-            case STEREOSCOPIC_CMD:
-                updateStereo((boolean) data[0], GlobalConf.program.STEREO_PROFILE);
-                break;
-            case STEREO_PROFILE_CMD:
-                updateStereo(GlobalConf.program.STEREOSCOPIC_MODE, StereoProfile.values()[(Integer) data[0]]);
-                break;
-            case ANTIALIASING_CMD:
-                final Antialias aavalue = (Antialias) data[0];
-                GaiaSky.postRunnable(() -> {
-                    for (int i = 0; i < RenderType.values().length; i++) {
-                        if (pps[i] != null) {
-                            PostProcessBean ppb = pps[i];
-                            Antialiasing antialiasing = getAA(ppb);
-                            if (aavalue.isPostProcessAntialias()) {
-                                // clean
-                                if (antialiasing != null) {
-                                    ppb.remove(antialiasing.getClass());
-                                }
-                                // update
-                                initAntiAliasing(aavalue, Gdx.graphics.getWidth(), Gdx.graphics.getHeight(), ppb);
-                                // ensure motion blur and levels go after
-                                ppb.remove(Levels.class);
-                                initLevels(ppb);
-                            } else {
-                                // remove
-                                if (antialiasing != null) {
-                                    ppb.remove(antialiasing.getClass());
-                                }
+                        Antialiasing antialiasing = getAA(ppb);
+                        if (aavalue.isPostProcessAntialias()) {
+                            // clean
+                            if (antialiasing != null) {
+                                ppb.remove(antialiasing.getClass());
+                            }
+                            // update
+                            initAntiAliasing(aavalue, Gdx.graphics.getWidth(), Gdx.graphics.getHeight(), ppb);
+                            // ensure motion blur and levels go after
+                            ppb.remove(Levels.class);
+                            initLevels(ppb);
+                        } else {
+                            // remove
+                            if (antialiasing != null) {
+                                ppb.remove(antialiasing.getClass());
                             }
                         }
                     }
-                });
-                break;
-            case BRIGHTNESS_CMD:
-                float br = (Float) data[0];
+                }
+            });
+            break;
+        case BRIGHTNESS_CMD:
+            float br = (Float) data[0];
+            for (int i = 0; i < RenderType.values().length; i++) {
+                if (pps[i] != null) {
+                    PostProcessBean ppb = pps[i];
+                    Levels levels = (Levels) ppb.get(Levels.class);
+                    if (levels != null)
+                        levels.setBrightness(br);
+                }
+            }
+            break;
+        case CONTRAST_CMD:
+            float cn = (Float) data[0];
+            for (int i = 0; i < RenderType.values().length; i++) {
+                if (pps[i] != null) {
+                    PostProcessBean ppb = pps[i];
+                    Levels levels = (Levels) ppb.get(Levels.class);
+                    if (levels != null)
+                        levels.setContrast(cn);
+                }
+            }
+            break;
+        case HUE_CMD:
+            float hue = (Float) data[0];
+            for (int i = 0; i < RenderType.values().length; i++) {
+                if (pps[i] != null) {
+                    PostProcessBean ppb = pps[i];
+                    Levels levels = (Levels) ppb.get(Levels.class);
+                    if (levels != null)
+                        levels.setHue(hue);
+                }
+            }
+            break;
+        case SATURATION_CMD:
+            float sat = (Float) data[0];
+            for (int i = 0; i < RenderType.values().length; i++) {
+                if (pps[i] != null) {
+                    PostProcessBean ppb = pps[i];
+                    Levels levels = (Levels) ppb.get(Levels.class);
+                    if (levels != null)
+                        levels.setSaturation(sat);
+                }
+            }
+            break;
+        case GAMMA_CMD:
+            float gamma = (Float) data[0];
+            for (int i = 0; i < RenderType.values().length; i++) {
+                if (pps[i] != null) {
+                    PostProcessBean ppb = pps[i];
+                    Levels levels = (Levels) ppb.get(Levels.class);
+                    if (levels != null)
+                        levels.setGamma(gamma);
+                }
+            }
+            break;
+        case TONEMAPPING_TYPE_CMD:
+            GlobalConf.PostprocessConf.ToneMapping tm;
+            if (data[0] instanceof String) {
+                tm = GlobalConf.PostprocessConf.ToneMapping.valueOf((String) data[0]);
+            } else {
+                tm = (GlobalConf.PostprocessConf.ToneMapping) data[0];
+            }
+            for (int i = 0; i < RenderType.values().length; i++) {
+                if (pps[i] != null) {
+                    PostProcessBean ppb = pps[i];
+                    Levels levels = (Levels) ppb.get(Levels.class);
+                    if (levels != null)
+                        switch (tm) {
+                        case AUTO:
+                            levels.enableToneMappingAuto();
+                            break;
+                        case EXPOSURE:
+                            levels.enableToneMappingExposure();
+                            break;
+                        case ACES:
+                            levels.enableToneMappingACES();
+                            break;
+                        case UNCHARTED:
+                            levels.enableToneMappingUncharted();
+                            break;
+                        case FILMIC:
+                            levels.enableToneMappingFilmic();
+                            break;
+                        case NONE:
+                            levels.disableToneMapping();
+                            break;
+                        }
+                }
+            }
+            break;
+        case EXPOSURE_CMD:
+            float exposure = (Float) data[0];
+            for (int i = 0; i < RenderType.values().length; i++) {
+                if (pps[i] != null) {
+                    PostProcessBean ppb = pps[i];
+                    Levels levels = (Levels) ppb.get(Levels.class);
+                    if (levels != null)
+                        levels.setExposure(exposure);
+                }
+            }
+            break;
+        case FPS_INFO:
+            Float fps = (Float) data[0];
+            for (int i = 0; i < RenderType.values().length; i++) {
+                if (pps[i] != null) {
+                    PostProcessBean ppb = pps[i];
+                    CameraMotion cameraMotionBlur = (CameraMotion) ppb.get(CameraMotion.class);
+                    if (cameraMotionBlur != null)
+                        cameraMotionBlur.setVelocityScale(fps / 60f);
+                }
+            }
+            break;
+        case GRAPHICS_QUALITY_UPDATED:
+            // Update graphics quality
+            GraphicsQuality gq = (GraphicsQuality) data[0];
+            GaiaSky.postRunnable(() -> {
                 for (int i = 0; i < RenderType.values().length; i++) {
                     if (pps[i] != null) {
                         PostProcessBean ppb = pps[i];
-                        Levels levels = (Levels) ppb.get(Levels.class);
-                        if (levels != null)
-                            levels.setBrightness(br);
-                    }
-                }
-                break;
-            case CONTRAST_CMD:
-                float cn = (Float) data[0];
+                        updateGraphicsQuality(ppb, gq);
+                    }
+                }
+            });
+            break;
+        case STAR_TEXTURE_IDX_CMD:
+            GaiaSky.postRunnable(() -> {
+                Texture starTex = new Texture(GlobalConf.data.dataFileHandle(GlobalConf.scene.getStarTexture()), true);
+                starTex.setFilter(Texture.TextureFilter.Linear, Texture.TextureFilter.Linear);
                 for (int i = 0; i < RenderType.values().length; i++) {
                     if (pps[i] != null) {
                         PostProcessBean ppb = pps[i];
-                        Levels levels = (Levels) ppb.get(Levels.class);
-                        if (levels != null)
-                            levels.setContrast(cn);
-                    }
-                }
-                break;
-            case HUE_CMD:
-                float hue = (Float) data[0];
-                for (int i = 0; i < RenderType.values().length; i++) {
-                    if (pps[i] != null) {
-                        PostProcessBean ppb = pps[i];
-                        Levels levels = (Levels) ppb.get(Levels.class);
-                        if (levels != null)
-                            levels.setHue(hue);
-                    }
-                }
-                break;
-            case SATURATION_CMD:
-                float sat = (Float) data[0];
-                for (int i = 0; i < RenderType.values().length; i++) {
-                    if (pps[i] != null) {
-                        PostProcessBean ppb = pps[i];
-                        Levels levels = (Levels) ppb.get(Levels.class);
-                        if (levels != null)
-                            levels.setSaturation(sat);
-                    }
-                }
-                break;
-            case GAMMA_CMD:
-                float gamma = (Float) data[0];
-                for (int i = 0; i < RenderType.values().length; i++) {
-                    if (pps[i] != null) {
-                        PostProcessBean ppb = pps[i];
-                        Levels levels = (Levels) ppb.get(Levels.class);
-                        if (levels != null)
-                            levels.setGamma(gamma);
-                    }
-                }
-                break;
-            case TONEMAPPING_TYPE_CMD:
-                GlobalConf.PostprocessConf.ToneMapping tm;
-                if (data[0] instanceof String) {
-                    tm = GlobalConf.PostprocessConf.ToneMapping.valueOf((String) data[0]);
-                } else {
-                    tm = (GlobalConf.PostprocessConf.ToneMapping) data[0];
-                }
-                for (int i = 0; i < RenderType.values().length; i++) {
-                    if (pps[i] != null) {
-                        PostProcessBean ppb = pps[i];
-                        Levels levels = (Levels) ppb.get(Levels.class);
-                        if (levels != null)
-                            switch (tm) {
-                                case AUTO:
-                                    levels.enableToneMappingAuto();
-                                    break;
-                                case EXPOSURE:
-                                    levels.enableToneMappingExposure();
-                                    break;
-                                case ACES:
-                                    levels.enableToneMappingACES();
-                                    break;
-                                case UNCHARTED:
-                                    levels.enableToneMappingUncharted();
-                                    break;
-                                case FILMIC:
-                                    levels.enableToneMappingFilmic();
-                                    break;
-                                case NONE:
-                                    levels.disableToneMapping();
-                                    break;
-                            }
-                    }
-                }
-                break;
-            case EXPOSURE_CMD:
-                float exposure = (Float) data[0];
-                for (int i = 0; i < RenderType.values().length; i++) {
-                    if (pps[i] != null) {
-                        PostProcessBean ppb = pps[i];
-                        Levels levels = (Levels) ppb.get(Levels.class);
-                        if (levels != null)
-                            levels.setExposure(exposure);
-                    }
-                }
-                break;
-            case FPS_INFO:
-                Float fps = (Float) data[0];
-                for (int i = 0; i < RenderType.values().length; i++) {
-                    if (pps[i] != null) {
-                        PostProcessBean ppb = pps[i];
-                        CameraMotion cameraMotionBlur = (CameraMotion) ppb.get(CameraMotion.class);
-                        if (cameraMotionBlur != null)
-                            cameraMotionBlur.setVelocityScale(fps / 60f);
-                    }
-                }
-                break;
-            case GRAPHICS_QUALITY_UPDATED:
-                // Update graphics quality
-                GraphicsQuality gq = (GraphicsQuality) data[0];
-                GaiaSky.postRunnable(() -> {
-                    for (int i = 0; i < RenderType.values().length; i++) {
-                        if (pps[i] != null) {
-                            PostProcessBean ppb = pps[i];
-                            updateGraphicsQuality(ppb, gq);
-                        }
-                    }
-                });
-                break;
-            case STAR_TEXTURE_IDX_CMD:
-                GaiaSky.postRunnable(() -> {
-                    Texture starTex = new Texture(GlobalConf.data.dataFileHandle(GlobalConf.scene.getStarTexture()), true);
-                    starTex.setFilter(Texture.TextureFilter.Linear, Texture.TextureFilter.Linear);
-                    for (int i = 0; i < RenderType.values().length; i++) {
-                        if (pps[i] != null) {
-                            PostProcessBean ppb = pps[i];
-                            ((LightGlow) ppb.get(LightGlow.class)).setLightGlowTexture(starTex);
-                        }
-                    }
-                });
-
-                break;
-            default:
-                break;
+                        ((LightGlow) ppb.get(LightGlow.class)).setLightGlowTexture(starTex);
+                    }
+                }
+            });
+
+            break;
+        default:
+            break;
         }
 
     }
