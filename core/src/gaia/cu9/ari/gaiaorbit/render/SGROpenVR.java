package gaia.cu9.ari.gaiaorbit.render;

import com.badlogic.gdx.Gdx;
import com.badlogic.gdx.graphics.PerspectiveCamera;
import com.badlogic.gdx.graphics.Pixmap.Format;
import com.badlogic.gdx.graphics.g2d.SpriteBatch;
import com.badlogic.gdx.graphics.g3d.Environment;
import com.badlogic.gdx.graphics.g3d.attributes.ColorAttribute;
import com.badlogic.gdx.graphics.g3d.environment.DirectionalLight;
import com.badlogic.gdx.graphics.glutils.FrameBuffer;
import com.badlogic.gdx.math.Matrix4;
import com.badlogic.gdx.math.Vector3;
import com.badlogic.gdx.utils.Array;
import com.badlogic.gdx.utils.BufferUtils;
import gaia.cu9.ari.gaiaorbit.GaiaSky;
import gaia.cu9.ari.gaiaorbit.event.EventManager;
import gaia.cu9.ari.gaiaorbit.event.Events;
import gaia.cu9.ari.gaiaorbit.event.IObserver;
import gaia.cu9.ari.gaiaorbit.interfce.*;
import gaia.cu9.ari.gaiaorbit.render.IPostProcessor.PostProcessBean;
import gaia.cu9.ari.gaiaorbit.scenegraph.SceneGraphNode.RenderGroup;
import gaia.cu9.ari.gaiaorbit.scenegraph.StubModel;
import gaia.cu9.ari.gaiaorbit.scenegraph.camera.ICamera;
import gaia.cu9.ari.gaiaorbit.scenegraph.camera.NaturalCamera;
import gaia.cu9.ari.gaiaorbit.util.Constants;
import gaia.cu9.ari.gaiaorbit.util.GlobalConf;
import gaia.cu9.ari.gaiaorbit.util.GlobalResources;
import gaia.cu9.ari.gaiaorbit.util.Logger;
import gaia.cu9.ari.gaiaorbit.util.Logger.Log;
import gaia.cu9.ari.gaiaorbit.util.gdx.IntModelBatch;
import gaia.cu9.ari.gaiaorbit.util.math.Vector3d;
import gaia.cu9.ari.gaiaorbit.vr.openvr.VRContext;
import gaia.cu9.ari.gaiaorbit.vr.openvr.VRContext.Space;
import gaia.cu9.ari.gaiaorbit.vr.openvr.VRContext.VRDevice;
import gaia.cu9.ari.gaiaorbit.vr.openvr.VRContext.VRDeviceType;
import org.lwjgl.openvr.*;

import java.nio.FloatBuffer;
import java.util.Map;

/**
 * Renders to OpenVR. Renders basically two scenes, one for each eye, using the
 * OpenVR context.
 *
 * @author tsagrista
 */
public class SGROpenVR extends SGRAbstract implements ISGR, IObserver {
    private static Log logger = Logger.getLogger(SGROpenVR.class);

    private VRContext vrContext;

    /**
     * Frame buffers for each eye
     **/
    FrameBuffer fbLeft, fbRight;
    /**
     * Textures
     **/
    Texture texLeft, texRight;

    HmdMatrix44 projectionMat = HmdMatrix44.create();
    HmdMatrix34 eyeMat = HmdMatrix34.create();

    public final Matrix4 eyeSpace = new Matrix4();
    public final Matrix4 invEyeSpace = new Matrix4();

    private IntModelBatch modelBatch;
    public Array<StubModel> controllerObjects;
    private Map<VRDevice, StubModel> vrDeviceToModel;
    private Environment controllersEnv;

    private SpriteBatch sb;

    // Focus info
    private VRGui<VRInfoGui> infoGui;
    private VRGui<VRControllerInfoGui> controllerHintGui;
    private VRGui<VRSelectionGui> selectionGui;

    private Vector3 auxf1;
    private Vector3d auxd1;

    public SGROpenVR(VRContext vrContext, IntModelBatch modelBatch) {
        super();
        // VR Context
        this.vrContext = vrContext;
        // Model batch
        this.modelBatch = modelBatch;
        // Sprite batch for screen rendering
        this.sb = GlobalResources.spriteBatch;

        if (vrContext != null) {
            // Left eye, fb and texture
            fbLeft = new FrameBuffer(Format.RGBA8888, vrContext.getWidth(), vrContext.getHeight(), true);
            texLeft = org.lwjgl.openvr.Texture.create();
            texLeft.set(fbLeft.getColorBufferTexture().getTextureObjectHandle(), VR.ETextureType_TextureType_OpenGL, VR.EColorSpace_ColorSpace_Gamma);

            // Right eye, fb and texture
            fbRight = new FrameBuffer(Format.RGBA8888, vrContext.getWidth(), vrContext.getHeight(), true);
            texRight = org.lwjgl.openvr.Texture.create();
            texRight.set(fbRight.getColorBufferTexture().getTextureObjectHandle(), VR.ETextureType_TextureType_OpenGL, VR.EColorSpace_ColorSpace_Gamma);

            // Aux vectors
            auxf1 = new Vector3();
            auxd1 = new Vector3d();

            // Controllers
            Array<VRDevice> controllers = vrContext.getDevicesByType(VRDeviceType.Controller);

            // Env
            controllersEnv = new Environment();
            controllersEnv.set(new ColorAttribute(ColorAttribute.AmbientLight, .2f, .2f, .2f, 1f));
            DirectionalLight dlight = new DirectionalLight();
            dlight.color.set(1f, 1f, 1f, 1f);
            dlight.direction.set(0, -1, 0);
            controllersEnv.add(dlight);

            // Controller objects
            vrDeviceToModel = GaiaSky.instance.getVRDeviceToModel();
            controllerObjects = new Array<>(controllers.size);
            for (VRDevice controller : controllers) {
                addVRController(controller);
            }

            infoGui = new VRGui(VRInfoGui.class, (int) (GlobalConf.screen.BACKBUFFER_WIDTH / 10f));
            infoGui.initialize(null);

            controllerHintGui = new VRGui(VRControllerInfoGui.class, (int) (GlobalConf.screen.BACKBUFFER_WIDTH / 10f));
            controllerHintGui.initialize(null);

            selectionGui = new VRGui(VRSelectionGui.class, (int) (GlobalConf.screen.BACKBUFFER_WIDTH / 10f));
            selectionGui.initialize(null);

            FloatBuffer fovt = BufferUtils.newFloatBuffer(1);
            FloatBuffer fovb = BufferUtils.newFloatBuffer(1);
            FloatBuffer fovr = BufferUtils.newFloatBuffer(1);
            FloatBuffer fovl = BufferUtils.newFloatBuffer(1);
            VRSystem.VRSystem_GetProjectionRaw(VR.EVREye_Eye_Left, fovl, fovr, fovt, fovb);

<<<<<<< HEAD
            double fovT = Math.toDegrees(Math.atan(fovt.get()));
            double fovB = Math.toDegrees(Math.atan(fovb.get()));
            double fovR = Math.toDegrees(Math.atan(fovr.get()));
            double fovL = Math.toDegrees(Math.atan(fovl.get()));
            // Default
            EventManager.instance.post(Events.FOV_CHANGED_CMD, 90);
=======
            try {
                double fovT = Math.toDegrees(Math.atan(fovt.get()));
                double fovB = Math.toDegrees(Math.atan(fovb.get()));
                double fovR = Math.toDegrees(Math.atan(fovr.get()));
                double fovL = Math.toDegrees(Math.atan(fovl.get()));
                float fov = (float) (fovB - fovT);
                if (fov > 50) {
                    logger.info("Setting fov to HMD value: " + fov);
                    EventManager.instance.post(Events.FOV_CHANGED_CMD, fov);
                } else {
                    // Default
                    logger.info("Setting fov to default value: " + fov);
                    EventManager.instance.post(Events.FOV_CHANGED_CMD, 89f);
                }
            } catch (Exception e) {
                // Default
                EventManager.instance.post(Events.FOV_CHANGED_CMD, 89f);
            }
>>>>>>> ddc4461d

            EventManager.instance.subscribe(this, Events.FRAME_SIZE_UDPATE, Events.SCREENSHOT_SIZE_UDPATE, Events.VR_DEVICE_CONNECTED, Events.VR_DEVICE_DISCONNECTED);
        }

    }

    @Override
    public void render(SceneGraphRenderer sgr, ICamera camera, double t, int rw, int rh, FrameBuffer fb, PostProcessBean ppb) {
        if (vrContext != null) {
            rc.ppb = null;
            try {
                vrContext.pollEvents();
            } catch (Exception e) {
                // Should never happen
            }

            // Add controllers
            for (StubModel controller : controllerObjects) {
                Vector3 devicepos = controller.getDevice().getPosition(Space.Tracker);
                // Length from headset to controller
                auxd1.set(devicepos).sub(vrContext.getDeviceByType(VRDeviceType.HeadMountedDisplay).getPosition(Space.Tracker));
                double controllerDist = auxd1.len();
                if (controller.instance != null) {
                    controller.addToRenderLists(RenderGroup.MODEL_PIX);
                }
            }

            /** LEFT EYE **/

            // Camera to left
            updateCamera((NaturalCamera) camera.getCurrent(), camera.getCamera(), VR.EVREye_Eye_Left, false, rc);

            sgr.renderGlowPass(camera, sgr.getGlowFb(), VR.EVREye_Eye_Left);

            boolean postproc = postprocessCapture(ppb, fbLeft, rw, rh);

            // Render scene
            sgr.renderScene(camera, t, rc);
            // Camera
            camera.render(GlobalConf.screen.SCREEN_WIDTH, GlobalConf.screen.SCREEN_HEIGHT);

            // GUI
            if (controllerHintGui.mustDraw()) {
                renderGui(controllerHintGui.left());
            } else {
                if (infoGui.mustDraw())
                    renderGui(infoGui.left());

                if (selectionGui.mustDraw())
                    renderGui(selectionGui.left());
            }

            postprocessRender(ppb, fbLeft, postproc, camera, rw, rh);

            /** RIGHT EYE **/

            // Camera to right
            updateCamera((NaturalCamera) camera.getCurrent(), camera.getCamera(), VR.EVREye_Eye_Right, false, rc);

            sgr.renderGlowPass(camera, sgr.getGlowFb(), VR.EVREye_Eye_Right);

            postproc = postprocessCapture(ppb, fbRight, rw, rh);

            // Render scene
            sgr.renderScene(camera, t, rc);
            // Camera
            camera.render(GlobalConf.screen.SCREEN_WIDTH, GlobalConf.screen.SCREEN_HEIGHT);

            // GUI
            if (controllerHintGui.mustDraw()) {
                renderGui(controllerHintGui.right());
            } else {
                if (infoGui.mustDraw())
                    renderGui(infoGui.right());

                if (selectionGui.mustDraw())
                    renderGui(selectionGui.right());
            }

            postprocessRender(ppb, fbRight, postproc, camera, rw, rh);

            /** SUBMIT TO VR COMPOSITOR **/
            VRCompositor.VRCompositor_Submit(VR.EVREye_Eye_Left, texLeft, null, VR.EVRSubmitFlags_Submit_Default);
            VRCompositor.VRCompositor_Submit(VR.EVREye_Eye_Right, texRight, null, VR.EVRSubmitFlags_Submit_Default);

            /** Render to screen **/
            com.badlogic.gdx.graphics.Texture screenTex = fbRight.getColorBufferTexture();
            sb.begin();
            sb.draw(screenTex, 0, 0, GlobalConf.screen.SCREEN_WIDTH, GlobalConf.screen.SCREEN_HEIGHT, 0, 0, screenTex.getWidth(), screenTex.getHeight(), false, true);
            sb.end();
        }

    }

    private void updateCamera(NaturalCamera cam, PerspectiveCamera camera, int eye, boolean updateFrustum, RenderingContext rc) {
        // get the projection matrix from the HDM 
        VRSystem.VRSystem_GetProjectionMatrix(eye, camera.near, camera.far, projectionMat);
        VRContext.hmdMat4toMatrix4(projectionMat, camera.projection);

        // get the eye space matrix from the HDM
        VRSystem.VRSystem_GetEyeToHeadTransform(eye, eyeMat);
        VRContext.hmdMat34ToMatrix4(eyeMat, eyeSpace);
        invEyeSpace.set(eyeSpace).inv();

        // get the pose matrix from the HDM
        VRDevice hmd = vrContext.getDeviceByType(VRDeviceType.HeadMountedDisplay);
        Vector3 up = hmd.getUp(Space.Tracker);
        Vector3 dir = hmd.getDirection(Space.Tracker);
        Vector3 pos = hmd.getPosition(Space.Tracker);

        // Update main camera
        if (cam != null) {
            cam.vroffset.set(pos).scl(Constants.M_TO_U);
            cam.direction.set(dir);
            cam.up.set(up);
            rc.vroffset = cam.vroffset;
        }

        // Update Eye camera
        camera.view.idt();
        camera.view.setToLookAt(pos, auxf1.set(pos).add(dir), up);

        camera.combined.set(camera.projection);
        Matrix4.mul(camera.combined.val, invEyeSpace.val);
        Matrix4.mul(camera.combined.val, camera.view.val);

        if (updateFrustum) {
            camera.invProjectionView.set(camera.combined);
            Matrix4.inv(camera.invProjectionView.val);
            camera.frustum.update(camera.invProjectionView);
        }
    }

    private void renderGui(IGui gui) {
        gui.update(Gdx.graphics.getDeltaTime());
        gui.render(GlobalConf.screen.BACKBUFFER_WIDTH, GlobalConf.screen.BACKBUFFER_HEIGHT);
    }

    public void resize(final int w, final int h) {

    }

    public void dispose() {
        if (fbLeft != null)
            fbLeft.dispose();
        if (fbRight != null)
            fbRight.dispose();
        if (vrContext != null) {
            vrContext.dispose();
        }
    }

    private void addVRController(VRDevice device) {
        if (!vrDeviceToModel.containsKey(device)) {
            StubModel sm = new StubModel(device, controllersEnv);
            controllerObjects.add(sm);
            vrDeviceToModel.put(device, sm);
        }
    }

    private void removeVRController(VRDevice device) {
        if (vrDeviceToModel.containsKey(device)) {
            StubModel sm = vrDeviceToModel.get(device);
            controllerObjects.removeValue(sm, true);
            vrDeviceToModel.remove(device);
        }
    }

    @Override
    public void notify(Events event, Object... data) {
        switch (event) {
        case VR_DEVICE_CONNECTED:
            VRDevice device = (VRDevice) data[0];
            if (device.getType() == VRDeviceType.Controller) {
                Gdx.app.postRunnable(() -> {
                    addVRController(device);
                });
            }
            break;
        case VR_DEVICE_DISCONNECTED:
            device = (VRDevice) data[0];
            if (device.getType() == VRDeviceType.Controller) {
                Gdx.app.postRunnable(() -> {
                    removeVRController(device);
                });
            }
            break;
        default:
            break;
        }

    }

}<|MERGE_RESOLUTION|>--- conflicted
+++ resolved
@@ -136,14 +136,6 @@
             FloatBuffer fovl = BufferUtils.newFloatBuffer(1);
             VRSystem.VRSystem_GetProjectionRaw(VR.EVREye_Eye_Left, fovl, fovr, fovt, fovb);
 
-<<<<<<< HEAD
-            double fovT = Math.toDegrees(Math.atan(fovt.get()));
-            double fovB = Math.toDegrees(Math.atan(fovb.get()));
-            double fovR = Math.toDegrees(Math.atan(fovr.get()));
-            double fovL = Math.toDegrees(Math.atan(fovl.get()));
-            // Default
-            EventManager.instance.post(Events.FOV_CHANGED_CMD, 90);
-=======
             try {
                 double fovT = Math.toDegrees(Math.atan(fovt.get()));
                 double fovB = Math.toDegrees(Math.atan(fovb.get()));
@@ -162,7 +154,6 @@
                 // Default
                 EventManager.instance.post(Events.FOV_CHANGED_CMD, 89f);
             }
->>>>>>> ddc4461d
 
             EventManager.instance.subscribe(this, Events.FRAME_SIZE_UDPATE, Events.SCREENSHOT_SIZE_UDPATE, Events.VR_DEVICE_CONNECTED, Events.VR_DEVICE_DISCONNECTED);
         }
