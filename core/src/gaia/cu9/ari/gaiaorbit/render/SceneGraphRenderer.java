--- conflicted
+++ resolved
@@ -93,11 +93,7 @@
      **/
     private ISGR[] sgrs;
     // Indexes
-<<<<<<< HEAD
-    final int SGR_DEFAULT_IDX = 0, SGR_STEREO_IDX = 1, SGR_FOV_IDX = 2, SGR_CUBEMAP_IDX = 3, SGR_OPENVR_IDX = 4;
-=======
-    private final int SGR_DEFAULT_IDX = 0, SGR_STEREO_IDX = 1, SGR_FOV_IDX = 2, SGR_CUBEMAP_IDX = 3;
->>>>>>> ca2f4590
+    private final int SGR_DEFAULT_IDX = 0, SGR_STEREO_IDX = 1, SGR_FOV_IDX = 2, SGR_CUBEMAP_IDX = 3, SGR_OPENVR_IDX = 4;
 
     // Camera at light position, with same direction. For shadow mapping
     private Camera cameraLight;
@@ -116,14 +112,10 @@
     private Vector3 aux1;
     private Vector3d aux1d;
 
-<<<<<<< HEAD
     // VRContext, may be null
     private VRContext vrContext;
     
-    Array<IRenderable> stars;
-=======
     private Array<IRenderable> stars;
->>>>>>> ca2f4590
 
     private AbstractRenderSystem billboardStarsProc;
     private MWModelRenderSystem mwrs;
@@ -641,14 +633,11 @@
         // Primitives
         renderProcesses.add(lineProc);
         renderProcesses.add(lineGpuProc);
-<<<<<<< HEAD
         renderProcesses.add(lineVRProc);
-=======
         renderProcesses.add(pointProc);
         renderProcesses.add(pointGpuProc);
 
         // Billboards SSO
->>>>>>> ca2f4590
         renderProcesses.add(billboardSSOProc);
 
         renderProcesses.add(modelStarsProc);
