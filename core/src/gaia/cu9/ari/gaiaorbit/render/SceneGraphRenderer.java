package gaia.cu9.ari.gaiaorbit.render;

import gaia.cu9.ari.gaiaorbit.event.EventManager;
import gaia.cu9.ari.gaiaorbit.event.Events;
import gaia.cu9.ari.gaiaorbit.event.IObserver;
import gaia.cu9.ari.gaiaorbit.render.IPostProcessor.PostProcessBean;
import gaia.cu9.ari.gaiaorbit.render.system.AbstractRenderSystem;
import gaia.cu9.ari.gaiaorbit.render.system.IRenderSystem;
import gaia.cu9.ari.gaiaorbit.render.system.LineRenderSystem;
import gaia.cu9.ari.gaiaorbit.render.system.ModelBatchRenderSystem;
import gaia.cu9.ari.gaiaorbit.render.system.PixelBloomRenderSystem;
import gaia.cu9.ari.gaiaorbit.render.system.ShaderQuadRenderSystem;
import gaia.cu9.ari.gaiaorbit.render.system.SpriteBatchRenderSystem;
import gaia.cu9.ari.gaiaorbit.scenegraph.CameraManager.CameraMode;
import gaia.cu9.ari.gaiaorbit.scenegraph.ICamera;
import gaia.cu9.ari.gaiaorbit.scenegraph.NaturalCamera;
import gaia.cu9.ari.gaiaorbit.scenegraph.SceneGraphNode.RenderGroup;
import gaia.cu9.ari.gaiaorbit.util.Constants;
import gaia.cu9.ari.gaiaorbit.util.GlobalConf;
import gaia.cu9.ari.gaiaorbit.util.GlobalResources;
import gaia.cu9.ari.gaiaorbit.util.I18n;
import gaia.cu9.ari.gaiaorbit.util.ds.Multilist;
import gaia.cu9.ari.gaiaorbit.util.math.MathUtilsd;
import gaia.cu9.ari.gaiaorbit.util.override.AtmosphereGroundShaderProvider;
import gaia.cu9.ari.gaiaorbit.util.override.AtmosphereShaderProvider;

<<<<<<< HEAD
=======
import java.util.ArrayList;
>>>>>>> 087a8d5b
import java.util.Date;
import java.util.HashMap;
import java.util.List;
import java.util.Map;

import com.badlogic.gdx.Gdx;
import com.badlogic.gdx.assets.AssetManager;
import com.badlogic.gdx.graphics.Camera;
import com.badlogic.gdx.graphics.GL20;
import com.badlogic.gdx.graphics.PerspectiveCamera;
import com.badlogic.gdx.graphics.g2d.SpriteBatch;
import com.badlogic.gdx.graphics.g3d.ModelBatch;
import com.badlogic.gdx.graphics.g3d.Renderable;
import com.badlogic.gdx.graphics.g3d.utils.DefaultShaderProvider;
import com.badlogic.gdx.graphics.g3d.utils.RenderableSorter;
import com.badlogic.gdx.graphics.g3d.utils.ShaderProvider;
import com.badlogic.gdx.graphics.glutils.FrameBuffer;
import com.badlogic.gdx.graphics.glutils.ShaderProgram;
import com.badlogic.gdx.math.Vector3;
import com.badlogic.gdx.utils.Array;
import com.badlogic.gdx.utils.Pool;
import com.badlogic.gdx.utils.Pools;
import com.badlogic.gdx.utils.viewport.Viewport;

/**
 * Renders a scenegraph.
 * @author Toni Sagrista
 *
 */
public class SceneGraphRenderer extends AbstractRenderer implements IProcessRenderer, IObserver {

    public enum ComponentType {
	Stars("Stars"),
	Planets("Planets"),
	Moons("Moons"),
	Satellites("Satellites"),
	Asteroids("Asteroids"),
	Labels("Labels"),
	Equatorial("Equatorial grid", "grid-icon"),
	Ecliptic("Ecliptic grid", "grid-icon"),
	Galactic("Galactic grid", "grid-icon"),
	Orbits("Orbits"),
	Atmospheres("Atmospheres"),
	Constellations("Constellations"),
	Boundaries("Boundaries"),
	MilkyWay("Milky way"),
	Others("Others");

	private static Map<String, ComponentType> namesMap = new HashMap<String, ComponentType>();
	static {
	    for (ComponentType ct : ComponentType.values()) {
		namesMap.put(ct.id, ct);
	    }
	}

	public String id;
	private String name;
	public String style;

	private ComponentType(String id) {
	    this.id = id;
	}

	private ComponentType(String id, String icon) {
	    this(id);
	    this.style = icon;
	}

	public String getId() {
	    return id;
	}

	public String getName() {
	    if (name == null) {
		name = I18n.bundle.get("element." + name().toLowerCase());
		namesMap.put(name, this);
	    }
	    return name;
	}

	@Override
	public String toString() {
	    return getName();
	}

	public static ComponentType getFromName(String name) {
	    ComponentType ct = null;
	    try {
		ct = ComponentType.valueOf(name);
	    } catch (Exception e) {
		// Look for name
		ct = namesMap.get(name);
	    }
	    return ct;
	}
    }

    /** Contains the flags representing each type's visibility **/
    public static boolean[] visible;
    /** Contains the last update time of each of the flags **/
    public static long[] times;
    /** Alpha values for each type **/
    public static float[] alphas;

    private ShaderProgram starShader, fontShader;

    private RenderContext rc;

    /** Render lists for all render groups **/
    public static Map<RenderGroup, Multilist<IRenderable>> render_lists;

    // Two model batches, for front (models), back and atmospheres
    private SpriteBatch spriteBatch, fontBatch;

    private List<IRenderSystem> renderProcesses;

    public SceneGraphRenderer() {
	super();
    }

    @Override
    public void initialize(AssetManager manager) {
	ShaderProgram.pedantic = false;
	starShader = new ShaderProgram(Gdx.files.internal("shader/star.vertex.glsl"), Gdx.files.internal("shader/star.rays.fragment.glsl"));
	if (!starShader.isCompiled()) {
	    Gdx.app.error(this.getClass().getName(), "Star shader compilation failed:\n" + starShader.getLog());
	}

	fontShader = new ShaderProgram(Gdx.files.internal("shader/simple.vertex.glsl"), Gdx.files.internal("shader/font.fragment.glsl"));
	if (!fontShader.isCompiled()) {
	    Gdx.app.error(this.getClass().getName(), "Font shader compilation failed:\n" + fontShader.getLog());
	}

	int numLists = GlobalConf.performance.MULTITHREADING ? GlobalConf.performance.NUMBER_THREADS : 1;
	RenderGroup[] renderGroups = RenderGroup.values();
	render_lists = new HashMap<RenderGroup, Multilist<IRenderable>>(renderGroups.length);
	for (RenderGroup rg : renderGroups) {
	    render_lists.put(rg, new Multilist<IRenderable>(numLists, 100));
	}

	ShaderProvider spnormal = new AtmosphereGroundShaderProvider(Gdx.files.internal("shader/normal.vertex.glsl"), Gdx.files.internal("shader/normal.fragment.glsl"));
	ShaderProvider sp = new AtmosphereGroundShaderProvider(Gdx.files.internal("shader/default.vertex.glsl"), Gdx.files.internal("shader/default.fragment.glsl"));
	ShaderProvider spatm = new AtmosphereShaderProvider(Gdx.files.internal("shader/atm.vertex.glsl"), Gdx.files.internal("shader/atm.fragment.glsl"));
	ShaderProvider spsurface = new DefaultShaderProvider(Gdx.files.internal("shader/default.vertex.glsl"), Gdx.files.internal("shader/starsurface.fragment.glsl"));

	RenderableSorter noSorter = new RenderableSorter() {
	    @Override
	    public void sort(Camera camera, Array<Renderable> renderables) {
		// Does nothing
	    }
	};

	ModelBatch modelBatchB = new ModelBatch(sp, noSorter);
	ModelBatch modelBatchF = new ModelBatch(spnormal, noSorter);
	ModelBatch modelBatchAtm = new ModelBatch(spatm, noSorter);
	ModelBatch modelBatchS = new ModelBatch(spsurface, noSorter);

	// Sprites
	spriteBatch = GlobalResources.spriteBatch;
	spriteBatch.enableBlending();

	// Font batch
	fontBatch = new SpriteBatch(1000, fontShader);
	fontBatch.enableBlending();

	// Render context
	rc = new RenderContext();

	ComponentType[] comps = ComponentType.values();

	// Set reference
	visible = GlobalConf.scene.VISIBILITY;

	times = new long[comps.length];
	alphas = new float[comps.length];
	for (int i = 0; i < comps.length; i++) {
	    alphas[i] = 1f;
	}

	/** 
	 * 
	 * =======  INITIALIZE RENDER COMPONENTS  =======
	 * 
	 **/

	renderProcesses = new ArrayList<IRenderSystem>();

	Runnable blendNoDepthRunnable = new Runnable() {
	    @Override
	    public void run() {
		Gdx.gl.glEnable(GL20.GL_BLEND);
		Gdx.gl.glDisable(GL20.GL_DEPTH_TEST);
		Gdx.gl.glDepthMask(false);
	    }
	};
	Runnable blendDepthRunnable = new Runnable() {
	    @Override
	    public void run() {
		Gdx.gl.glEnable(GL20.GL_BLEND);
		Gdx.gl.glEnable(GL20.GL_DEPTH_TEST);
		Gdx.gl.glDepthMask(true);
	    }
	};

	int priority = 1;

	// POINTS
	AbstractRenderSystem pixelProc = new PixelBloomRenderSystem(RenderGroup.POINT, priority++, alphas);
	pixelProc.setPreRunnable(blendNoDepthRunnable);

	// MODEL BACK
	AbstractRenderSystem modelBackProc = new ModelBatchRenderSystem(RenderGroup.MODEL_B, priority++, alphas, modelBatchB, false);
	modelBackProc.setPreRunnable(blendNoDepthRunnable);
	modelBackProc.setPostRunnable(new Runnable() {
	    @Override
	    public void run() {
		// This always goes at the back, clear depth buffer
		Gdx.gl.glClear(GL20.GL_DEPTH_BUFFER_BIT);
	    }
	});

	// ANNOTATIONS
	AbstractRenderSystem annotationsProc = new SpriteBatchRenderSystem(RenderGroup.MODEL_B_ANNOT, priority++, alphas, spriteBatch);
	annotationsProc.setPreRunnable(blendNoDepthRunnable);
	annotationsProc.setPostRunnable(new Runnable() {
	    @Override
	    public void run() {
		// This always goes at the back, clear depth buffer
		Gdx.gl.glClear(GL20.GL_DEPTH_BUFFER_BIT);
	    }
	});

	// SHADER STARS
	AbstractRenderSystem shaderBackProc = new ShaderQuadRenderSystem(RenderGroup.SHADER, priority++, alphas, starShader, true);
	shaderBackProc.setPreRunnable(blendNoDepthRunnable);

	// LINES
	AbstractRenderSystem lineProc = new LineRenderSystem(RenderGroup.LINE, priority++, alphas);
	lineProc.setPreRunnable(blendDepthRunnable);

	// MODEL FRONT
	AbstractRenderSystem modelFrontProc = new ModelBatchRenderSystem(RenderGroup.MODEL_F, priority++, alphas, modelBatchF, false);
	modelFrontProc.setPreRunnable(blendDepthRunnable);

	// MODEL STARS
	AbstractRenderSystem modelStarsProc = new ModelBatchRenderSystem(RenderGroup.MODEL_S, priority++, alphas, modelBatchS, false);
	modelStarsProc.setPreRunnable(blendDepthRunnable);

	// LABELS
	AbstractRenderSystem labelsProc = new SpriteBatchRenderSystem(RenderGroup.LABEL, priority++, alphas, fontBatch, fontShader);
	labelsProc.setPreRunnable(blendDepthRunnable);

	// MODEL ATMOSPHERE
	AbstractRenderSystem modelAtmProc = new ModelBatchRenderSystem(RenderGroup.MODEL_F_ATM, priority++, alphas, modelBatchAtm, true) {
	    @Override
	    protected float getAlpha(IRenderable s) {
		return alphas[ComponentType.Atmospheres.ordinal()] * (float) Math.pow(alphas[s.getComponentType().ordinal()], 2);
	    }

	    @Override
	    protected boolean mustRender() {
		return alphas[ComponentType.Atmospheres.ordinal()] * alphas[ComponentType.Planets.ordinal()] > 0;
	    }
	};
	modelAtmProc.setPreRunnable(blendDepthRunnable);

	// SHADER SSO
	AbstractRenderSystem shaderFrontProc = new ShaderQuadRenderSystem(RenderGroup.SHADER_F, priority++, alphas, starShader, false);
	shaderFrontProc.setPreRunnable(blendDepthRunnable);

	// Add components to set
	renderProcesses.add(pixelProc);
	renderProcesses.add(modelBackProc);
	renderProcesses.add(annotationsProc);
	renderProcesses.add(shaderBackProc);
	renderProcesses.add(lineProc);
	renderProcesses.add(modelFrontProc);
	renderProcesses.add(modelStarsProc);
	renderProcesses.add(labelsProc);
	renderProcesses.add(modelAtmProc);
	renderProcesses.add(shaderFrontProc);

	EventManager.instance.subscribe(this, Events.TOGGLE_VISIBILITY_CMD);

    }

    @Override
    public void render(ICamera camera, FrameBuffer fb, PostProcessBean ppb, float alpha) {
	render(camera, fb, ppb);
    }

    public void render(ICamera camera, FrameBuffer fb, PostProcessBean ppb) {

	boolean postproc = ppb.capture();
	if (postproc) {
	    rc.ppb = ppb;
	} else {
	    rc.ppb = null;
	}
	rc.fb = fb;

	if (camera.getNCameras() > 1) {

	    /** FIELD OF VIEW CAMERA **/

	    CameraMode aux = camera.getMode();

	    camera.updateMode(CameraMode.Gaia_FOV2, false);

	    renderScene(camera, rc);

	    camera.updateMode(CameraMode.Gaia_FOV1, false);

	    renderScene(camera, rc);

	    camera.updateMode(aux, false);

	} else {
	    /** NORMAL MODE **/

	    if (GlobalConf.program.STEREOSCOPIC_MODE) {
		boolean movecam = camera.getMode() == CameraMode.Free_Camera || camera.getMode() == CameraMode.Focus;
		// Side by side rendering
		Viewport vp = camera.getViewport();
		int w = fb != null ? fb.getWidth() : vp.getScreenWidth();
		int h = fb != null ? fb.getHeight() : vp.getScreenHeight();

		PerspectiveCamera cam = camera.getCamera();
		Pool<Vector3> vectorPool = Pools.get(Vector3.class);
		// Vector of 1 meter length pointing to the side of the camera
		Vector3 side = vectorPool.obtain().set(cam.direction);
		float separation = (float) Constants.M_TO_U * GlobalConf.program.STEREOSCOPIC_EYE_SEPARATION_M;
		if (camera.getMode() == CameraMode.Focus) {
		    // In focus mode we keep the separation dependant on the distance with a fixed angle
		    float distToFocus = ((NaturalCamera) camera.getCurrent()).focus.distToCamera - ((NaturalCamera) camera.getCurrent()).focus.getRadius();
		    separation = (float) Math.min((Math.tan(Math.toRadians(1.5)) * distToFocus), 1e11 * Constants.M_TO_U);
		}

		side.crs(cam.up).nor().scl(separation);
		Vector3 backup = vectorPool.obtain().set(cam.position);

		/** LEFT EYE **/
		if (Constants.mobile) {
		    // Mobile, left eye goes to left image
		    vp.setScreenBounds(0, 0, w / 2, h);
		} else {
		    // Desktop, left eye goes to right image
		    vp.setScreenBounds(w / 2, 0, w / 2, h);
		}

		vp.setWorldSize(w / 2, h);
		vp.apply(false);
		// Camera to left
		if (movecam) {
		    cam.position.sub(side);
		    cam.update();
		}
		renderScene(camera, rc);

		/** RIGHT EYE **/
		if (Constants.mobile) {
		    // Mobile, right eye goes to right image
		    vp.setScreenBounds(w / 2, 0, w / 2, h);
		} else {
		    // Desktop, right eye goes to left image
		    vp.setScreenBounds(0, 0, w / 2, h);
		}

		vp.setWorldSize(w / 2, h);
		vp.apply(false);
		// Camera to right
		if (movecam) {
		    cam.position.set(backup).add(side);
		    cam.update();
		}
		renderScene(camera, rc);

		// Restore cam.position and viewport size
		cam.position.set(backup);
		vp.setScreenBounds(0, 0, w, h);

		vectorPool.free(side);
		vectorPool.free(backup);

	    } else {
		renderScene(camera, rc);
	    }
	}
	ppb.render(fb);

	// Render camera
	if (fb != null) {
	    fb.begin();
	}
	camera.render();
	if (fb != null) {
	    fb.end();
	}
    }

    public void renderScene(ICamera camera, RenderContext rc) {
	// Update time difference since last update
	long now = new Date().getTime();
	for (ComponentType ct : ComponentType.values()) {
	    alphas[ct.ordinal()] = calculateAlpha(ct, now);
	}

	EventManager.instance.post(Events.DEBUG1, "quad: " + (render_lists.get(RenderGroup.SHADER).size() + render_lists.get(RenderGroup.SHADER_F).size()) + ", point: " + render_lists.get(RenderGroup.POINT).size());

<<<<<<< HEAD
=======
	int size = renderProcesses.size();
	for (int i = 0; i < size; i++) {
	    IRenderSystem process = renderProcesses.get(i);
>>>>>>> 087a8d5b
	    List<IRenderable> l = render_lists.get(process.getRenderGroup()).toList();
	    process.render(l, camera, rc);
	}

    }

    /**
     * This must be called when all the rendering for the current frame has finished.
     */
    public void clearLists() {
	for (RenderGroup rg : RenderGroup.values()) {
	    render_lists.get(rg).clear();
	}
    }

    public String[] getRenderComponents() {
	ComponentType[] comps = ComponentType.values();
	String[] res = new String[comps.length];
	int i = 0;
	for (ComponentType comp : comps) {
	    res[i++] = comp.getName();
	}
	return res;
    }

    public boolean isOn(ComponentType comp) {
	return visible[comp.ordinal()];
    }

    @Override
    public void notify(Events event, final Object... data) {
	switch (event) {
	case TOGGLE_VISIBILITY_CMD:
	    int idx = ComponentType.getFromName((String) data[0]).ordinal();
	    if (data.length == 3) {
		// We have the boolean
		visible[idx] = (boolean) data[2];
		times[idx] = new Date().getTime();
	    } else {
		// Only toggle
		visible[idx] = !visible[idx];
		times[idx] = new Date().getTime();
	    }
	    break;

	}
    }

    private float calculateAlpha(ComponentType type, long now) {
	long diff = now - times[type.ordinal()];
	if (diff > GlobalConf.scene.OBJECT_FADE_MS) {
	    if (visible[type.ordinal()]) {
		alphas[type.ordinal()] = 1;
	    } else {
		alphas[type.ordinal()] = 0;
	    }
	    return alphas[type.ordinal()];
	} else {
	    return visible[type.ordinal()] ? MathUtilsd.lint(diff, 0, GlobalConf.scene.OBJECT_FADE_MS, 0, 1) : MathUtilsd.lint(diff, 0, GlobalConf.scene.OBJECT_FADE_MS, 1, 0);
	}
    }

}<|MERGE_RESOLUTION|>--- conflicted
+++ resolved
@@ -24,10 +24,7 @@
 import gaia.cu9.ari.gaiaorbit.util.override.AtmosphereGroundShaderProvider;
 import gaia.cu9.ari.gaiaorbit.util.override.AtmosphereShaderProvider;
 
-<<<<<<< HEAD
-=======
 import java.util.ArrayList;
->>>>>>> 087a8d5b
 import java.util.Date;
 import java.util.HashMap;
 import java.util.List;
@@ -437,12 +434,9 @@
 
 	EventManager.instance.post(Events.DEBUG1, "quad: " + (render_lists.get(RenderGroup.SHADER).size() + render_lists.get(RenderGroup.SHADER_F).size()) + ", point: " + render_lists.get(RenderGroup.POINT).size());
 
-<<<<<<< HEAD
-=======
 	int size = renderProcesses.size();
 	for (int i = 0; i < size; i++) {
 	    IRenderSystem process = renderProcesses.get(i);
->>>>>>> 087a8d5b
 	    List<IRenderable> l = render_lists.get(process.getRenderGroup()).toList();
 	    process.render(l, camera, rc);
 	}
