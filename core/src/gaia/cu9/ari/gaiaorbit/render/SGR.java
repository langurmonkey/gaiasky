package gaia.cu9.ari.gaiaorbit.render;

import com.badlogic.gdx.graphics.glutils.FrameBuffer;

import gaia.cu9.ari.gaiaorbit.render.IPostProcessor.PostProcessBean;
import gaia.cu9.ari.gaiaorbit.scenegraph.camera.ICamera;
<<<<<<< HEAD
=======
import gaia.cu9.ari.gaiaorbit.util.GlobalConf;
import gaia.cu9.ari.gaiaorbit.util.GlobalResources;
>>>>>>> 83ae354c

/**
 * Normal SGR, takes care of the regular to-screen rednering with no strange
 * modes (stereoscopic, planetarium, cubemap) active.
 * 
 * @author tsagrista
 *
 */
public class SGR extends SGRAbstract implements ISGR {

    public SGR() {
        super();
<<<<<<< HEAD
=======
        sb = new SpriteBatch(GlobalConf.scene.SHADOW_MAPPING_N_SHADOWS, GlobalResources.spriteShader);
>>>>>>> 83ae354c
    }

    @Override
    public void render(SceneGraphRenderer sgr, ICamera camera, double t, int rw, int rh, FrameBuffer fb, PostProcessBean ppb) {
        boolean postproc = postprocessCapture(ppb, fb, rw, rh);

        // Viewport
        extendViewport.setCamera(camera.getCamera());
        extendViewport.setWorldSize(rw, rh);
        extendViewport.setScreenSize(rw, rh);
        extendViewport.apply();

        // Render
        sgr.renderScene(camera, t, rc);

        // Uncomment this to show the shadow map
        //        if (GlobalConf.scene.SHADOW_MAPPING) {
        //            // Render shadow map
        //            int s = GlobalConf.scene.SHADOW_MAPPING_RESOLUTION;
        //            sb.begin();
        //            for (int i = 0; i < sgr.shadowMapFb.length; i++) {
        //                sb.draw(sgr.shadowMapFb[i].getColorBufferTexture(), 0, 0, s, s);
        //            }
        //            sb.end();
        //        }

        postprocessRender(ppb, fb, postproc, camera, rw, rh);

    }

    @Override
    public void resize(int w, int h) {
    }

    @Override
    public void dispose() {
    }

}<|MERGE_RESOLUTION|>--- conflicted
+++ resolved
@@ -4,11 +4,6 @@
 
 import gaia.cu9.ari.gaiaorbit.render.IPostProcessor.PostProcessBean;
 import gaia.cu9.ari.gaiaorbit.scenegraph.camera.ICamera;
-<<<<<<< HEAD
-=======
-import gaia.cu9.ari.gaiaorbit.util.GlobalConf;
-import gaia.cu9.ari.gaiaorbit.util.GlobalResources;
->>>>>>> 83ae354c
 
 /**
  * Normal SGR, takes care of the regular to-screen rednering with no strange
@@ -19,12 +14,9 @@
  */
 public class SGR extends SGRAbstract implements ISGR {
 
+
     public SGR() {
         super();
-<<<<<<< HEAD
-=======
-        sb = new SpriteBatch(GlobalConf.scene.SHADOW_MAPPING_N_SHADOWS, GlobalResources.spriteShader);
->>>>>>> 83ae354c
     }
 
     @Override
