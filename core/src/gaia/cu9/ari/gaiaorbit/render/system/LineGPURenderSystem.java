--- conflicted
+++ resolved
@@ -61,17 +61,10 @@
 			}
 		}
 
-<<<<<<< HEAD
-if (mdi >= N_MESHES) {
-logger.error("No more free meshes!");
-return -1;
-}
-=======
 		if (mdi >= N_MESHES) {
 			logger.error("No more free meshes!");
 			return -1;
 		}
->>>>>>> 83ae354c
 
 		curr = new MeshData();
 		meshes[mdi] = curr;
