package gaia.cu9.ari.gaiaorbit.render.system;

import java.util.Random;

import com.badlogic.gdx.Gdx;
import com.badlogic.gdx.graphics.Color;
import com.badlogic.gdx.graphics.GL20;
import com.badlogic.gdx.graphics.Mesh;
import com.badlogic.gdx.graphics.VertexAttribute;
import com.badlogic.gdx.graphics.VertexAttributes.Usage;
import com.badlogic.gdx.graphics.glutils.ShaderProgram;
import com.badlogic.gdx.graphics.glutils.ShapeRenderer.ShapeType;
import com.badlogic.gdx.math.Vector3;
import com.badlogic.gdx.utils.Array;

import gaia.cu9.ari.gaiaorbit.event.EventManager;
import gaia.cu9.ari.gaiaorbit.event.Events;
import gaia.cu9.ari.gaiaorbit.event.IObserver;
import gaia.cu9.ari.gaiaorbit.render.IRenderable;
import gaia.cu9.ari.gaiaorbit.scenegraph.ParticleGroup;
import gaia.cu9.ari.gaiaorbit.scenegraph.ParticleGroup.ParticleBean;
import gaia.cu9.ari.gaiaorbit.scenegraph.SceneGraphNode.RenderGroup;
import gaia.cu9.ari.gaiaorbit.scenegraph.camera.ICamera;
import gaia.cu9.ari.gaiaorbit.util.GlobalConf;
import gaia.cu9.ari.gaiaorbit.util.GlobalConf.ProgramConf.StereoProfile;
import gaia.cu9.ari.gaiaorbit.util.comp.DistToCameraComparator;

public class ParticleGroupRenderSystem extends ImmediateRenderSystem implements IObserver {
    private final int N_MESHES = 50;
    Vector3 aux1;
    int additionalOffset, pmOffset;
    Random rand;

    public ParticleGroupRenderSystem(RenderGroup rg, float[] alphas, ShaderProgram[] shaders) {
        super(rg, alphas, shaders, 1500000);
        comp = new DistToCameraComparator<IRenderable>();
        rand = new Random(123);
        aux1 = new Vector3();
        EventManager.instance.subscribe(this, Events.DISPOSE_PARTICLE_GROUP_GPU_MESH);
    }

    @Override
    protected void initShaderProgram() {
    }

    @Override
    protected void initVertices() {
        /** STARS **/
        meshes = new MeshData[N_MESHES];
    }

    /**
<<<<<<< HEAD
     * Adds a new mesh data to the meshes list and increases the mesh data index
     * 
     * @param nVertices The max number of vertices this mesh data can hold
     * @return The index of the new mesh data
     */
=======
    	 * Adds a new mesh data to the meshes list and increases the mesh data index
    	 * 
    	 * @param nVertices The max number of vertices this mesh data can hold
    	 * @return The index of the new mesh data
    	 */
>>>>>>> 83ae354c
    private int addMeshData(int nVertices) {
        // look for index
        int mdi;
        for (mdi = 0; mdi < N_MESHES; mdi++) {
            if (meshes[mdi] == null) {
                break;
            }
        }
<<<<<<< HEAD

        if (mdi >= N_MESHES) {
            logger.error("No more free meshes!");
            return -1;
        }

=======

        if (mdi >= N_MESHES) {
            logger.error("No more free meshes!");
            return -1;
        }

>>>>>>> 83ae354c
        curr = new MeshData();
        meshes[mdi] = curr;

        maxVertices = nVertices;

        VertexAttribute[] attribs = buildVertexAttributes();
        curr.mesh = new Mesh(false, maxVertices, 0, attribs);

        curr.vertexSize = curr.mesh.getVertexAttributes().vertexSize / 4;
        curr.colorOffset = curr.mesh.getVertexAttribute(Usage.ColorPacked) != null ? curr.mesh.getVertexAttribute(Usage.ColorPacked).offset / 4 : 0;
        pmOffset = curr.mesh.getVertexAttribute(Usage.Tangent) != null ? curr.mesh.getVertexAttribute(Usage.Tangent).offset / 4 : 0;
        additionalOffset = curr.mesh.getVertexAttribute(Usage.Generic) != null ? curr.mesh.getVertexAttribute(Usage.Generic).offset / 4 : 0;
        return mdi;
    }

    /**
<<<<<<< HEAD
     * Clears the mesh data at the index i
     * 
     * @param i The index
     */
=======
    	 * Clears the mesh data at the index i
    	 * 
    	 * @param i The index
    	 */
>>>>>>> 83ae354c
    public void clearMeshData(int i) {
        assert i >= 0 && i < meshes.length : "Mesh data index out of bounds: " + i + " (n meshes = " + N_MESHES + ")";

        MeshData md = meshes[i];

        if (md != null && md.mesh != null) {
            md.mesh.dispose();
            md.vertices = null;
            md.indices = null;
            meshes[i] = null;
        }
    }

    @Override
    public void renderStud(Array<IRenderable> renderables, ICamera camera, double t) {
        if (renderables.size > 0) {
            for (IRenderable renderable : renderables) {
                ParticleGroup particleGroup = (ParticleGroup) renderable;
                curr = meshes[particleGroup.offset];
                /**
                				 * GROUP RENDER
                				 */
                if (!particleGroup.inGpu) {
                    particleGroup.offset = addMeshData(particleGroup.size());

                    checkRequiredVerticesSize(particleGroup.size() * curr.vertexSize);
                    curr.vertices = vertices;

                    for (ParticleBean pb : particleGroup.data()) {
                        double[] p = pb.data;
                        // COLOR
                        float[] c = particleGroup.cc;
                        curr.vertices[curr.vertexIdx + curr.colorOffset] = Color.toFloatBits(c[0], c[1], c[2], c[3]);

                        // SIZE
                        curr.vertices[curr.vertexIdx + additionalOffset] = particleGroup.size + (float) (rand.nextGaussian() * particleGroup.size / 4d);

                        // cb.transform.getTranslationf(aux);
                        // POSITION
                        final int idx = curr.vertexIdx;
                        curr.vertices[idx] = (float) p[0];
                        curr.vertices[idx + 1] = (float) p[1];
                        curr.vertices[idx + 2] = (float) p[2];

                        curr.vertexIdx += curr.vertexSize;
                    }
                    particleGroup.count = particleGroup.size() * curr.vertexSize;
                    curr.mesh.setVertices(curr.vertices, 0, particleGroup.count);
                    curr.vertices = null;

                    particleGroup.inGpu = true;

                }

                if (curr != null) {
                    /**
<<<<<<< HEAD
                     * PARTICLE RENDERER
                     */
=======
                    					 * PARTICLE RENDERER
                    					 */
>>>>>>> 83ae354c
                    // Enable gl_PointCoord
                    Gdx.gl20.glEnable(34913);
                    // Enable point sizes
                    Gdx.gl20.glEnable(0x8642);

                    // Additive blending
                    Gdx.gl20.glBlendFunc(GL20.GL_ONE, GL20.GL_ONE);

                    ShaderProgram shaderProgram = getShaderProgram();

                    shaderProgram.begin();
                    shaderProgram.setUniformMatrix("u_projModelView", camera.getCamera().combined);
                    shaderProgram.setUniformf("u_camPos", camera.getCurrent().getPos().put(aux1));
                    shaderProgram.setUniformf("u_alpha", particleGroup.opacity * alphas[particleGroup.ct.getFirstOrdinal()]);
                    shaderProgram.setUniformf("u_ar", GlobalConf.program.STEREOSCOPIC_MODE && (GlobalConf.program.STEREO_PROFILE != StereoProfile.HD_3DTV_HORIZONTAL && GlobalConf.program.STEREO_PROFILE != StereoProfile.ANAGLYPHIC) ? 0.5f : 1f);
                    shaderProgram.setUniformf("u_profileDecay", particleGroup.profileDecay);
                    shaderProgram.setUniformf("u_sizeFactor", rc.scaleFactor);

                    // Relativistic effects
                    addEffectsUniforms(shaderProgram, camera);

                    curr.mesh.render(shaderProgram, ShapeType.Point.getGlType());
                    shaderProgram.end();

                    // Restore
                    Gdx.gl.glBlendFunc(GL20.GL_SRC_ALPHA, GL20.GL_ONE_MINUS_SRC_ALPHA);
                }
            }
        }

    }

    protected VertexAttribute[] buildVertexAttributes() {
        Array<VertexAttribute> attribs = new Array<VertexAttribute>();
        attribs.add(new VertexAttribute(Usage.Position, 3, ShaderProgram.POSITION_ATTRIBUTE));
        attribs.add(new VertexAttribute(Usage.ColorPacked, 4, ShaderProgram.COLOR_ATTRIBUTE));
        attribs.add(new VertexAttribute(Usage.Generic, 1, "a_size"));

        VertexAttribute[] array = new VertexAttribute[attribs.size];
        for (int i = 0; i < attribs.size; i++)
            array[i] = attribs.get(i);
        return array;
    }

    @Override
    public void notify(Events event, Object... data) {
        switch (event) {
        case DISPOSE_PARTICLE_GROUP_GPU_MESH:
            Integer meshIdx = (Integer) data[0];
            clearMeshData(meshIdx);
            break;
<<<<<<< HEAD

=======
        default:
            break;
>>>>>>> 83ae354c
        }
    }

}<|MERGE_RESOLUTION|>--- conflicted
+++ resolved
@@ -50,19 +50,11 @@
     }
 
     /**
-<<<<<<< HEAD
      * Adds a new mesh data to the meshes list and increases the mesh data index
      * 
      * @param nVertices The max number of vertices this mesh data can hold
      * @return The index of the new mesh data
      */
-=======
-    	 * Adds a new mesh data to the meshes list and increases the mesh data index
-    	 * 
-    	 * @param nVertices The max number of vertices this mesh data can hold
-    	 * @return The index of the new mesh data
-    	 */
->>>>>>> 83ae354c
     private int addMeshData(int nVertices) {
         // look for index
         int mdi;
@@ -71,21 +63,12 @@
                 break;
             }
         }
-<<<<<<< HEAD
 
         if (mdi >= N_MESHES) {
             logger.error("No more free meshes!");
             return -1;
         }
 
-=======
-
-        if (mdi >= N_MESHES) {
-            logger.error("No more free meshes!");
-            return -1;
-        }
-
->>>>>>> 83ae354c
         curr = new MeshData();
         meshes[mdi] = curr;
 
@@ -102,17 +85,10 @@
     }
 
     /**
-<<<<<<< HEAD
      * Clears the mesh data at the index i
      * 
      * @param i The index
      */
-=======
-    	 * Clears the mesh data at the index i
-    	 * 
-    	 * @param i The index
-    	 */
->>>>>>> 83ae354c
     public void clearMeshData(int i) {
         assert i >= 0 && i < meshes.length : "Mesh data index out of bounds: " + i + " (n meshes = " + N_MESHES + ")";
 
@@ -169,13 +145,8 @@
 
                 if (curr != null) {
                     /**
-<<<<<<< HEAD
                      * PARTICLE RENDERER
                      */
-=======
-                    					 * PARTICLE RENDERER
-                    					 */
->>>>>>> 83ae354c
                     // Enable gl_PointCoord
                     Gdx.gl20.glEnable(34913);
                     // Enable point sizes
@@ -227,12 +198,8 @@
             Integer meshIdx = (Integer) data[0];
             clearMeshData(meshIdx);
             break;
-<<<<<<< HEAD
-
-=======
         default:
             break;
->>>>>>> 83ae354c
         }
     }
 
