/*
 * This file is part of Gaia Sky, which is released under the Mozilla Public License 2.0.
 * See the file LICENSE.md in the project root for full license details.
 */

package gaia.cu9.ari.gaiaorbit.render.system;

import com.badlogic.gdx.Gdx;
import com.badlogic.gdx.graphics.Color;
import com.badlogic.gdx.graphics.GL20;
import com.badlogic.gdx.graphics.Mesh;
import com.badlogic.gdx.graphics.VertexAttribute;
import com.badlogic.gdx.graphics.VertexAttributes.Usage;
import com.badlogic.gdx.graphics.glutils.ShaderProgram;
import com.badlogic.gdx.graphics.glutils.ShapeRenderer.ShapeType;
import com.badlogic.gdx.math.Vector3;
import com.badlogic.gdx.utils.Array;
import gaia.cu9.ari.gaiaorbit.event.EventManager;
import gaia.cu9.ari.gaiaorbit.event.Events;
import gaia.cu9.ari.gaiaorbit.event.IObserver;
import gaia.cu9.ari.gaiaorbit.render.IRenderable;
import gaia.cu9.ari.gaiaorbit.scenegraph.ParticleGroup;
import gaia.cu9.ari.gaiaorbit.scenegraph.ParticleGroup.ParticleBean;
import gaia.cu9.ari.gaiaorbit.scenegraph.SceneGraphNode.RenderGroup;
import gaia.cu9.ari.gaiaorbit.scenegraph.camera.ICamera;
import gaia.cu9.ari.gaiaorbit.util.GlobalConf;
import gaia.cu9.ari.gaiaorbit.util.comp.DistToCameraComparator;

import java.util.Random;

public class ParticleGroupRenderSystem extends ImmediateRenderSystem implements IObserver {
    Vector3 aux1;
    int additionalOffset, pmOffset;
    Random rand;

    public ParticleGroupRenderSystem(RenderGroup rg, float[] alphas, ShaderProgram[] shaders) {
        super(rg, alphas, shaders);
        comp = new DistToCameraComparator<>();
        rand = new Random(123);
        aux1 = new Vector3();
        EventManager.instance.subscribe(this, Events.DISPOSE_PARTICLE_GROUP_GPU_MESH);
    }

    @Override
    protected void initShaderProgram() {
    }

    @Override
    protected void initVertices() {
        /** STARS **/
        meshes = new Array<>();
    }

    /**
<<<<<<< HEAD
    	 * Adds a new mesh data to the meshes list and increases the mesh data index
    	 *
    	 * @param nVertices The max number of vertices this mesh data can hold
    	 * @return The index of the new mesh data
    	 */
=======
     * Adds a new mesh data to the meshes list and increases the mesh data index
     *
     * @param nVertices The max number of vertices this mesh data can hold
     * @return The index of the new mesh data
     */
>>>>>>> 28929f1a
    private int addMeshData(int nVertices) {
        int mdi = createMeshData();
        curr = meshes.get(mdi);

        VertexAttribute[] attribs = buildVertexAttributes();
        curr.mesh = new Mesh(false, nVertices, 0, attribs);

        curr.vertexSize = curr.mesh.getVertexAttributes().vertexSize / 4;
        curr.colorOffset = curr.mesh.getVertexAttribute(Usage.ColorPacked) != null ? curr.mesh.getVertexAttribute(Usage.ColorPacked).offset / 4 : 0;
        pmOffset = curr.mesh.getVertexAttribute(Usage.Tangent) != null ? curr.mesh.getVertexAttribute(Usage.Tangent).offset / 4 : 0;
        additionalOffset = curr.mesh.getVertexAttribute(Usage.Generic) != null ? curr.mesh.getVertexAttribute(Usage.Generic).offset / 4 : 0;
        return mdi;
    }

<<<<<<< HEAD
    /**
    	 * Clears the mesh data at the index i
    	 *
    	 * @param i The index
    	 */
    public void clearMeshData(int i) {
        assert i >= 0 && i < meshes.length : "Mesh data index out of bounds: " + i + " (n meshes = " + N_MESHES + ")";

        MeshData md = meshes[i];

        if (md != null && md.mesh != null) {
            md.mesh.dispose();
            md.vertices = null;
            md.indices = null;
            meshes[i] = null;
        }
    }

=======
>>>>>>> 28929f1a
    @Override
    public void renderStud(Array<IRenderable> renderables, ICamera camera, double t) {
        if (renderables.size > 0) {
            for (IRenderable renderable : renderables) {
                ParticleGroup particleGroup = (ParticleGroup) renderable;
                /**
                 * GROUP RENDER
                 */
                if (!particleGroup.inGpu) {
                    particleGroup.offset = addMeshData(particleGroup.size());
                    curr = meshes.get(particleGroup.offset);

                    ensureTempVertsSize(particleGroup.size() * curr.vertexSize);
                    for (ParticleBean pb : particleGroup.data()) {
                        double[] p = pb.data;
                        // COLOR
                        float[] c = particleGroup.getColor();
                        tempVerts[curr.vertexIdx + curr.colorOffset] = Color.toFloatBits(c[0], c[1], c[2], c[3]);

                        // SIZE
                        tempVerts[curr.vertexIdx + additionalOffset] = (particleGroup.size + (float) (rand.nextGaussian() * particleGroup.size / 4d)) * particleGroup.highlightedSizeFactor();

                        // cb.transform.getTranslationf(aux);
                        // POSITION
                        final int idx = curr.vertexIdx;
                        tempVerts[idx] = (float) p[0];
                        tempVerts[idx + 1] = (float) p[1];
                        tempVerts[idx + 2] = (float) p[2];

                        curr.vertexIdx += curr.vertexSize;
                    }
                    particleGroup.count = particleGroup.size() * curr.vertexSize;
                    curr.mesh.setVertices(tempVerts, 0, particleGroup.count);

                    particleGroup.inGpu = true;

                }

                curr = meshes.get(particleGroup.offset);
                if (curr != null) {
                    // Enable gl_PointCoord
                    Gdx.gl20.glEnable(34913);
                    // Enable point sizes
                    Gdx.gl20.glEnable(0x8642);

                    // Additive blending
                    Gdx.gl20.glBlendFunc(GL20.GL_ONE, GL20.GL_ONE);

                    ShaderProgram shaderProgram = getShaderProgram();

                    boolean stereohw = GlobalConf.program.isStereoHalfWidth();

                    shaderProgram.begin();
                    shaderProgram.setUniformMatrix("u_projModelView", camera.getCamera().combined);
                    shaderProgram.setUniformf("u_alpha", alphas[particleGroup.ct.getFirstOrdinal()] * particleGroup.getOpacity());
                    shaderProgram.setUniformf("u_ar", stereohw ? 0.5f : 1f);
                    shaderProgram.setUniformf("u_profileDecay", particleGroup.profileDecay);
                    shaderProgram.setUniformf("u_sizeFactor", (((stereohw ? 2f : 1f) * rc.scaleFactor * GlobalConf.scene.STAR_POINT_SIZE / 5f)) * particleGroup.highlightedSizeFactor());
                    shaderProgram.setUniformf("u_camPos", camera.getCurrent().getPos().put(aux1));
                    shaderProgram.setUniformf("u_camDir", camera.getCurrent().getCamera().direction);
                    shaderProgram.setUniformi("u_cubemap", GlobalConf.program.CUBEMAP360_MODE ? 1 : 0);

                    // Relativistic effects
                    addEffectsUniforms(shaderProgram, camera);

                    curr.mesh.render(shaderProgram, ShapeType.Point.getGlType());
                    shaderProgram.end();

                    // Restore
                    Gdx.gl.glBlendFunc(GL20.GL_SRC_ALPHA, GL20.GL_ONE_MINUS_SRC_ALPHA);
                }
            }
        }
    }

    protected VertexAttribute[] buildVertexAttributes() {
        Array<VertexAttribute> attribs = new Array<VertexAttribute>();
        attribs.add(new VertexAttribute(Usage.Position, 3, ShaderProgram.POSITION_ATTRIBUTE));
        attribs.add(new VertexAttribute(Usage.ColorPacked, 4, ShaderProgram.COLOR_ATTRIBUTE));
        attribs.add(new VertexAttribute(Usage.Generic, 1, "a_size"));

        VertexAttribute[] array = new VertexAttribute[attribs.size];
        for (int i = 0; i < attribs.size; i++)
            array[i] = attribs.get(i);
        return array;
    }

    @Override
    public void notify(Events event, Object... data) {
        switch (event) {
        case DISPOSE_PARTICLE_GROUP_GPU_MESH:
            Integer meshIdx = (Integer) data[0];
            clearMeshData(meshIdx);
            break;
        default:
            break;
        }
    }

}<|MERGE_RESOLUTION|>--- conflicted
+++ resolved
@@ -52,19 +52,11 @@
     }
 
     /**
-<<<<<<< HEAD
-    	 * Adds a new mesh data to the meshes list and increases the mesh data index
-    	 *
-    	 * @param nVertices The max number of vertices this mesh data can hold
-    	 * @return The index of the new mesh data
-    	 */
-=======
      * Adds a new mesh data to the meshes list and increases the mesh data index
      *
      * @param nVertices The max number of vertices this mesh data can hold
      * @return The index of the new mesh data
      */
->>>>>>> 28929f1a
     private int addMeshData(int nVertices) {
         int mdi = createMeshData();
         curr = meshes.get(mdi);
@@ -79,27 +71,6 @@
         return mdi;
     }
 
-<<<<<<< HEAD
-    /**
-    	 * Clears the mesh data at the index i
-    	 *
-    	 * @param i The index
-    	 */
-    public void clearMeshData(int i) {
-        assert i >= 0 && i < meshes.length : "Mesh data index out of bounds: " + i + " (n meshes = " + N_MESHES + ")";
-
-        MeshData md = meshes[i];
-
-        if (md != null && md.mesh != null) {
-            md.mesh.dispose();
-            md.vertices = null;
-            md.indices = null;
-            meshes[i] = null;
-        }
-    }
-
-=======
->>>>>>> 28929f1a
     @Override
     public void renderStud(Array<IRenderable> renderables, ICamera camera, double t) {
         if (renderables.size > 0) {
