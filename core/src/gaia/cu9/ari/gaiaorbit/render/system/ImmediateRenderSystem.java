package gaia.cu9.ari.gaiaorbit.render.system;

import com.badlogic.gdx.graphics.Color;
import com.badlogic.gdx.graphics.Mesh;
import com.badlogic.gdx.graphics.glutils.ShaderProgram;

import gaia.cu9.ari.gaiaorbit.scenegraph.SceneGraphNode.RenderGroup;
import gaia.cu9.ari.gaiaorbit.util.Logger;
import gaia.cu9.ari.gaiaorbit.util.Logger.Log;

public abstract class ImmediateRenderSystem extends AbstractRenderSystem {
<<<<<<< HEAD
        protected static final Log logger = Logger.getLogger(ImmediateRenderSystem.class);

        protected static final int DEFAULT_VERTICES_SIZE = 1500000;
protected static final int shortLimit = (int) Math.pow(2, 2 * 8);

protected int meshIdx;
protected MeshData[] meshes;
protected MeshData curr;
// Auxiliary array that holds vertices temporarily
protected float[] vertices;

protected class MeshData {

protected Mesh mesh;

protected int colorOffset;

protected int vertexIdx;
// Size of each vertex in number of entries in array. Multiply by array type
// size to get vertex size in bytes.
protected int vertexSize;
// Vertex array, this usually is just a reference to an external temp array
protected float[] vertices;

protected int indexIdx;
protected short indexVert;
protected short[] indices;
protected int numVertices;

public void clear() {
vertexIdx = 0;
indexIdx = 0;
indexVert = 0;
numVertices = 0;
}
}

protected int maxVertices;

protected ImmediateRenderSystem(RenderGroup rg, float[] alphas, ShaderProgram[] programs) {
this(rg, alphas, programs, -1);
}

protected ImmediateRenderSystem(RenderGroup rg, float[] alphas, ShaderProgram[] programs, int numVertices) {
super(rg, alphas, programs);
initShaderProgram();
initVertices();
meshIdx = 0;
if (numVertices > 0)
vertices = new float[numVertices];
}

protected abstract void initShaderProgram();

protected abstract void initVertices();

public void color(Color color) {
curr.vertices[curr.vertexIdx + curr.colorOffset] = color.toFloatBits();
}

public void color(float r, float g, float b, float a) {
curr.vertices[curr.vertexIdx + curr.colorOffset] = Color.toFloatBits(r, g, b, a);
}

public void color(double r, double g, double b, double a) {
curr.vertices[curr.vertexIdx + curr.colorOffset] = Color.toFloatBits((float) r, (float) g, (float) b,
(float) a);
}

public void color(float colorBits) {
curr.vertices[curr.vertexIdx + curr.colorOffset] = colorBits;
}

public void vertex(float x, float y, float z) {
curr.vertices[curr.vertexIdx] = x;
curr.vertices[curr.vertexIdx + 1] = y;
curr.vertices[curr.vertexIdx + 2] = z;

curr.vertexIdx += curr.vertexSize;
curr.numVertices++;
}

protected void checkRequiredVerticesSize(int requiredSize) {
if (vertices.length < requiredSize) {
logger.info("Allocating new vertex array: " + vertices.length + " > " + requiredSize);
vertices = new float[requiredSize];
}
}
=======
    protected static final Log logger = Logger.getLogger(ImmediateRenderSystem.class);

    protected static final int DEFAULT_VERTICES_SIZE = 1500000;
    protected static final int shortLimit = (int) Math.pow(2, 2 * 8);

    protected int meshIdx;
    protected MeshData[] meshes;
    protected MeshData curr;
    // Auxiliary array that holds vertices temporarily
    protected float[] vertices;

    protected class MeshData {

        protected Mesh mesh;

        protected int colorOffset;

        protected int vertexIdx;
        // Size of each vertex in number of entries in array. Multiply by array type
        // size to get vertex size in bytes.
        protected int vertexSize;
        // Vertex array, this usually is just a reference to an external temp array
        protected float[] vertices;

        protected int indexIdx;
        protected short indexVert;
        protected short[] indices;
        protected int numVertices;

        public void clear() {
            vertexIdx = 0;
            indexIdx = 0;
            indexVert = 0;
            numVertices = 0;
        }
    }

    protected int maxVertices;

    protected ImmediateRenderSystem(RenderGroup rg, float[] alphas, ShaderProgram[] programs) {
        this(rg, alphas, programs, -1);
    }

    protected ImmediateRenderSystem(RenderGroup rg, float[] alphas, ShaderProgram[] programs, int numVertices) {
        super(rg, alphas, programs);
        initShaderProgram();
        initVertices();
        meshIdx = 0;
        if (numVertices > 0)
            vertices = new float[numVertices];
    }

    protected abstract void initShaderProgram();

    protected abstract void initVertices();

    public void color(Color color) {
        curr.vertices[curr.vertexIdx + curr.colorOffset] = color.toFloatBits();
    }

    public void color(float r, float g, float b, float a) {
        curr.vertices[curr.vertexIdx + curr.colorOffset] = Color.toFloatBits(r, g, b, a);
    }

    public void color(double r, double g, double b, double a) {
        curr.vertices[curr.vertexIdx + curr.colorOffset] = Color.toFloatBits((float) r, (float) g, (float) b, (float) a);
    }

    public void color(float colorBits) {
        curr.vertices[curr.vertexIdx + curr.colorOffset] = colorBits;
    }

    public void vertex(float x, float y, float z) {
        curr.vertices[curr.vertexIdx] = x;
        curr.vertices[curr.vertexIdx + 1] = y;
        curr.vertices[curr.vertexIdx + 2] = z;

        curr.vertexIdx += curr.vertexSize;
        curr.numVertices++;
    }

    protected void checkRequiredVerticesSize(int requiredSize) {
        if (vertices.length < requiredSize) {
            logger.info("Allocating new vertex array: " + vertices.length + " > " + requiredSize);
            vertices = new float[requiredSize];
        }
    }
>>>>>>> 83ae354c
}<|MERGE_RESOLUTION|>--- conflicted
+++ resolved
@@ -9,96 +9,6 @@
 import gaia.cu9.ari.gaiaorbit.util.Logger.Log;
 
 public abstract class ImmediateRenderSystem extends AbstractRenderSystem {
-<<<<<<< HEAD
-        protected static final Log logger = Logger.getLogger(ImmediateRenderSystem.class);
-
-        protected static final int DEFAULT_VERTICES_SIZE = 1500000;
-protected static final int shortLimit = (int) Math.pow(2, 2 * 8);
-
-protected int meshIdx;
-protected MeshData[] meshes;
-protected MeshData curr;
-// Auxiliary array that holds vertices temporarily
-protected float[] vertices;
-
-protected class MeshData {
-
-protected Mesh mesh;
-
-protected int colorOffset;
-
-protected int vertexIdx;
-// Size of each vertex in number of entries in array. Multiply by array type
-// size to get vertex size in bytes.
-protected int vertexSize;
-// Vertex array, this usually is just a reference to an external temp array
-protected float[] vertices;
-
-protected int indexIdx;
-protected short indexVert;
-protected short[] indices;
-protected int numVertices;
-
-public void clear() {
-vertexIdx = 0;
-indexIdx = 0;
-indexVert = 0;
-numVertices = 0;
-}
-}
-
-protected int maxVertices;
-
-protected ImmediateRenderSystem(RenderGroup rg, float[] alphas, ShaderProgram[] programs) {
-this(rg, alphas, programs, -1);
-}
-
-protected ImmediateRenderSystem(RenderGroup rg, float[] alphas, ShaderProgram[] programs, int numVertices) {
-super(rg, alphas, programs);
-initShaderProgram();
-initVertices();
-meshIdx = 0;
-if (numVertices > 0)
-vertices = new float[numVertices];
-}
-
-protected abstract void initShaderProgram();
-
-protected abstract void initVertices();
-
-public void color(Color color) {
-curr.vertices[curr.vertexIdx + curr.colorOffset] = color.toFloatBits();
-}
-
-public void color(float r, float g, float b, float a) {
-curr.vertices[curr.vertexIdx + curr.colorOffset] = Color.toFloatBits(r, g, b, a);
-}
-
-public void color(double r, double g, double b, double a) {
-curr.vertices[curr.vertexIdx + curr.colorOffset] = Color.toFloatBits((float) r, (float) g, (float) b,
-(float) a);
-}
-
-public void color(float colorBits) {
-curr.vertices[curr.vertexIdx + curr.colorOffset] = colorBits;
-}
-
-public void vertex(float x, float y, float z) {
-curr.vertices[curr.vertexIdx] = x;
-curr.vertices[curr.vertexIdx + 1] = y;
-curr.vertices[curr.vertexIdx + 2] = z;
-
-curr.vertexIdx += curr.vertexSize;
-curr.numVertices++;
-}
-
-protected void checkRequiredVerticesSize(int requiredSize) {
-if (vertices.length < requiredSize) {
-logger.info("Allocating new vertex array: " + vertices.length + " > " + requiredSize);
-vertices = new float[requiredSize];
-}
-}
-=======
     protected static final Log logger = Logger.getLogger(ImmediateRenderSystem.class);
 
     protected static final int DEFAULT_VERTICES_SIZE = 1500000;
@@ -186,5 +96,4 @@
             vertices = new float[requiredSize];
         }
     }
->>>>>>> 83ae354c
 }