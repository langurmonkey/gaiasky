--- conflicted
+++ resolved
@@ -36,13 +36,6 @@
 
 public class StarGroupRenderSystem extends ImmediateRenderSystem implements IObserver {
     private final double BRIGHTNESS_FACTOR;
-<<<<<<< HEAD
-    /**
-     * Hopefully we won't have more than 50000 star groups at once
-     **/
-    private final int N_MESHES = 50000;
-=======
->>>>>>> 28929f1a
 
     private Vector3 aux1;
     private int sizeOffset, pmOffset;
@@ -62,7 +55,7 @@
 
     @Override
     protected void initShaderProgram() {
-        pointAlpha = new float[]{GlobalConf.scene.POINT_ALPHA_MIN, GlobalConf.scene.POINT_ALPHA_MIN + GlobalConf.scene.POINT_ALPHA_MAX};
+        pointAlpha = new float[] { GlobalConf.scene.POINT_ALPHA_MIN, GlobalConf.scene.POINT_ALPHA_MIN + GlobalConf.scene.POINT_ALPHA_MAX };
     }
 
     @Override
@@ -209,22 +202,6 @@
     @Override
     public void notify(Events event, Object... data) {
         switch (event) {
-<<<<<<< HEAD
-            case STAR_MIN_OPACITY_CMD:
-                pointAlpha[0] = (float) data[0];
-                pointAlpha[1] = (float) data[0] + GlobalConf.scene.POINT_ALPHA_MAX;
-                for (ShaderProgram p : programs) {
-                    if (p != null && p.isCompiled()) {
-                        Gdx.app.postRunnable(new Runnable() {
-                            @Override
-                            public void run() {
-                                p.begin();
-                                p.setUniform2fv("u_pointAlpha", pointAlpha, 0, 2);
-                                p.end();
-                            }
-                        });
-                    }
-=======
         case STAR_MIN_OPACITY_CMD:
             pointAlpha[0] = (float) data[0];
             pointAlpha[1] = (float) data[0] + GlobalConf.scene.POINT_ALPHA_MAX;
@@ -235,15 +212,15 @@
                         p.setUniform2fv("u_pointAlpha", pointAlpha, 0, 2);
                         p.end();
                     });
->>>>>>> 28929f1a
                 }
-                break;
-            case DISPOSE_STAR_GROUP_GPU_MESH:
-                Integer meshIdx = (Integer) data[0];
-                clearMeshData(meshIdx);
-                break;
-            default:
-                break;
+            }
+            break;
+        case DISPOSE_STAR_GROUP_GPU_MESH:
+            Integer meshIdx = (Integer) data[0];
+            clearMeshData(meshIdx);
+            break;
+        default:
+            break;
         }
     }
 
