--- conflicted
+++ resolved
@@ -30,136 +30,6 @@
 import gaia.cu9.ari.gaiaorbit.util.math.MathUtilsd;
 
 public class OrbitalElementsParticlesRenderSystem extends ImmediateRenderSystem implements IObserver {
-<<<<<<< HEAD
-	private final int N_MESHES = 1;
-	private Vector3 auxf1;
-	private Matrix4 maux;
-	private int elems01Offset, elems02Offset, count;
-
-	public OrbitalElementsParticlesRenderSystem(RenderGroup rg, float[] alphas, ShaderProgram[] shaders) {
-		super(rg, alphas, shaders, 120000);
-		auxf1 = new Vector3();
-		maux = new Matrix4();
-	}
-
-	@Override
-	protected void initShaderProgram() {
-	}
-
-	@Override
-	protected void initVertices() {
-		meshes = new MeshData[N_MESHES];
-	}
-
-	/**
-	 * Adds a new mesh data to the meshes list and increases the mesh data index
-	 *
-	 * @param nVertices The max number of vertices this mesh data can hold
-	 * @return The index of the new mesh data
-	 */
-	private int addMeshData(int nVertices) {
-		// look for index
-		int mdi;
-		for (mdi = 0; mdi < N_MESHES; mdi++) {
-			if (meshes[mdi] == null) {
-				break;
-			}
-		}
-
-		if (mdi >= N_MESHES) {
-			logger.error("No more free meshes!");
-			return -1;
-		}
-
-		curr = new MeshData();
-		meshes[mdi] = curr;
-
-		maxVertices = nVertices;
-
-		VertexAttribute[] attribs = buildVertexAttributes();
-		curr.mesh = new Mesh(false, maxVertices, 0, attribs);
-
-		curr.vertexSize = curr.mesh.getVertexAttributes().vertexSize / 4;
-		curr.colorOffset = curr.mesh.getVertexAttribute(Usage.ColorPacked) != null
-				? curr.mesh.getVertexAttribute(Usage.ColorPacked).offset / 4
-				: 0;
-		elems01Offset = curr.mesh.getVertexAttribute(Usage.Tangent) != null
-				? curr.mesh.getVertexAttribute(Usage.Tangent).offset / 4
-				: 0;
-		elems02Offset = curr.mesh.getVertexAttribute(Usage.Generic) != null
-				? curr.mesh.getVertexAttribute(Usage.Generic).offset / 4
-				: 0;
-		return mdi;
-	}
-
-	@Override
-	public void renderStud(Array<IRenderable> renderables, ICamera camera, double t) {
-		if (renderables.size > 0 && renderables.first().getOpacity() > 0) {
-			Orbit first = (Orbit) renderables.first();
-			if (!first.elemsInGpu) {
-				curr = meshes[addMeshData(renderables.size)];
-
-				checkRequiredVerticesSize(renderables.size * curr.vertexSize);
-				curr.vertices = vertices;
-
-				for (IRenderable renderable : renderables) {
-					Orbit orbitElems = (Orbit) renderable;
-
-					if (!orbitElems.elemsInGpu) {
-
-						OrbitComponent oc = orbitElems.oc;
-						// ORBIT ELEMS 01
-						curr.vertices[curr.vertexIdx + elems01Offset + 0] = (float) Math
-								.sqrt(AstroUtils.MU_SOL / Math.pow(oc.semimajoraxis * 1000d, 3d));
-						curr.vertices[curr.vertexIdx + elems01Offset + 1] = (float) oc.epoch;
-						curr.vertices[curr.vertexIdx + elems01Offset + 2] = (float) (oc.semimajoraxis * 1000d); // In
-																												// metres
-						curr.vertices[curr.vertexIdx + elems01Offset + 3] = (float) oc.e;
-
-						// ORBIT ELEMS 02
-						curr.vertices[curr.vertexIdx + elems02Offset + 0] = (float) (oc.i * MathUtilsd.degRad);
-						curr.vertices[curr.vertexIdx + elems02Offset
-								+ 1] = (float) (oc.ascendingnode * MathUtilsd.degRad);
-						curr.vertices[curr.vertexIdx + elems02Offset
-								+ 2] = (float) (oc.argofpericenter * MathUtilsd.degRad);
-						curr.vertices[curr.vertexIdx + elems02Offset
-								+ 3] = (float) (oc.meananomaly * MathUtilsd.degRad);
-
-						curr.vertexIdx += curr.vertexSize;
-
-						orbitElems.elemsInGpu = true;
-
-					}
-				}
-				count = renderables.size * curr.vertexSize;
-				curr.mesh.setVertices(curr.vertices, 0, count);
-				curr.vertices = null;
-			}
-
-			if (curr != null) {
-				// Enable gl_PointCoord
-				Gdx.gl20.glEnable(34913);
-				// Enable point sizes
-				Gdx.gl20.glEnable(0x8642);
-
-				// Additive blending
-				Gdx.gl20.glBlendFunc(GL20.GL_ONE, GL20.GL_ONE);
-
-				ShaderProgram shaderProgram = getShaderProgram();
-
-				boolean stereohw = GlobalConf.program.isStereoHalfWidth();
-
-                shaderProgram.begin();
-                shaderProgram.setUniformMatrix("u_projModelView", camera.getCamera().combined);
-                shaderProgram.setUniformMatrix("u_eclToEq", maux.setToRotation(0, 1, 0, -90).mul(Coordinates.equatorialToEclipticF()));
-                shaderProgram.setUniformf("u_camPos", camera.getCurrent().getPos().put(auxf1));
-                shaderProgram.setUniformf("u_alpha", alphas[first.ct.getFirstOrdinal()] * first.getOpacity());
-                shaderProgram.setUniformf("u_ar", stereohw ? 0.5f : 1f);
-                shaderProgram.setUniformf("u_size", rc.scaleFactor);
-                shaderProgram.setUniformf("u_scaleFactor", 2 * (stereohw ? 2 : 1));
-                shaderProgram.setUniformf("u_ar", stereohw ? 0.5f : 1f);
-                shaderProgram.setUniformf("u_profileDecay", 0.1f);
-=======
     private Vector3 aux1;
     private Matrix4 maux;
     private int elems01Offset, elems02Offset, count;
@@ -259,44 +129,13 @@
                 shaderProgram.setUniformi("u_cubemap", GlobalConf.program.CUBEMAP360_MODE ? 1 : 0);
 
                 shaderProgram.setUniformf("u_size", rc.scaleFactor);
->>>>>>> 28929f1a
                 double currt = AstroUtils.getJulianDate(GaiaSky.instance.time.getTime());
                 shaderProgram.setUniformf("u_t", (float) currt);
                 // dt in seconds
                 shaderProgram.setUniformf("u_dt_s", (float) (86400d * (currt - ((Orbit) renderables.first()).oc.epoch)));
-<<<<<<< HEAD
                 // VR scale
                 shaderProgram.setUniformf("u_vrScale", (float) Constants.VR_SCALE);
 
-				// Relativistic effects
-				addEffectsUniforms(shaderProgram, camera);
-
-				curr.mesh.render(shaderProgram, ShapeType.Point.getGlType());
-				shaderProgram.end();
-
-				// Restore
-				Gdx.gl.glBlendFunc(GL20.GL_SRC_ALPHA, GL20.GL_ONE_MINUS_SRC_ALPHA);
-			}
-
-		}
-
-	}
-
-	protected VertexAttribute[] buildVertexAttributes() {
-		Array<VertexAttribute> attribs = new Array<VertexAttribute>();
-		attribs.add(new VertexAttribute(Usage.Tangent, 4, "a_orbitelems01"));
-		attribs.add(new VertexAttribute(Usage.Generic, 4, "a_orbitelems02"));
-
-		VertexAttribute[] array = new VertexAttribute[attribs.size];
-		for (int i = 0; i < attribs.size; i++)
-			array[i] = attribs.get(i);
-		return array;
-	}
-
-	@Override
-	public void notify(Events event, Object... data) {
-	}
-=======
                 shaderProgram.setUniformMatrix("u_eclToEq", maux.setToRotation(0, 1, 0, -90).mul(Coordinates.equatorialToEclipticF()));
 
                 // Relativistic effects
@@ -325,6 +164,4 @@
     @Override
     public void notify(Events event, Object... data) {
     }
->>>>>>> 28929f1a
-
 }