package gaia.cu9.ari.gaiaorbit.render;

import com.badlogic.gdx.graphics.g3d.ModelBatch;

/**
 * Interface to implement by all the entities that can be rendered as a model.
 *
 * @author Toni Sagrista
 */
public interface IModelRenderable extends IRenderable {

<<<<<<< HEAD
    public void render(ModelBatch modelBatch, float alpha, double t, RenderingContext rc);
=======
    void render(ModelBatch modelBatch, float alpha, double t);
>>>>>>> ca2f4590

    boolean hasAtmosphere();

}<|MERGE_RESOLUTION|>--- conflicted
+++ resolved
@@ -9,11 +9,7 @@
  */
 public interface IModelRenderable extends IRenderable {
 
-<<<<<<< HEAD
-    public void render(ModelBatch modelBatch, float alpha, double t, RenderingContext rc);
-=======
-    void render(ModelBatch modelBatch, float alpha, double t);
->>>>>>> ca2f4590
+    void render(ModelBatch modelBatch, float alpha, double t, RenderingContext rc);
 
     boolean hasAtmosphere();
 
