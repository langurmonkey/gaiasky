--- conflicted
+++ resolved
@@ -32,10 +32,7 @@
 
     Atmospheres("icon-elem-atmospheres"),
     Clouds("icon-elem-clouds"),
-<<<<<<< HEAD
-=======
     Ruler("icon-elem-ruler"),
->>>>>>> 83ae354c
     Others("icon-elem-others");
 
     private static Map<String, ComponentType> keysMap = new HashMap<String, ComponentType>();
