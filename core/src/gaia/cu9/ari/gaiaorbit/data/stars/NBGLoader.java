package gaia.cu9.ari.gaiaorbit.data.stars;

import com.badlogic.gdx.files.FileHandle;
import com.badlogic.gdx.utils.Array;
import gaia.cu9.ari.gaiaorbit.data.ISceneGraphLoader;
import gaia.cu9.ari.gaiaorbit.scenegraph.BillboardGalaxy;
import gaia.cu9.ari.gaiaorbit.scenegraph.CelestialBody;
import gaia.cu9.ari.gaiaorbit.scenegraph.NBGalaxy;
import gaia.cu9.ari.gaiaorbit.util.Constants;
import gaia.cu9.ari.gaiaorbit.util.GlobalConf;
import gaia.cu9.ari.gaiaorbit.util.I18n;
import gaia.cu9.ari.gaiaorbit.util.Logger;
import gaia.cu9.ari.gaiaorbit.util.Logger.Log;
import gaia.cu9.ari.gaiaorbit.util.coord.Coordinates;
import gaia.cu9.ari.gaiaorbit.util.math.Vector3d;
import gaia.cu9.ari.gaiaorbit.util.parse.Parser;

import java.io.*;

/**
 * Loads the NBG catalog in csv format.
 *
 * <ul>
 * <li>Name</li>
 * <li>Altname</li>
 * <li>RAJ2000 [deg]</li>
 * <li>DEJ2000 [deg]</li>
 * <li>Dist [Mpc]</li>
 * <li>Kmag [-1.75/17.54] - 2MASS Ks band magnitude</li>
 * <li>Bmag [-4.6/21.4] - Apparent integral B band magnitude</li>
 * <li>a26 [arcmin] - Major angular diameter</li>
 * <li>b/a - Apparent axial ratio</li>
 * <li>HRV [km/s] - Heliocentric radial velocity</li>
 * <li>i [deg] - [0/90] Inclination of galaxy from the face-on (i=0)
 * position</li>
 * <li>TT [-3/11] - Morphology T-type code</li>
 * <li>Mcl [char] - Dwarf galaxy morphology (BCD, HIcld, Im, Ir, S0em, Sm, Sph,
 * Tr, dE, dEem, or dS0em)</li>
 * </ul>
 *
 * @author Toni Sagrista
 *
 */
public class NBGLoader extends AbstractCatalogLoader implements ISceneGraphLoader {
    private static final Log logger = Logger.getLogger(NBGLoader.class);

    boolean active = true;

    @Override
<<<<<<< HEAD
    public Array<Particle> loadData() throws FileNotFoundException {
        Array<Particle> galaxies = new Array<Particle>(900);
        long baseid = 5000;
        long offset = 0;
        if (active)
            for (String file : files) {
                FileHandle f = GlobalConf.data.dataFileHandle(file);
                InputStream data = f.read();
                BufferedReader br = new BufferedReader(new InputStreamReader(data));

                try {
                    String line;
                    int linenum = 0;
                    while ((line = br.readLine()) != null) {
                        if (linenum > 0) {
                            // Add galaxy
                            String[] tokens = line.split(",");
                            String name = tokens[0];
                            double ra = Parser.parseDouble(tokens[1]);
                            double dec = Parser.parseDouble(tokens[2]);
                            double dist = Parser.parseDouble(tokens[3]) * Constants.MPC_TO_U;
                            double kmag = Parser.parseDouble(tokens[4]);
                            double bmag = Parser.parseDouble(tokens[5]);
                            double a26 = Parser.parseDouble(tokens[6]);
                            double ba = Parser.parseDouble(tokens[7]);
                            int hrv = Parser.parseInt(tokens[8]);
                            int i = Parser.parseInt(tokens[9]);
                            int tt = Parser.parseInt(tokens[10]);
                            String Mcl = tokens[11];

                            Vector3d pos = Coordinates.sphericalToCartesian(Math.toRadians(ra), Math.toRadians(dec), dist, new Vector3d());
                            float colorbv = 0;
                            float absmag = (float) (kmag - 2.5 * Math.log10(Math.pow(dist * Constants.U_TO_PC / 10d, 2d)));

                            Galaxy gal = new Galaxy(pos, (float) kmag, absmag, colorbv, name, (float) ra, (float) dec, (float) bmag, (float) a26, (float) ba, hrv, i, tt, Mcl, baseid + offset);
                            gal.setParent("NBG");
                            galaxies.add(gal);
                            offset++;
                        }
                        linenum++;
                    }
                } catch (IOException e) {
                    logger.error(e);
                } finally {
                    try {
                        br.close();
                    } catch (IOException e) {
                        logger.error(e);
                    }
=======
    public Array<CelestialBody> loadData() throws FileNotFoundException {
	Array<CelestialBody> galaxies = new Array<CelestialBody>(900);
	long baseid = 5000;
	long offset = 0;
	if (active)
	    for (String file : files) {
		FileHandle f = GlobalConf.data.dataFileHandle(file);
		InputStream data = f.read();
		BufferedReader br = new BufferedReader(new InputStreamReader(data));

		try {
		    String line;
		    int linenum = 0;
		    while ((line = br.readLine()) != null) {
			if (linenum > 0) {
			    // Add galaxy
			    String[] tokens = line.split(",");
			    String name = tokens[0];
			    String altname = tokens[1];
			    double ra = Parser.parseDouble(tokens[2]);
			    double dec = Parser.parseDouble(tokens[3]);
			    double dist = Parser.parseDouble(tokens[4]);
			    double kmag = Parser.parseDouble(tokens[5]);
			    double bmag = Parser.parseDouble(tokens[6]);
			    double a26 = Parser.parseDouble(tokens[7]);
			    double ba = Parser.parseDouble(tokens[8]);
			    int hrv = Parser.parseInt(tokens[9]);
			    int i = Parser.parseInt(tokens[10]);
			    int tt = Parser.parseInt(tokens[11]);
			    String Mcl = tokens[12];
			   	String img = tokens[13];
			    double sizepc = Parser.parseDouble(tokens[14]);

			    CelestialBody g;
			    if(img == null || img.isEmpty()){
			    	// Regular shaded light point
					dist *= Constants.MPC_TO_U;
					Vector3d pos = Coordinates.sphericalToCartesian(Math.toRadians(ra), Math.toRadians(dec),
							dist, new Vector3d());
					float colorbv = 0;
					float absmag = (float) (kmag
							- 2.5 * Math.log10(Math.pow(dist * Constants.U_TO_PC / 10d, 2d)));

					NBGalaxy gal = new NBGalaxy(pos, (float) kmag, absmag, colorbv, name, (float) ra, (float) dec,
							(float) bmag, (float) a26, (float) ba, hrv, i, tt, Mcl, baseid + offset);
					gal.setParent("NBG");
					gal.setAltname(altname);
					g = gal;
				} else {
			    	// Billboard
					dist *= 1000000; // In parsecs
					BillboardGalaxy gal = new BillboardGalaxy(name,altname,ra, dec, dist, sizepc, "data/tex/extragal/" + img);
					// Fade in parsecs from sun
					gal.setFade(new double[]{dist / 3d, dist  * 2d/3d});
					g = gal;
				}
			    galaxies.add(g);
			    offset++;
			}
			linenum++;
		    }
		} catch (IOException e) {
		    logger.error(e);
		} finally {
		    try {
			br.close();
		    } catch (IOException e) {
			logger.error(e);
		    }
>>>>>>> 87f2031f

                }
            }

        logger.info(I18n.bundle.format("notif.catalog.init", galaxies.size));
        return galaxies;
    }

}<|MERGE_RESOLUTION|>--- conflicted
+++ resolved
@@ -47,57 +47,6 @@
     boolean active = true;
 
     @Override
-<<<<<<< HEAD
-    public Array<Particle> loadData() throws FileNotFoundException {
-        Array<Particle> galaxies = new Array<Particle>(900);
-        long baseid = 5000;
-        long offset = 0;
-        if (active)
-            for (String file : files) {
-                FileHandle f = GlobalConf.data.dataFileHandle(file);
-                InputStream data = f.read();
-                BufferedReader br = new BufferedReader(new InputStreamReader(data));
-
-                try {
-                    String line;
-                    int linenum = 0;
-                    while ((line = br.readLine()) != null) {
-                        if (linenum > 0) {
-                            // Add galaxy
-                            String[] tokens = line.split(",");
-                            String name = tokens[0];
-                            double ra = Parser.parseDouble(tokens[1]);
-                            double dec = Parser.parseDouble(tokens[2]);
-                            double dist = Parser.parseDouble(tokens[3]) * Constants.MPC_TO_U;
-                            double kmag = Parser.parseDouble(tokens[4]);
-                            double bmag = Parser.parseDouble(tokens[5]);
-                            double a26 = Parser.parseDouble(tokens[6]);
-                            double ba = Parser.parseDouble(tokens[7]);
-                            int hrv = Parser.parseInt(tokens[8]);
-                            int i = Parser.parseInt(tokens[9]);
-                            int tt = Parser.parseInt(tokens[10]);
-                            String Mcl = tokens[11];
-
-                            Vector3d pos = Coordinates.sphericalToCartesian(Math.toRadians(ra), Math.toRadians(dec), dist, new Vector3d());
-                            float colorbv = 0;
-                            float absmag = (float) (kmag - 2.5 * Math.log10(Math.pow(dist * Constants.U_TO_PC / 10d, 2d)));
-
-                            Galaxy gal = new Galaxy(pos, (float) kmag, absmag, colorbv, name, (float) ra, (float) dec, (float) bmag, (float) a26, (float) ba, hrv, i, tt, Mcl, baseid + offset);
-                            gal.setParent("NBG");
-                            galaxies.add(gal);
-                            offset++;
-                        }
-                        linenum++;
-                    }
-                } catch (IOException e) {
-                    logger.error(e);
-                } finally {
-                    try {
-                        br.close();
-                    } catch (IOException e) {
-                        logger.error(e);
-                    }
-=======
     public Array<CelestialBody> loadData() throws FileNotFoundException {
 	Array<CelestialBody> galaxies = new Array<CelestialBody>(900);
 	long baseid = 5000;
@@ -167,7 +116,6 @@
 		    } catch (IOException e) {
 			logger.error(e);
 		    }
->>>>>>> 87f2031f
 
                 }
             }
