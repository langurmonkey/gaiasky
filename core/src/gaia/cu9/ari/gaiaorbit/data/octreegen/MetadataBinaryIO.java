package gaia.cu9.ari.gaiaorbit.data.octreegen;

import java.io.DataInputStream;
import java.io.DataOutputStream;
import java.io.EOFException;
import java.io.IOException;
import java.io.InputStream;
import java.io.OutputStream;
import java.io.RandomAccessFile;
import java.nio.BufferUnderflowException;
import java.nio.MappedByteBuffer;
import java.nio.channels.FileChannel;
import java.util.ArrayList;
import java.util.HashMap;
import java.util.List;
import java.util.Map;

import gaia.cu9.ari.gaiaorbit.desktop.util.SysUtils;
<<<<<<< HEAD
import gaia.cu9.ari.gaiaorbit.util.Constants;
=======
import gaia.cu9.ari.gaiaorbit.util.GlobalConf;
>>>>>>> 83ae354c
import gaia.cu9.ari.gaiaorbit.util.Logger;
import gaia.cu9.ari.gaiaorbit.util.Logger.Log;
import gaia.cu9.ari.gaiaorbit.util.Pair;
import gaia.cu9.ari.gaiaorbit.util.tree.LoadStatus;
import gaia.cu9.ari.gaiaorbit.util.tree.OctreeNode;

/**
 * Writes and reads the metadata to/from binary. The format is as follows:
 * 
 * - 32 bits (int) with the number of nodes, nNodes repeat the following nNodes times (for each node)
 * - 64 bits (long)
 * - pageId - The page id
 * - 64 bits (double) - centreX - The x component of the centre
 * - 64 bits (double) - centreY - The y component of the centre
 * - 64 bits (double) - centreZ - The z component of the centre
 * - 64 bits (double) - sx - The size in x
 * - 64 bits (double) - sy - The size in y
 * - 64 bits (double) - sz - The size in z
 * - 64 bits * 8 (long) - childrenIds - 8 longs with the ids of the children. If no child in the given position, the id is negative.
 * - 32 bits (int) - depth - The depth of the node
 * - 32 bits (int) - nObjects - The number of objects of this node and its descendants
 * - 32 bits (int) - ownObjects - The number of objects of this node
 * - 32 bits (int) - childCount - The number of children nodes
 * 
 * @author Toni Sagrista
 *
 */
public class MetadataBinaryIO {
    private static final Log logger = Logger.getLogger(MetadataBinaryIO.class);
<<<<<<< HEAD

=======
    
>>>>>>> 83ae354c
    public Map<Long, Pair<OctreeNode, long[]>> nodesMap;

    /**
     * Reads the metadata into an octree node
     * 
     * @param in
     * @return The octree node
     */
    public OctreeNode readMetadata(InputStream in) {
        return readMetadata(in, null);
    }

    /**
     * Reads the metadata into an octree node
     * 
     * @param in
     *            Input stream
     * @return The octree node
     */
    public OctreeNode readMetadata(InputStream in, LoadStatus status) {
        nodesMap = new HashMap<Long, Pair<OctreeNode, long[]>>();

        DataInputStream data_in = new DataInputStream(in);
        try {
            OctreeNode root = null;
            // Read size of stars
            int size = data_in.readInt();
            int maxDepth = 0;

            for (int idx = 0; idx < size; idx++) {
                try {
                    // name_length, name, appmag, absmag, colorbv, ra, dec, dist
                    long pageId = data_in.readInt();
                    float x = data_in.readFloat() * (float) Constants.M_TO_U_CONV;
                    float y = data_in.readFloat() * (float) Constants.M_TO_U_CONV;
                    float z = data_in.readFloat() * (float) Constants.M_TO_U_CONV;
                    float hsx = (data_in.readFloat() / 2f) * (float) Constants.M_TO_U_CONV;
                    float hsy = (data_in.readFloat() / 2f) * (float) Constants.M_TO_U_CONV;
                    float hsz = (data_in.readFloat() / 2f) * (float) Constants.M_TO_U_CONV;
                    long[] childrenIds = new long[8];
                    for (int i = 0; i < 8; i++) {
                        childrenIds[i] = data_in.readInt();
                    }
                    int depth = data_in.readInt();
                    int nObjects = data_in.readInt();
                    int ownObjects = data_in.readInt();
                    int childrenCount = data_in.readInt();

                    maxDepth = Math.max(maxDepth, depth);

                    OctreeNode node = new OctreeNode(pageId, x, y, z, hsx, hsy, hsz, childrenCount, nObjects, ownObjects, depth);
                    nodesMap.put(pageId, new Pair<OctreeNode, long[]>(node, childrenIds));
                    if (status != null)
                        node.setStatus(status);

                    if (depth == 0) {
                        root = node;
                    }

                } catch (EOFException eof) {
                    logger.error(eof);
                }
            }

            OctreeNode.maxDepth = maxDepth;
            // All data has arrived
            if (root != null) {
                root.resolveChildren(nodesMap);
            } else {
                logger.error(new RuntimeException("No root node in visualization-metadata"));
            }

            return root;

        } catch (IOException e) {
            logger.error(e);
<<<<<<< HEAD
        }
        return null;
    }

    public OctreeNode readMetadataMapped(String file) {
        return readMetadataMapped(file, null);
    }

    public OctreeNode readMetadataMapped(String file, LoadStatus status) {
        nodesMap = new HashMap<Long, Pair<OctreeNode, long[]>>();

        try {
            FileChannel fc = new RandomAccessFile(SysUtils.getTruePath(file), "r").getChannel();

            MappedByteBuffer mem = fc.map(FileChannel.MapMode.READ_ONLY, 0, fc.size());

            OctreeNode root = null;
            // Read size of stars
            int size = mem.getInt();
            int maxDepth = 0;

            for (int idx = 0; idx < size; idx++) {
                try {
                    // name_length, name, appmag, absmag, colorbv, ra, dec, dist
                    long pageId = mem.getInt();
                    float x = mem.getFloat() * (float) Constants.M_TO_U_CONV;
                    float y = mem.getFloat() * (float) Constants.M_TO_U_CONV;
                    float z = mem.getFloat() * (float) Constants.M_TO_U_CONV;
                    float hsx = (mem.getFloat() / 2f) * (float) Constants.M_TO_U_CONV;
                    //float hsy = mem.getFloat() / 2f;
                    mem.position(mem.position() + 4); // skip hsy
                    float hsy = hsx;
                    //float hsz = mem.getFloat() / 2f;
                    mem.position(mem.position() + 4); // skip hsz
                    float hsz = hsx;
                    long[] childrenIds = new long[8];
                    for (int i = 0; i < 8; i++) {
                        childrenIds[i] = mem.getInt();
                    }
                    int depth = mem.getInt();
                    int nObjects = mem.getInt();
                    int ownObjects = mem.getInt();
                    int childrenCount = mem.getInt();

                    maxDepth = Math.max(maxDepth, depth);

                    OctreeNode node = new OctreeNode(pageId, x, y, z, hsx, hsy, hsz, childrenCount, nObjects, ownObjects, depth);
                    nodesMap.put(pageId, new Pair<OctreeNode, long[]>(node, childrenIds));
                    if (status != null)
                        node.setStatus(status);

                    if (depth == 0) {
                        root = node;
                    }

                } catch (BufferUnderflowException bue) {
                    logger.error(bue);
                }
            }

            OctreeNode.maxDepth = maxDepth;
            // All data has arrived
            if (root != null) {
                root.resolveChildren(nodesMap);
            } else {
                logger.error(new RuntimeException("No root node in visualization-metadata"));
            }

            fc.close();

            return root;

        } catch (Exception e) {
            logger.error(e);
=======
>>>>>>> 83ae354c
        }
        return null;

    }

    public OctreeNode readMetadataMapped(String file) {
        return readMetadataMapped(file, null);
    }

    public OctreeNode readMetadataMapped(String file, LoadStatus status) {
        nodesMap = new HashMap<Long, Pair<OctreeNode, long[]>>();

        try {
            FileChannel fc = new RandomAccessFile(GlobalConf.data.dataFile(file), "r").getChannel();

            MappedByteBuffer mem = fc.map(FileChannel.MapMode.READ_ONLY, 0, fc.size());

            OctreeNode root = null;
            // Read size of stars
            int size = mem.getInt();
            int maxDepth = 0;

            for (int idx = 0; idx < size; idx++) {
                try {
                    // name_length, name, appmag, absmag, colorbv, ra, dec, dist
                    long pageId = mem.getInt();
                    float x = mem.getFloat();
                    float y = mem.getFloat();
                    float z = mem.getFloat();
                    float hsx = mem.getFloat() / 2f;
                    //float hsy = mem.getFloat() / 2f;
                    mem.position(mem.position() + 4); // skip hsy
                    float hsy = hsx;
                    //float hsz = mem.getFloat() / 2f;
                    mem.position(mem.position() + 4); // skip hsz
                    float hsz = hsx;
                    long[] childrenIds = new long[8];
                    for (int i = 0; i < 8; i++) {
                        childrenIds[i] = mem.getInt();
                    }
                    int depth = mem.getInt();
                    int nObjects = mem.getInt();
                    int ownObjects = mem.getInt();
                    int childrenCount = mem.getInt();

                    maxDepth = Math.max(maxDepth, depth);

                    OctreeNode node = new OctreeNode(pageId, x, y, z, hsx, hsy, hsz, childrenCount, nObjects, ownObjects, depth);
                    nodesMap.put(pageId, new Pair<OctreeNode, long[]>(node, childrenIds));
                    if (status != null)
                        node.setStatus(status);

                    if (depth == 0) {
                        root = node;
                    }

                } catch (BufferUnderflowException bue) {
                    logger.error(bue);
                }
            }

            OctreeNode.maxDepth = maxDepth;
            // All data has arrived
            if (root != null) {
                root.resolveChildren(nodesMap);
            } else {
                logger.error(new RuntimeException("No root node in visualization-metadata"));
            }

            fc.close();

            return root;

        } catch (Exception e) {
            logger.error(e);
        }
        return null;

    }

    /**
     * Writes the metadata of the given octree node and its descendants to the
     * given output stream in binary.
     * 
     * @param root
     * @param out
     */
    public void writeMetadata(OctreeNode root, OutputStream out) {
        List<OctreeNode> nodes = new ArrayList<OctreeNode>();
        toList(root, nodes);

        // Wrap the FileOutputStream with a DataOutputStream
        DataOutputStream data_out = new DataOutputStream(out);

        try {
            // Number of nodes
            data_out.writeInt(nodes.size());

            for (OctreeNode node : nodes) {
                data_out.writeInt((int) node.pageId);
                data_out.writeFloat((float) node.centre.x);
                data_out.writeFloat((float) node.centre.y);
                data_out.writeFloat((float) node.centre.z);
                data_out.writeFloat((float) node.size.x);
                data_out.writeFloat((float) node.size.y);
                data_out.writeFloat((float) node.size.z);
                for (int i = 0; i < 8; i++) {
                    data_out.writeInt((int) (node.children[i] != null ? node.children[i].pageId : -1));
                }
                data_out.writeInt(node.depth);
                data_out.writeInt(node.nObjects);
                data_out.writeInt(node.ownObjects);
                data_out.writeInt(node.childrenCount);
            }

            data_out.close();
            out.close();

        } catch (IOException e) {
            logger.error(e);
        }

    }

    public void toList(OctreeNode node, List<OctreeNode> nodes) {
        nodes.add(node);
        for (OctreeNode child : node.children) {
            if (child != null) {
                toList(child, nodes);
            }
        }
    }

}<|MERGE_RESOLUTION|>--- conflicted
+++ resolved
@@ -15,12 +15,8 @@
 import java.util.List;
 import java.util.Map;
 
-import gaia.cu9.ari.gaiaorbit.desktop.util.SysUtils;
-<<<<<<< HEAD
 import gaia.cu9.ari.gaiaorbit.util.Constants;
-=======
 import gaia.cu9.ari.gaiaorbit.util.GlobalConf;
->>>>>>> 83ae354c
 import gaia.cu9.ari.gaiaorbit.util.Logger;
 import gaia.cu9.ari.gaiaorbit.util.Logger.Log;
 import gaia.cu9.ari.gaiaorbit.util.Pair;
@@ -50,11 +46,7 @@
  */
 public class MetadataBinaryIO {
     private static final Log logger = Logger.getLogger(MetadataBinaryIO.class);
-<<<<<<< HEAD
-
-=======
     
->>>>>>> 83ae354c
     public Map<Long, Pair<OctreeNode, long[]>> nodesMap;
 
     /**
@@ -131,83 +123,6 @@
 
         } catch (IOException e) {
             logger.error(e);
-<<<<<<< HEAD
-        }
-        return null;
-    }
-
-    public OctreeNode readMetadataMapped(String file) {
-        return readMetadataMapped(file, null);
-    }
-
-    public OctreeNode readMetadataMapped(String file, LoadStatus status) {
-        nodesMap = new HashMap<Long, Pair<OctreeNode, long[]>>();
-
-        try {
-            FileChannel fc = new RandomAccessFile(SysUtils.getTruePath(file), "r").getChannel();
-
-            MappedByteBuffer mem = fc.map(FileChannel.MapMode.READ_ONLY, 0, fc.size());
-
-            OctreeNode root = null;
-            // Read size of stars
-            int size = mem.getInt();
-            int maxDepth = 0;
-
-            for (int idx = 0; idx < size; idx++) {
-                try {
-                    // name_length, name, appmag, absmag, colorbv, ra, dec, dist
-                    long pageId = mem.getInt();
-                    float x = mem.getFloat() * (float) Constants.M_TO_U_CONV;
-                    float y = mem.getFloat() * (float) Constants.M_TO_U_CONV;
-                    float z = mem.getFloat() * (float) Constants.M_TO_U_CONV;
-                    float hsx = (mem.getFloat() / 2f) * (float) Constants.M_TO_U_CONV;
-                    //float hsy = mem.getFloat() / 2f;
-                    mem.position(mem.position() + 4); // skip hsy
-                    float hsy = hsx;
-                    //float hsz = mem.getFloat() / 2f;
-                    mem.position(mem.position() + 4); // skip hsz
-                    float hsz = hsx;
-                    long[] childrenIds = new long[8];
-                    for (int i = 0; i < 8; i++) {
-                        childrenIds[i] = mem.getInt();
-                    }
-                    int depth = mem.getInt();
-                    int nObjects = mem.getInt();
-                    int ownObjects = mem.getInt();
-                    int childrenCount = mem.getInt();
-
-                    maxDepth = Math.max(maxDepth, depth);
-
-                    OctreeNode node = new OctreeNode(pageId, x, y, z, hsx, hsy, hsz, childrenCount, nObjects, ownObjects, depth);
-                    nodesMap.put(pageId, new Pair<OctreeNode, long[]>(node, childrenIds));
-                    if (status != null)
-                        node.setStatus(status);
-
-                    if (depth == 0) {
-                        root = node;
-                    }
-
-                } catch (BufferUnderflowException bue) {
-                    logger.error(bue);
-                }
-            }
-
-            OctreeNode.maxDepth = maxDepth;
-            // All data has arrived
-            if (root != null) {
-                root.resolveChildren(nodesMap);
-            } else {
-                logger.error(new RuntimeException("No root node in visualization-metadata"));
-            }
-
-            fc.close();
-
-            return root;
-
-        } catch (Exception e) {
-            logger.error(e);
-=======
->>>>>>> 83ae354c
         }
         return null;
 
