--- conflicted
+++ resolved
@@ -270,31 +270,21 @@
         focusInfo.add(moreInfo).left().colspan(2).padBottom(pad5).padTop(pad10);
 
         /** POINTER INFO **/
-<<<<<<< HEAD
         if (!vr) {
-            pointerInfo.add(pointerName).left().colspan(2);
+            pointerInfo.add(pointerName).left().colspan(3);
             pointerInfo.row();
-            pointerInfo.add(RADECLabel).left();
+            pointerInfo.add(pointerImgBtn1).left().padRight(pad3);
+            pointerInfo.add(RADECPointerLabel).left();
             pointerInfo.add(pointerRADEC).left().padLeft(pad10);
             pointerInfo.row();
+            pointerInfo.add(pointerImgBtn2).left().padRight(pad3);
             pointerInfo.add(lonLatLabel).left();
             pointerInfo.add(pointerLonLat).left().padLeft(pad10);
+            pointerInfo.row();
+            pointerInfo.add(viewImgBtn).left().padRight(pad3);
+            pointerInfo.add(RADECViewLabel).left();
+            pointerInfo.add(viewRADEC).left().padLeft(pad10);
         }
-=======
-        pointerInfo.add(pointerName).left().colspan(3);
-        pointerInfo.row();
-        pointerInfo.add(pointerImgBtn1).left().padRight(pad3);
-        pointerInfo.add(RADECPointerLabel).left();
-        pointerInfo.add(pointerRADEC).left().padLeft(pad10);
-        pointerInfo.row();
-        pointerInfo.add(pointerImgBtn2).left().padRight(pad3);
-        pointerInfo.add(lonLatLabel).left();
-        pointerInfo.add(pointerLonLat).left().padLeft(pad10);
-        pointerInfo.row();
-        pointerInfo.add(viewImgBtn).left().padRight(pad3);
-        pointerInfo.add(RADECViewLabel).left();
-        pointerInfo.add(viewRADEC).left().padLeft(pad10);
->>>>>>> 83ae354c
 
         /** CAMERA INFO **/
         cameraInfo.add(camName).left().colspan(2);
@@ -479,11 +469,6 @@
             pointerLonLat.setText(nf.format(lat) + "�/" + nf.format(lon) + "�");
             break;
         case RA_DEC_UPDATED:
-<<<<<<< HEAD
-            Double ra = (Double) data[0];
-            Double dec = (Double) data[1];
-            pointerRADEC.setText(nf.format(ra) + "�/" + nf.format(dec) + "�");
-=======
             Double pra = (Double) data[0];
             Double pdec = (Double) data[1];
             Double vra = (Double) data[2];
@@ -510,7 +495,6 @@
         case RULER_DIST:
             String rd = (String) data[1];
             rulerDist.setText(I18n.bundle.get("gui.sc.distance") + ": " + rd);
->>>>>>> 83ae354c
             break;
         default:
             break;
