--- conflicted
+++ resolved
@@ -206,21 +206,20 @@
         focusInfo.add(new OwnLabel("ID", skin, "hud-big")).left();
         focusInfo.add(focusId).left().padLeft(pad10);
         focusInfo.row();
-<<<<<<< HEAD
         if (!vr) {
-            focusInfo.add(new OwnLabel(txt("gui.focusinfo.alpha"), skin, "hud-big")).left();
+            focusInfo.add(new OwnLabel(I18n.txt("gui.focusinfo.alpha"), skin, "hud-big")).left();
             focusInfo.add(focusRA).left().padLeft(pad10);
             focusInfo.row();
-            focusInfo.add(new OwnLabel(txt("gui.focusinfo.delta"), skin, "hud-big")).left();
+            focusInfo.add(new OwnLabel(I18n.txt("gui.focusinfo.delta"), skin, "hud-big")).left();
             focusInfo.add(focusDEC).left().padLeft(pad10);
             focusInfo.row();
-            focusInfo.add(new OwnLabel(txt("gui.focusinfo.mualpha"), skin, "hud-big")).left();
+            focusInfo.add(new OwnLabel(I18n.txt("gui.focusinfo.mualpha"), skin, "hud-big")).left();
             focusInfo.add(focusMuAlpha).left().padLeft(pad10);
             focusInfo.row();
-            focusInfo.add(new OwnLabel(txt("gui.focusinfo.mudelta"), skin, "hud-big")).left();
+            focusInfo.add(new OwnLabel(I18n.txt("gui.focusinfo.mudelta"), skin, "hud-big")).left();
             focusInfo.add(focusMuDelta).left().padLeft(pad10);
             focusInfo.row();
-            focusInfo.add(new OwnLabel(txt("gui.focusinfo.radvel"), skin, "hud-big")).left();
+            focusInfo.add(new OwnLabel(I18n.txt("gui.focusinfo.radvel"), skin, "hud-big")).left();
             focusInfo.add(focusRadVel).left().padLeft(pad10);
             focusInfo.row();
             focusInfo.add(appmagLabel).left();
@@ -230,31 +229,7 @@
             focusInfo.add(focusAbsMag).left().padLeft(pad10);
             focusInfo.row();
         }
-        focusInfo.add(new OwnLabel(txt("gui.focusinfo.angle"), skin, "hud-big")).left();
-=======
-        focusInfo.add(new OwnLabel(I18n.txt("gui.focusinfo.alpha"), skin, "hud-big")).left();
-        focusInfo.add(focusRA).left().padLeft(pad10);
-        focusInfo.row();
-        focusInfo.add(new OwnLabel(I18n.txt("gui.focusinfo.delta"), skin, "hud-big")).left();
-        focusInfo.add(focusDEC).left().padLeft(pad10);
-        focusInfo.row();
-        focusInfo.add(new OwnLabel(I18n.txt("gui.focusinfo.mualpha"), skin, "hud-big")).left();
-        focusInfo.add(focusMuAlpha).left().padLeft(pad10);
-        focusInfo.row();
-        focusInfo.add(new OwnLabel(I18n.txt("gui.focusinfo.mudelta"), skin, "hud-big")).left();
-        focusInfo.add(focusMuDelta).left().padLeft(pad10);
-        focusInfo.row();
-        focusInfo.add(new OwnLabel(I18n.txt("gui.focusinfo.radvel"), skin, "hud-big")).left();
-        focusInfo.add(focusRadVel).left().padLeft(pad10);
-        focusInfo.row();
-        focusInfo.add(appmagLabel).left();
-        focusInfo.add(focusAppMag).left().padLeft(pad10);
-        focusInfo.row();
-        focusInfo.add(absmagLabel).left();
-        focusInfo.add(focusAbsMag).left().padLeft(pad10);
-        focusInfo.row();
         focusInfo.add(new OwnLabel(I18n.txt("gui.focusinfo.angle"), skin, "hud-big")).left();
->>>>>>> 28929f1a
         focusInfo.add(focusAngle).left().padLeft(pad10);
         focusInfo.row();
         focusInfo.add(new OwnLabel(I18n.txt("gui.focusinfo.distance.sol"), skin, "hud-big")).left();
@@ -382,13 +357,13 @@
             focusName.setText(objectName);
             Vector2d posSph = focus.getPosSph();
             if (posSph != null && posSph.len() > 0f) {
-                focusRA.setText(nf.format(posSph.x) + "�");
-                focusDEC.setText(nf.format(posSph.y) + "�");
+                focusRA.setText(nf.format(posSph.x) + "°");
+                focusDEC.setText(nf.format(posSph.y) + "°");
             } else {
                 Coordinates.cartesianToSpherical(focus.getAbsolutePosition(pos), pos);
 
-                focusRA.setText(nf.format(MathUtilsd.radDeg * pos.x % 360) + "�");
-                focusDEC.setText(nf.format(MathUtilsd.radDeg * pos.y % 360) + "�");
+                focusRA.setText(nf.format(MathUtilsd.radDeg * pos.x % 360) + "°");
+                focusDEC.setText(nf.format(MathUtilsd.radDeg * pos.y % 360) + "°");
             }
 
             if (focus instanceof IProperMotion) {
@@ -432,7 +407,7 @@
 
             break;
         case FOCUS_INFO_UPDATED:
-            focusAngle.setText(sf.format(Math.toDegrees((double) data[1]) % 360) + "�");
+            focusAngle.setText(sf.format(Math.toDegrees((double) data[1]) % 360) + "°");
 
             // Dist to cam
             Pair<Double, String> distCam = GlobalResources.doubleToDistanceString((double) data[0]);
@@ -444,8 +419,8 @@
                 focusDistSol.setText(sf.format(Math.max(0d, distSol.getFirst())) + " " + distSol.getSecond());
             }
 
-            focusRA.setText(nf.format((double) data[2] % 360) + "�");
-            focusDEC.setText(nf.format((double) data[3] % 360) + "�");
+            focusRA.setText(nf.format((double) data[2] % 360) + "°");
+            focusDEC.setText(nf.format((double) data[3] % 360) + "°");
             break;
         case CAMERA_MOTION_UPDATED:
             Vector3d campos = (Vector3d) data[0];
@@ -467,7 +442,7 @@
         case LON_LAT_UPDATED:
             Double lon = (Double) data[0];
             Double lat = (Double) data[1];
-            pointerLonLat.setText(nf.format(lat) + "�/" + nf.format(lon) + "�");
+            pointerLonLat.setText(nf.format(lat) + "°/" + nf.format(lon) + "°");
             break;
         case RA_DEC_UPDATED:
             Double pra = (Double) data[0];
