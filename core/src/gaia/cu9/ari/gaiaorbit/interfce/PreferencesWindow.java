package gaia.cu9.ari.gaiaorbit.interfce;

import java.io.File;
import java.io.FileFilter;
import java.io.FileInputStream;
import java.io.FileOutputStream;
import java.io.IOException;
import java.nio.channels.FileChannel;
import java.util.Arrays;
import java.util.Comparator;
import java.util.Locale;
import java.util.Map;
import java.util.Set;
import java.util.TreeSet;

import com.badlogic.gdx.Gdx;
import com.badlogic.gdx.Graphics.DisplayMode;
import com.badlogic.gdx.Input.Keys;
import com.badlogic.gdx.controllers.Controller;
import com.badlogic.gdx.controllers.Controllers;
import com.badlogic.gdx.files.FileHandle;
import com.badlogic.gdx.math.MathUtils;
import com.badlogic.gdx.scenes.scene2d.Actor;
import com.badlogic.gdx.scenes.scene2d.Event;
import com.badlogic.gdx.scenes.scene2d.EventListener;
import com.badlogic.gdx.scenes.scene2d.Stage;
import com.badlogic.gdx.scenes.scene2d.ui.Button;
import com.badlogic.gdx.scenes.scene2d.ui.ButtonGroup;
import com.badlogic.gdx.scenes.scene2d.ui.Cell;
import com.badlogic.gdx.scenes.scene2d.ui.CheckBox;
import com.badlogic.gdx.scenes.scene2d.ui.HorizontalGroup;
import com.badlogic.gdx.scenes.scene2d.ui.Image;
import com.badlogic.gdx.scenes.scene2d.ui.Label;
import com.badlogic.gdx.scenes.scene2d.ui.SelectBox;
import com.badlogic.gdx.scenes.scene2d.ui.Skin;
import com.badlogic.gdx.scenes.scene2d.ui.Slider;
import com.badlogic.gdx.scenes.scene2d.ui.Stack;
import com.badlogic.gdx.scenes.scene2d.ui.Table;
import com.badlogic.gdx.scenes.scene2d.ui.TextArea;
import com.badlogic.gdx.scenes.scene2d.ui.TextTooltip;
import com.badlogic.gdx.scenes.scene2d.ui.VerticalGroup;
import com.badlogic.gdx.scenes.scene2d.utils.ChangeListener;
import com.badlogic.gdx.scenes.scene2d.utils.ChangeListener.ChangeEvent;
import com.badlogic.gdx.utils.Align;
import com.badlogic.gdx.utils.Array;

import gaia.cu9.ari.gaiaorbit.GaiaSky;
import gaia.cu9.ari.gaiaorbit.desktop.util.SysUtils;
import gaia.cu9.ari.gaiaorbit.event.EventManager;
import gaia.cu9.ari.gaiaorbit.event.Events;
import gaia.cu9.ari.gaiaorbit.interfce.KeyBindings.ProgramAction;
import gaia.cu9.ari.gaiaorbit.interfce.beans.ComboBoxBean;
import gaia.cu9.ari.gaiaorbit.interfce.beans.FileComboBoxBean;
import gaia.cu9.ari.gaiaorbit.interfce.beans.LangComboBoxBean;
import gaia.cu9.ari.gaiaorbit.scenegraph.camera.CameraManager;
import gaia.cu9.ari.gaiaorbit.util.ConfInit;
import gaia.cu9.ari.gaiaorbit.util.Constants;
import gaia.cu9.ari.gaiaorbit.util.GlobalConf;
import gaia.cu9.ari.gaiaorbit.util.GlobalConf.PostprocessConf.Antialias;
import gaia.cu9.ari.gaiaorbit.util.GlobalConf.ScreenshotMode;
import gaia.cu9.ari.gaiaorbit.util.GlobalResources;
import gaia.cu9.ari.gaiaorbit.util.I18n;
import gaia.cu9.ari.gaiaorbit.util.Logger;
import gaia.cu9.ari.gaiaorbit.util.format.INumberFormat;
import gaia.cu9.ari.gaiaorbit.util.format.NumberFormatFactory;
import gaia.cu9.ari.gaiaorbit.util.math.MathUtilsd;
import gaia.cu9.ari.gaiaorbit.util.scene2d.FileChooser;
import gaia.cu9.ari.gaiaorbit.util.scene2d.FileChooser.ResultListener;
import gaia.cu9.ari.gaiaorbit.util.scene2d.OwnCheckBox;
import gaia.cu9.ari.gaiaorbit.util.scene2d.OwnImageButton;
import gaia.cu9.ari.gaiaorbit.util.scene2d.OwnLabel;
import gaia.cu9.ari.gaiaorbit.util.scene2d.OwnScrollPane;
import gaia.cu9.ari.gaiaorbit.util.scene2d.OwnSelectBox;
import gaia.cu9.ari.gaiaorbit.util.scene2d.OwnSlider;
import gaia.cu9.ari.gaiaorbit.util.scene2d.OwnTextArea;
import gaia.cu9.ari.gaiaorbit.util.scene2d.OwnTextButton;
import gaia.cu9.ari.gaiaorbit.util.scene2d.OwnTextField;
import gaia.cu9.ari.gaiaorbit.util.scene2d.OwnTextIconButton;
import gaia.cu9.ari.gaiaorbit.util.validator.IValidator;
import gaia.cu9.ari.gaiaorbit.util.validator.IntValidator;
import gaia.cu9.ari.gaiaorbit.util.validator.RegexpValidator;

/**
 * The default preferences window.
 * 
 * @author tsagrista
 *
 */
public class PreferencesWindow extends GenericDialog {
<<<<<<< HEAD

=======
>>>>>>> 83ae354c
    private Array<Actor> contents;
    private Array<OwnLabel> labels;

    private IValidator widthValidator, heightValidator, screenshotsSizeValidator, frameoutputSizeValidator, limitfpsValidator;

    private INumberFormat nf3, nf1;

    private CheckBox fullscreen, windowed, vsync, limitfpsCb, multithreadCb, lodFadeCb, cbAutoCamrec, real, nsl, report, inverty, highAccuracyPositions, shadowsCb, pointerCoords, datasetChooser, debugInfo;
    private OwnSelectBox<DisplayMode> fullscreenResolutions;
    private OwnSelectBox<ComboBoxBean> gquality, aa, orbitRenderer, lineRenderer, numThreads, screenshotMode, frameoutputMode, nshadows;
    private OwnSelectBox<LangComboBoxBean> lang;
    private OwnSelectBox<String> theme;
    private OwnSelectBox<FileComboBoxBean> controllerMappings;
    private OwnTextField widthField, heightField, sswidthField, ssheightField, frameoutputPrefix, frameoutputFps, fowidthField, foheightField, camrecFps, cmResolution, smResolution, limitFps;
    private OwnSlider lodTransitions;
    private OwnTextButton screenshotsLocation, frameoutputLocation;
    private DatasetsWidget dw;

    // Backup values
    private float brightnessBak, contrastBak, hueBak, saturationBak, gammaBak, motionblurBak, bloomBak;
    private boolean lensflareBak, lightglowBak, debugInfoBak;

    public PreferencesWindow(Stage stage, Skin skin) {
        super(txt("gui.settings") + " - " + GlobalConf.version.version + " - " + txt("gui.build", GlobalConf.version.build), skin, stage);

        this.contents = new Array<Actor>();
        this.labels = new Array<OwnLabel>();

        this.nf1 = NumberFormatFactory.getFormatter("0.0");
        this.nf3 = NumberFormatFactory.getFormatter("0.000");

        setAcceptText(txt("gui.saveprefs"));
        setCancelText(txt("gui.cancel"));

        // Build UI
        buildSuper();
    }

    @Override
    protected void build() {
        float contentw = 700 * GlobalConf.SCALE_FACTOR;
        float contenth = 700 * GlobalConf.SCALE_FACTOR;
        final float tawidth = 400 * GlobalConf.SCALE_FACTOR;
        float tabwidth = 180 * GlobalConf.SCALE_FACTOR;
        float textwidth = 65 * GlobalConf.SCALE_FACTOR;
        float scrollh = 330 * GlobalConf.SCALE_FACTOR;
        float controlsscrollw = 410 * GlobalConf.SCALE_FACTOR;
        float controllsscrollh = 250 * GlobalConf.SCALE_FACTOR;
        float sliderWidth = textwidth * 3;

        // Create the tab buttons
        VerticalGroup group = new VerticalGroup();
        group.align(Align.left | Align.top);

        final Button tabGraphics = new OwnTextIconButton(txt("gui.graphicssettings"), new Image(skin.getDrawable("icon-p-graphics")), skin, "toggle-big");
        tabGraphics.pad(pad);
        tabGraphics.setWidth(tabwidth);
        final Button tabUI = new OwnTextIconButton(txt("gui.ui.interfacesettings"), new Image(skin.getDrawable("icon-p-interface")), skin, "toggle-big");
        tabUI.pad(pad);
        tabUI.setWidth(tabwidth);
        final Button tabPerformance = new OwnTextIconButton(txt("gui.performance"), new Image(skin.getDrawable("icon-p-performance")), skin, "toggle-big");
        tabPerformance.pad(pad);
        tabPerformance.setWidth(tabwidth);
        final Button tabControls = new OwnTextIconButton(txt("gui.controls"), new Image(skin.getDrawable("icon-p-controls")), skin, "toggle-big");
        tabControls.pad(pad);
        tabControls.setWidth(tabwidth);
        final Button tabScreenshots = new OwnTextIconButton(txt("gui.screenshots"), new Image(skin.getDrawable("icon-p-screenshots")), skin, "toggle-big");
        tabScreenshots.pad(pad);
        tabScreenshots.setWidth(tabwidth);
        final Button tabFrames = new OwnTextIconButton(txt("gui.frameoutput.title"), new Image(skin.getDrawable("icon-p-frameoutput")), skin, "toggle-big");
        tabFrames.pad(pad);
        tabFrames.setWidth(tabwidth);
        final Button tabCamera = new OwnTextIconButton(txt("gui.camerarec.title"), new Image(skin.getDrawable("icon-p-camera")), skin, "toggle-big");
        tabCamera.pad(pad);
        tabCamera.setWidth(tabwidth);
        final Button tab360 = new OwnTextIconButton(txt("gui.360.title"), new Image(skin.getDrawable("icon-p-360")), skin, "toggle-big");
        tab360.pad(pad);
        tab360.setWidth(tabwidth);
        final Button tabData = new OwnTextIconButton(txt("gui.data"), new Image(skin.getDrawable("icon-p-data")), skin, "toggle-big");
        tabData.pad(pad);
        tabData.setWidth(tabwidth);
        final Button tabGaia = new OwnTextIconButton(txt("gui.gaia"), new Image(skin.getDrawable("icon-p-gaia")), skin, "toggle-big");
        tabGaia.pad(pad);
        tabGaia.setWidth(tabwidth);
        final Button tabSystem = new OwnTextIconButton(txt("gui.system"), new Image(skin.getDrawable("icon-p-system")), skin, "toggle-big");
        tabSystem.pad(pad);
        tabSystem.setWidth(tabwidth);

        group.addActor(tabGraphics);
        group.addActor(tabUI);
        group.addActor(tabPerformance);
        group.addActor(tabControls);
        group.addActor(tabScreenshots);
        group.addActor(tabFrames);
        group.addActor(tabCamera);
        group.addActor(tab360);
        group.addActor(tabData);
        group.addActor(tabGaia);
        group.addActor(tabSystem);
        content.add(group).align(Align.left | Align.top).padLeft(pad);

        // Create the tab content. Just using images here for simplicity.
        Stack tabContent = new Stack();
        tabContent.setSize(contentw, contenth);

        /**
         * ==== GRAPHICS ====
         **/
        final Table contentGraphicsTable = new Table(skin);
        final OwnScrollPane contentGraphics = new OwnScrollPane(contentGraphicsTable, skin, "minimalist-nobg");
        contentGraphics.setHeight(scrollh);
        contentGraphics.setScrollingDisabled(true, false);
        contentGraphics.setFadeScrollBars(false);
        contents.add(contentGraphics);
        contentGraphicsTable.align(Align.top | Align.left);

        // RESOLUTION/MODE
        Label titleResolution = new OwnLabel(txt("gui.resolutionmode"), skin, "help-title");
        Table mode = new Table();

        // Full screen mode resolutions
        Array<DisplayMode> modes = new Array<DisplayMode>(Gdx.graphics.getDisplayModes());
        modes.sort(new Comparator<DisplayMode>() {

            @Override
            public int compare(DisplayMode o1, DisplayMode o2) {
                return Integer.compare(o2.height * o2.width, o1.height * o1.width);
            }
        });
        fullscreenResolutions = new OwnSelectBox<DisplayMode>(skin);
        fullscreenResolutions.setWidth(textwidth * 3.3f);
        fullscreenResolutions.setItems(modes);

        DisplayMode selectedMode = null;
        for (DisplayMode dm : modes) {
            if (dm.width == GlobalConf.screen.FULLSCREEN_WIDTH && dm.height == GlobalConf.screen.FULLSCREEN_HEIGHT) {
                selectedMode = dm;
                break;
            }
        }
        if (selectedMode != null)
            fullscreenResolutions.setSelected(selectedMode);

        // Get current resolution
        Table windowedResolutions = new Table(skin);
        DisplayMode nativeMode = Gdx.graphics.getDisplayMode();
        widthValidator = new IntValidator(100, nativeMode.width);
        widthField = new OwnTextField(Integer.toString(MathUtils.clamp(GlobalConf.screen.SCREEN_WIDTH, 100, nativeMode.width)), skin, widthValidator);
        widthField.setWidth(textwidth);
        heightValidator = new IntValidator(100, nativeMode.height);
        heightField = new OwnTextField(Integer.toString(MathUtils.clamp(GlobalConf.screen.SCREEN_HEIGHT, 100, nativeMode.height)), skin, heightValidator);
        heightField.setWidth(textwidth);
        final OwnLabel widthLabel = new OwnLabel(txt("gui.width") + ":", skin);
        final OwnLabel heightLabel = new OwnLabel(txt("gui.height") + ":", skin);

        windowedResolutions.add(widthLabel).left().padRight(pad);
        windowedResolutions.add(widthField).left().padRight(pad);
        windowedResolutions.add(heightLabel).left().padRight(pad);
        windowedResolutions.add(heightField).left().row();

        // Radio buttons
        fullscreen = new OwnCheckBox(txt("gui.fullscreen"), skin, "radio", pad);
        fullscreen.addListener(new EventListener() {
            @Override
            public boolean handle(Event event) {
                if (event instanceof ChangeEvent) {
                    selectFullscreen(fullscreen.isChecked(), widthField, heightField, fullscreenResolutions, widthLabel, heightLabel);
                    return true;
                }
                return false;
            }
        });
        fullscreen.setChecked(GlobalConf.screen.FULLSCREEN);

        windowed = new OwnCheckBox(txt("gui.windowed"), skin, "radio", pad);
        windowed.addListener(new EventListener() {
            @Override
            public boolean handle(Event event) {
                if (event instanceof ChangeEvent) {
                    selectFullscreen(!windowed.isChecked(), widthField, heightField, fullscreenResolutions, widthLabel, heightLabel);
                    return true;
                }
                return false;
            }
        });
        windowed.setChecked(!GlobalConf.screen.FULLSCREEN);
        selectFullscreen(GlobalConf.screen.FULLSCREEN, widthField, heightField, fullscreenResolutions, widthLabel, heightLabel);

        new ButtonGroup<CheckBox>(fullscreen, windowed);

        // VSYNC
        vsync = new OwnCheckBox(txt("gui.vsync"), skin, "default", pad);
        vsync.setChecked(GlobalConf.screen.VSYNC);

        // LIMIT FPS
        limitfpsValidator = new IntValidator(1, 1000);
        limitFps = new OwnTextField(Integer.toString(MathUtils.clamp(GlobalConf.screen.LIMIT_FPS, 1, 1000)), skin, limitfpsValidator);
        limitFps.setDisabled(GlobalConf.screen.LIMIT_FPS == 0);

        limitfpsCb = new OwnCheckBox(txt("gui.limitfps"), skin, "default", pad);
        limitfpsCb.setChecked(GlobalConf.screen.LIMIT_FPS > 0);
        limitfpsCb.addListener((event) -> {
            if (event instanceof ChangeEvent) {
                enableComponents(limitfpsCb.isChecked(), limitFps);
                return true;
            }
            return false;
        });

        mode.add(fullscreen).left().padRight(pad * 2);
        mode.add(fullscreenResolutions).left().row();
        mode.add(windowed).left().padRight(pad * 2).padTop(pad * 2);
        mode.add(windowedResolutions).left().padTop(pad * 2).row();
        mode.add(vsync).left().padTop(pad * 2).colspan(2).row();
        mode.add(limitfpsCb).left().padRight(pad * 2);
        mode.add(limitFps).left();

        // Add to content
        contentGraphicsTable.add(titleResolution).left().padBottom(pad * 2).row();
        contentGraphicsTable.add(mode).left().padBottom(pad * 4).row();

        // GRAPHICS SETTINGS
        Label titleGraphics = new OwnLabel(txt("gui.graphicssettings"), skin, "help-title");
        Table graphics = new Table();

        OwnLabel gqualityLabel = new OwnLabel(txt("gui.gquality"), skin);
        gqualityLabel.addListener(new TextTooltip(txt("gui.gquality.info"), skin));

        ComboBoxBean[] gqs = new ComboBoxBean[] { new ComboBoxBean(txt("gui.gquality.high"), 0), new ComboBoxBean(txt("gui.gquality.normal"), 1), new ComboBoxBean(txt("gui.gquality.low"), 2) };
        gquality = new OwnSelectBox<ComboBoxBean>(skin);
        gquality.setItems(gqs);
        gquality.setWidth(textwidth * 3f);
        gquality.setSelected(gqs[GlobalConf.scene.GRAPHICS_QUALITY]);

        OwnImageButton gqualityTooltip = new OwnImageButton(skin, "tooltip");
        gqualityTooltip.addListener(new TextTooltip(txt("gui.gquality.info"), skin));

        // AA
        OwnLabel aaLabel = new OwnLabel(txt("gui.aa"), skin);
        aaLabel.addListener(new TextTooltip(txt("gui.aa.info"), skin));

        ComboBoxBean[] aas = new ComboBoxBean[] { new ComboBoxBean(txt("gui.aa.no"), 0), new ComboBoxBean(txt("gui.aa.fxaa"), -1), new ComboBoxBean(txt("gui.aa.nfaa"), -2) };
        aa = new OwnSelectBox<ComboBoxBean>(skin);
        aa.setItems(aas);
        aa.setWidth(textwidth * 3f);
        aa.setSelected(aas[idxAa(2, GlobalConf.postprocess.POSTPROCESS_ANTIALIAS)]);

        OwnImageButton aaTooltip = new OwnImageButton(skin, "tooltip");
        aaTooltip.addListener(new TextTooltip(txt("gui.aa.info"), skin));

        // ORBITS
        OwnLabel orbitsLabel = new OwnLabel(txt("gui.orbitrenderer"), skin);
        ComboBoxBean[] orbitItems = new ComboBoxBean[] { new ComboBoxBean(txt("gui.orbitrenderer.line"), 0), new ComboBoxBean(txt("gui.orbitrenderer.gpu"), 1) };
        orbitRenderer = new OwnSelectBox<ComboBoxBean>(skin);
        orbitRenderer.setItems(orbitItems);
        orbitRenderer.setWidth(textwidth * 3f);
        orbitRenderer.setSelected(orbitItems[GlobalConf.scene.ORBIT_RENDERER]);

        // LINE RENDERER
        OwnLabel lrLabel = new OwnLabel(txt("gui.linerenderer"), skin);
        ComboBoxBean[] lineRenderers = new ComboBoxBean[] { new ComboBoxBean(txt("gui.linerenderer.normal"), 0), new ComboBoxBean(txt("gui.linerenderer.quad"), 1) };
        lineRenderer = new OwnSelectBox<ComboBoxBean>(skin);
        lineRenderer.setItems(lineRenderers);
        lineRenderer.setWidth(textwidth * 3f);
        lineRenderer.setSelected(lineRenderers[GlobalConf.scene.LINE_RENDERER]);

        // BLOOM
        bloomBak = GlobalConf.postprocess.POSTPROCESS_BLOOM_INTENSITY;
        OwnLabel bloomLabel = new OwnLabel(txt("gui.bloom"), skin, "default");
        OwnLabel bloom = new OwnLabel(Integer.toString((int) (GlobalConf.postprocess.POSTPROCESS_BLOOM_INTENSITY * 10)), skin);
        Slider bloomEffect = new OwnSlider(Constants.MIN_SLIDER, Constants.MAX_SLIDER, 1, false, skin);
        bloomEffect.setName("bloom effect");
        bloomEffect.setWidth(sliderWidth);
        bloomEffect.setValue(GlobalConf.postprocess.POSTPROCESS_BLOOM_INTENSITY * 10f);
        bloomEffect.addListener(event -> {
            if (event instanceof ChangeEvent) {
                EventManager.instance.post(Events.BLOOM_CMD, bloomEffect.getValue() / 10f, true);
                bloom.setText(Integer.toString((int) bloomEffect.getValue()));
                return true;
            }
            return false;
        });

        // LABELS
        labels.addAll(gqualityLabel, aaLabel, orbitsLabel, lrLabel, bloomLabel);

        // LENS FLARE
        lensflareBak = GlobalConf.postprocess.POSTPROCESS_LENS_FLARE;
        CheckBox lensFlare = new CheckBox(" " + txt("gui.lensflare"), skin);
        lensFlare.setName("lens flare");
        lensFlare.addListener(event -> {
            if (event instanceof ChangeEvent) {
                EventManager.instance.post(Events.LENS_FLARE_CMD, lensFlare.isChecked(), true);
                return true;
            }
            return false;
        });
        lensFlare.setChecked(GlobalConf.postprocess.POSTPROCESS_LENS_FLARE);

        // LIGHT GLOW
        lightglowBak = GlobalConf.postprocess.POSTPROCESS_LIGHT_SCATTERING;
        CheckBox lightGlow = new CheckBox(" " + txt("gui.lightscattering"), skin);
        lightGlow.setName("light scattering");
        lightGlow.setChecked(GlobalConf.postprocess.POSTPROCESS_LIGHT_SCATTERING);
        lightGlow.addListener(event -> {
            if (event instanceof ChangeEvent) {
                EventManager.instance.post(Events.LIGHT_SCATTERING_CMD, lightGlow.isChecked(), true);
                return true;
            }
            return false;
        });

        // MOTION BLUR
        motionblurBak = GlobalConf.postprocess.POSTPROCESS_MOTION_BLUR;
        CheckBox motionBlur = new CheckBox(" " + txt("gui.motionblur"), skin);
        motionBlur.setName("motion blur");
        motionBlur.setChecked(GlobalConf.postprocess.POSTPROCESS_MOTION_BLUR != 0);
        motionBlur.addListener(event -> {
            if (event instanceof ChangeEvent) {
                EventManager.instance.post(Events.MOTION_BLUR_CMD, motionBlur.isChecked() ? Constants.MOTION_BLUR_VALUE : 0.0f, true);
                return true;
            }
            return false;
        });

        graphics.add(gqualityLabel).left().padRight(pad * 4).padBottom(pad);
        graphics.add(gquality).left().padRight(pad * 2).padBottom(pad);
        graphics.add(gqualityTooltip).left().padBottom(pad).row();
        final Cell<Actor> noticeGraphicsCell = graphics.add((Actor) null);
        noticeGraphicsCell.colspan(3).left().row();
        graphics.add(aaLabel).left().padRight(pad * 4).padBottom(pad);
        graphics.add(aa).left().padRight(pad * 2).padBottom(pad);
        graphics.add(aaTooltip).left().padBottom(pad).row();
        graphics.add(orbitsLabel).left().padRight(pad * 4).padBottom(pad);
        graphics.add(orbitRenderer).colspan(2).left().padBottom(pad).row();
        graphics.add(lrLabel).left().padRight(pad * 4).padBottom(pad);
        graphics.add(lineRenderer).colspan(2).left().padBottom(pad).row();
        graphics.add(bloomLabel).left().padRight(pad * 4).padBottom(pad);
        graphics.add(bloomEffect).left().padBottom(pad);
        graphics.add(bloom).left().padBottom(pad).row();
        graphics.add(lensFlare).colspan(3).left().padBottom(pad).row();
        graphics.add(lightGlow).colspan(3).left().padBottom(pad).row();
        graphics.add(motionBlur).colspan(3).left().padBottom(pad).row();

        // Add to content
        contentGraphicsTable.add(titleGraphics).left().padBottom(pad * 2).row();
        contentGraphicsTable.add(graphics).left().padBottom(pad * 4).row();

        // SHADOWS
        Label titleShadows = new OwnLabel(txt("gui.graphics.shadows"), skin, "help-title");
        Table shadows = new Table();

        // SHADOW MAP RESOLUTION
        OwnLabel smResolutionLabel = new OwnLabel(txt("gui.graphics.shadows.resolution"), skin);
        smResolutionLabel.setDisabled(!GlobalConf.scene.SHADOW_MAPPING);
        IntValidator smResValidator = new IntValidator(128, 2048);
        smResolution = new OwnTextField(Integer.toString(MathUtils.clamp(GlobalConf.scene.SHADOW_MAPPING_RESOLUTION, 128, 2048)), skin, smResValidator);
        smResolution.setWidth(textwidth * 3f);
        smResolution.setDisabled(!GlobalConf.scene.SHADOW_MAPPING);

        // N SHADOWS
        OwnLabel nShadowsLabel = new OwnLabel("#" + txt("gui.graphics.shadows"), skin);
        nShadowsLabel.setDisabled(!GlobalConf.scene.SHADOW_MAPPING);
        ComboBoxBean[] nsh = new ComboBoxBean[] { new ComboBoxBean("1", 1), new ComboBoxBean("2", 2), new ComboBoxBean("3", 3), new ComboBoxBean("4", 4) };
        nshadows = new OwnSelectBox<ComboBoxBean>(skin);
        nshadows.setItems(nsh);
        nshadows.setWidth(textwidth * 3f);
        nshadows.setSelected(nsh[GlobalConf.scene.SHADOW_MAPPING_N_SHADOWS - 1]);
        nshadows.setDisabled(!GlobalConf.scene.SHADOW_MAPPING);

        // ENABLE SHADOWS
        shadowsCb = new OwnCheckBox(txt("gui.graphics.shadows.enable"), skin, "default", pad);
        shadowsCb.setChecked(GlobalConf.scene.SHADOW_MAPPING);
        shadowsCb.addListener((event) -> {
            if (event instanceof ChangeEvent) {
                // Enable or disable resolution
                enableComponents(shadowsCb.isChecked(), smResolution, smResolutionLabel, nshadows, nShadowsLabel);
                return true;
            }
            return false;
        });

        // LABELS
        labels.add(smResolutionLabel);

        shadows.add(shadowsCb).left().padRight(pad * 2).padBottom(pad).row();
        shadows.add(smResolutionLabel).left().padRight(pad * 4).padBottom(pad);
        shadows.add(smResolution).left().padRight(pad * 2).padBottom(pad).row();
        shadows.add(nShadowsLabel).left().padRight(pad * 4).padBottom(pad);
        shadows.add(nshadows).left().padRight(pad * 2).padBottom(pad);

        // Add to content
        contentGraphicsTable.add(titleShadows).left().padBottom(pad * 2).row();
        contentGraphicsTable.add(shadows).left().padBottom(pad * 4).row();

        // DISPLAY SETTINGS
        Label titleDisplay = new OwnLabel(txt("gui.graphics.imglevels"), skin, "help-title");
        Table display = new Table();

        brightnessBak = GlobalConf.postprocess.POSTPROCESS_BRIGHTNESS;
        contrastBak = GlobalConf.postprocess.POSTPROCESS_CONTRAST;
        hueBak = GlobalConf.postprocess.POSTPROCESS_HUE;
        saturationBak = GlobalConf.postprocess.POSTPROCESS_SATURATION;
        gammaBak = GlobalConf.postprocess.POSTPROCESS_GAMMA;

        /** Brightness **/
        OwnLabel brightnessl = new OwnLabel(txt("gui.brightness"), skin, "default");
        Label brightnessLabel = new OwnLabel(Integer.toString((int) MathUtilsd.lint(GlobalConf.postprocess.POSTPROCESS_BRIGHTNESS, Constants.MIN_BRIGHTNESS, Constants.MAX_BRIGHTNESS, Constants.MIN_SLIDER, Constants.MAX_SLIDER)), skin);
        Slider brightness = new OwnSlider(Constants.MIN_SLIDER, Constants.MAX_SLIDER, 1, false, skin);
        brightness.setName("brightness");
        brightness.setWidth(sliderWidth);
        brightness.setValue(MathUtilsd.lint(GlobalConf.postprocess.POSTPROCESS_BRIGHTNESS, Constants.MIN_BRIGHTNESS, Constants.MAX_BRIGHTNESS, Constants.MIN_SLIDER, Constants.MAX_SLIDER));
        brightnessLabel.setText(Integer.toString((int) brightness.getValue()));
        brightness.addListener(event -> {
            if (event instanceof ChangeEvent) {
                EventManager.instance.post(Events.BRIGHTNESS_CMD, MathUtilsd.lint(brightness.getValue(), Constants.MIN_SLIDER, Constants.MAX_SLIDER, Constants.MIN_BRIGHTNESS, Constants.MAX_BRIGHTNESS), true);
                brightnessLabel.setText(Integer.toString((int) brightness.getValue()));
                return true;
            }
            return false;
        });
<<<<<<< HEAD

        display.add(brightnessl).left().padRight(pad * 4).padBottom(pad);
        display.add(brightness).left().padRight(pad * 2).padBottom(pad);
        display.add(brightnessLabel).row();

        /** Contrast **/
        OwnLabel contrastl = new OwnLabel(txt("gui.contrast"), skin, "default");
        Label contrastLabel = new OwnLabel(Integer.toString((int) MathUtilsd.lint(GlobalConf.postprocess.POSTPROCESS_CONTRAST, Constants.MIN_CONTRAST, Constants.MAX_CONTRAST, Constants.MIN_SLIDER, Constants.MAX_SLIDER)), skin);
        Slider contrast = new OwnSlider(Constants.MIN_SLIDER, Constants.MAX_SLIDER, 1, false, skin);
        contrast.setName("contrast");
        contrast.setWidth(sliderWidth);
        contrast.setValue(MathUtilsd.lint(GlobalConf.postprocess.POSTPROCESS_CONTRAST, Constants.MIN_CONTRAST, Constants.MAX_CONTRAST, Constants.MIN_SLIDER, Constants.MAX_SLIDER));
        contrastLabel.setText(Integer.toString((int) contrast.getValue()));
        contrast.addListener(event -> {
            if (event instanceof ChangeEvent) {
                EventManager.instance.post(Events.CONTRAST_CMD, MathUtilsd.lint(contrast.getValue(), Constants.MIN_SLIDER, Constants.MAX_SLIDER, Constants.MIN_CONTRAST, Constants.MAX_CONTRAST), true);
                contrastLabel.setText(Integer.toString((int) contrast.getValue()));
                return true;
            }
            return false;
        });

        display.add(contrastl).left().padRight(pad * 4).padBottom(pad);
        display.add(contrast).left().padRight(pad * 2).padBottom(pad);
        display.add(contrastLabel).row();

        /** Hue **/
        OwnLabel huel = new OwnLabel(txt("gui.hue"), skin, "default");
        Label hueLabel = new OwnLabel(Integer.toString((int) MathUtilsd.lint(GlobalConf.postprocess.POSTPROCESS_HUE, Constants.MIN_HUE, Constants.MAX_HUE, Constants.MIN_SLIDER, Constants.MAX_SLIDER)), skin);
        Slider hue = new OwnSlider(Constants.MIN_SLIDER, Constants.MAX_SLIDER, 1, false, skin);
        hue.setName("hue");
        hue.setWidth(sliderWidth);
        hue.setValue(MathUtilsd.lint(GlobalConf.postprocess.POSTPROCESS_HUE, Constants.MIN_HUE, Constants.MAX_HUE, Constants.MIN_SLIDER, Constants.MAX_SLIDER));
        hueLabel.setText(Integer.toString((int) hue.getValue()));
        hue.addListener(event -> {
            if (event instanceof ChangeEvent) {
                EventManager.instance.post(Events.HUE_CMD, MathUtilsd.lint(hue.getValue(), Constants.MIN_SLIDER, Constants.MAX_SLIDER, Constants.MIN_HUE, Constants.MAX_HUE), true);
                hueLabel.setText(Integer.toString((int) hue.getValue()));
                return true;
            }
            return false;
        });

        display.add(huel).left().padRight(pad * 4).padBottom(pad);
        display.add(hue).left().padRight(pad * 2).padBottom(pad);
        display.add(hueLabel).row();

        /** Saturation **/
        OwnLabel saturationl = new OwnLabel(txt("gui.saturation"), skin, "default");
        Label saturationLabel = new OwnLabel(Integer.toString((int) MathUtilsd.lint(GlobalConf.postprocess.POSTPROCESS_SATURATION, Constants.MIN_SATURATION, Constants.MAX_SATURATION, Constants.MIN_SLIDER, Constants.MAX_SLIDER)), skin);
        Slider saturation = new OwnSlider(Constants.MIN_SLIDER, Constants.MAX_SLIDER, 1, false, skin);
        saturation.setName("saturation");
        saturation.setWidth(sliderWidth);
        saturation.setValue(MathUtilsd.lint(GlobalConf.postprocess.POSTPROCESS_SATURATION, Constants.MIN_SATURATION, Constants.MAX_SATURATION, Constants.MIN_SLIDER, Constants.MAX_SLIDER));
        saturationLabel.setText(Integer.toString((int) saturation.getValue()));
        saturation.addListener(event -> {
            if (event instanceof ChangeEvent) {
                EventManager.instance.post(Events.SATURATION_CMD, MathUtilsd.lint(saturation.getValue(), Constants.MIN_SLIDER, Constants.MAX_SLIDER, Constants.MIN_SATURATION, Constants.MAX_SATURATION), true);
                saturationLabel.setText(Integer.toString((int) saturation.getValue()));
                return true;
            }
            return false;
        });

        display.add(saturationl).left().padRight(pad * 4).padBottom(pad);
        display.add(saturation).left().padRight(pad * 2).padBottom(pad);
        display.add(saturationLabel).row();

        /** Gamma **/
        OwnLabel gammal = new OwnLabel(txt("gui.gamma"), skin, "default");
        Label gammaLabel = new OwnLabel(nf1.format(GlobalConf.postprocess.POSTPROCESS_GAMMA), skin);
        Slider gamma = new OwnSlider(Constants.MIN_GAMMA, Constants.MAX_GAMMA, 0.1f, false, skin);
        gamma.setName("gamma");
        gamma.setWidth(sliderWidth);
        gamma.setValue(GlobalConf.postprocess.POSTPROCESS_GAMMA);
        gammaLabel.setText(nf1.format(gamma.getValue()));
        gamma.addListener(event -> {
            if (event instanceof ChangeEvent) {
                EventManager.instance.post(Events.GAMMA_CMD, gamma.getValue(), true);
                gammaLabel.setText(nf1.format(gamma.getValue()));
                return true;
            }
            return false;
        });

        display.add(gammal).left().padRight(pad * 4).padBottom(pad);
        display.add(gamma).left().padRight(pad * 2).padBottom(pad);
        display.add(gammaLabel).row();

=======

        display.add(brightnessl).left().padRight(pad * 4).padBottom(pad);
        display.add(brightness).left().padRight(pad * 2).padBottom(pad);
        display.add(brightnessLabel).row();

        /** Contrast **/
        OwnLabel contrastl = new OwnLabel(txt("gui.contrast"), skin, "default");
        Label contrastLabel = new OwnLabel(Integer.toString((int) MathUtilsd.lint(GlobalConf.postprocess.POSTPROCESS_CONTRAST, Constants.MIN_CONTRAST, Constants.MAX_CONTRAST, Constants.MIN_SLIDER, Constants.MAX_SLIDER)), skin);
        Slider contrast = new OwnSlider(Constants.MIN_SLIDER, Constants.MAX_SLIDER, 1, false, skin);
        contrast.setName("contrast");
        contrast.setWidth(sliderWidth);
        contrast.setValue(MathUtilsd.lint(GlobalConf.postprocess.POSTPROCESS_CONTRAST, Constants.MIN_CONTRAST, Constants.MAX_CONTRAST, Constants.MIN_SLIDER, Constants.MAX_SLIDER));
        contrastLabel.setText(Integer.toString((int) contrast.getValue()));
        contrast.addListener(event -> {
            if (event instanceof ChangeEvent) {
                EventManager.instance.post(Events.CONTRAST_CMD, MathUtilsd.lint(contrast.getValue(), Constants.MIN_SLIDER, Constants.MAX_SLIDER, Constants.MIN_CONTRAST, Constants.MAX_CONTRAST), true);
                contrastLabel.setText(Integer.toString((int) contrast.getValue()));
                return true;
            }
            return false;
        });

        display.add(contrastl).left().padRight(pad * 4).padBottom(pad);
        display.add(contrast).left().padRight(pad * 2).padBottom(pad);
        display.add(contrastLabel).row();

        /** Hue **/
        OwnLabel huel = new OwnLabel(txt("gui.hue"), skin, "default");
        Label hueLabel = new OwnLabel(Integer.toString((int) MathUtilsd.lint(GlobalConf.postprocess.POSTPROCESS_HUE, Constants.MIN_HUE, Constants.MAX_HUE, Constants.MIN_SLIDER, Constants.MAX_SLIDER)), skin);
        Slider hue = new OwnSlider(Constants.MIN_SLIDER, Constants.MAX_SLIDER, 1, false, skin);
        hue.setName("hue");
        hue.setWidth(sliderWidth);
        hue.setValue(MathUtilsd.lint(GlobalConf.postprocess.POSTPROCESS_HUE, Constants.MIN_HUE, Constants.MAX_HUE, Constants.MIN_SLIDER, Constants.MAX_SLIDER));
        hueLabel.setText(Integer.toString((int) hue.getValue()));
        hue.addListener(event -> {
            if (event instanceof ChangeEvent) {
                EventManager.instance.post(Events.HUE_CMD, MathUtilsd.lint(hue.getValue(), Constants.MIN_SLIDER, Constants.MAX_SLIDER, Constants.MIN_HUE, Constants.MAX_HUE), true);
                hueLabel.setText(Integer.toString((int) hue.getValue()));
                return true;
            }
            return false;
        });

        display.add(huel).left().padRight(pad * 4).padBottom(pad);
        display.add(hue).left().padRight(pad * 2).padBottom(pad);
        display.add(hueLabel).row();

        /** Saturation **/
        OwnLabel saturationl = new OwnLabel(txt("gui.saturation"), skin, "default");
        Label saturationLabel = new OwnLabel(Integer.toString((int) MathUtilsd.lint(GlobalConf.postprocess.POSTPROCESS_SATURATION, Constants.MIN_SATURATION, Constants.MAX_SATURATION, Constants.MIN_SLIDER, Constants.MAX_SLIDER)), skin);
        Slider saturation = new OwnSlider(Constants.MIN_SLIDER, Constants.MAX_SLIDER, 1, false, skin);
        saturation.setName("saturation");
        saturation.setWidth(sliderWidth);
        saturation.setValue(MathUtilsd.lint(GlobalConf.postprocess.POSTPROCESS_SATURATION, Constants.MIN_SATURATION, Constants.MAX_SATURATION, Constants.MIN_SLIDER, Constants.MAX_SLIDER));
        saturationLabel.setText(Integer.toString((int) saturation.getValue()));
        saturation.addListener(event -> {
            if (event instanceof ChangeEvent) {
                EventManager.instance.post(Events.SATURATION_CMD, MathUtilsd.lint(saturation.getValue(), Constants.MIN_SLIDER, Constants.MAX_SLIDER, Constants.MIN_SATURATION, Constants.MAX_SATURATION), true);
                saturationLabel.setText(Integer.toString((int) saturation.getValue()));
                return true;
            }
            return false;
        });

        display.add(saturationl).left().padRight(pad * 4).padBottom(pad);
        display.add(saturation).left().padRight(pad * 2).padBottom(pad);
        display.add(saturationLabel).row();

        /** Gamma **/
        OwnLabel gammal = new OwnLabel(txt("gui.gamma"), skin, "default");
        Label gammaLabel = new OwnLabel(nf1.format(GlobalConf.postprocess.POSTPROCESS_GAMMA), skin);
        Slider gamma = new OwnSlider(Constants.MIN_GAMMA, Constants.MAX_GAMMA, 0.1f, false, skin);
        gamma.setName("gamma");
        gamma.setWidth(sliderWidth);
        gamma.setValue(GlobalConf.postprocess.POSTPROCESS_GAMMA);
        gammaLabel.setText(nf1.format(gamma.getValue()));
        gamma.addListener(event -> {
            if (event instanceof ChangeEvent) {
                EventManager.instance.post(Events.GAMMA_CMD, gamma.getValue(), true);
                gammaLabel.setText(nf1.format(gamma.getValue()));
                return true;
            }
            return false;
        });

        display.add(gammal).left().padRight(pad * 4).padBottom(pad);
        display.add(gamma).left().padRight(pad * 2).padBottom(pad);
        display.add(gammaLabel).row();

>>>>>>> 83ae354c
        // LABELS
        labels.addAll(brightnessl, contrastl, huel, saturationl, gammal);

        // Add to content
        contentGraphicsTable.add(titleDisplay).left().padBottom(pad * 2).row();
        contentGraphicsTable.add(display).left();
        /**
         * ==== UI ====
         **/
        final Table contentUI = new Table(skin);
        contents.add(contentUI);
        contentUI.align(Align.top | Align.left);

        OwnLabel titleUI = new OwnLabel(txt("gui.ui.interfacesettings"), skin, "help-title");

        Table ui = new Table();

        // LANGUAGE
        OwnLabel langLabel = new OwnLabel(txt("gui.ui.language"), skin);
        File i18nfolder = new File(GlobalConf.ASSETS_LOC + "/i18n/");
        String i18nname = "gsbundle";
        String[] files = i18nfolder.list();
        LangComboBoxBean[] langs = new LangComboBoxBean[files.length];
        int i = 0;
        for (String file : files) {
            if (file.startsWith("gsbundle") && file.endsWith(".properties")) {
                String locale = file.substring(i18nname.length(), file.length() - ".properties".length());
                // Default locale
                if (locale == null || locale.isEmpty())
                    locale = "-en-GB";
                if (locale.length() != 0) {
                    // Remove underscore _
                    locale = locale.substring(1).replace("_", "-");
                    Locale loc = Locale.forLanguageTag(locale);
                    langs[i] = new LangComboBoxBean(loc);
                } else {
                    langs[i] = new LangComboBoxBean(I18n.bundle.getLocale());
                }
            }
            i++;
        }
        Arrays.sort(langs);

        lang = new OwnSelectBox<LangComboBoxBean>(skin);
        lang.setWidth(textwidth * 3f);
        lang.setItems(langs);
        lang.setSelected(langs[idxLang(GlobalConf.program.LOCALE, langs)]);

        // THEME
        OwnLabel themeLabel = new OwnLabel(txt("gui.ui.theme"), skin);
        String[] themes = new String[] { "dark-green", "dark-green-x2", "dark-blue", "dark-blue-x2", "dark-orange", "dark-orange-x2", "bright-green", "bright-green-x2", "night-red", "night-red-x2" };
        theme = new OwnSelectBox<String>(skin);
        theme.setWidth(textwidth * 3f);
        theme.setItems(themes);
        theme.setSelected(GlobalConf.program.UI_THEME);

        // POINTER COORDINATES
        pointerCoords = new OwnCheckBox(txt("gui.ui.pointercoordinates"), skin, "default", pad);
        pointerCoords.setChecked(GlobalConf.program.DISPLAY_POINTER_COORDS);

        // LABELS
        labels.addAll(langLabel, themeLabel);

        // Add to table
        ui.add(langLabel).left().padRight(pad * 4).padBottom(pad);
        ui.add(lang).left().padBottom(pad).row();
        ui.add(themeLabel).left().padRight(pad * 4).padBottom(pad);
        ui.add(theme).left().padBottom(pad).row();
        ui.add(pointerCoords).left().padRight(pad * 2).padBottom(pad).row();

        // Add to content
        contentUI.add(titleUI).left().padBottom(pad * 2).row();
        contentUI.add(ui).left();

        /**
         * ==== PERFORMANCE ====
         **/
        final Table contentPerformance = new Table(skin);
        contents.add(contentPerformance);
        contentPerformance.align(Align.top | Align.left);

        // MULTITHREADING
        OwnLabel titleMultithread = new OwnLabel(txt("gui.multithreading"), skin, "help-title");

        Table multithread = new Table(skin);

        OwnLabel numThreadsLabel = new OwnLabel(txt("gui.thread.number"), skin);
        int maxthreads = Runtime.getRuntime().availableProcessors();
        ComboBoxBean[] cbs = new ComboBoxBean[maxthreads + 1];
        cbs[0] = new ComboBoxBean(txt("gui.letdecide"), 0);
        for (i = 1; i <= maxthreads; i++) {
            cbs[i] = new ComboBoxBean(txt("gui.thread", i), i);
        }
        numThreads = new OwnSelectBox<ComboBoxBean>(skin);
        numThreads.setWidth(textwidth * 3f);
        numThreads.setItems(cbs);
        numThreads.setSelectedIndex(GlobalConf.performance.NUMBER_THREADS);

        multithreadCb = new OwnCheckBox(txt("gui.thread.enable"), skin, "default", pad);
        multithreadCb.addListener(new EventListener() {
            @Override
            public boolean handle(Event event) {
                if (event instanceof ChangeEvent) {
                    numThreads.setDisabled(!multithreadCb.isChecked());
                    // Add notice
                    return true;
                }
                return false;
            }
        });
        multithreadCb.setChecked(GlobalConf.performance.MULTITHREADING);
        numThreads.setDisabled(!multithreadCb.isChecked());

        // Add to table
        multithread.add(multithreadCb).colspan(2).left().padBottom(pad).row();
        multithread.add(numThreadsLabel).left().padRight(pad * 4).padBottom(pad);
        multithread.add(numThreads).left().padBottom(pad).row();
        final Cell<Actor> noticeMulithreadCell = multithread.add((Actor) null);
        noticeMulithreadCell.colspan(2).left();

        multithreadCb.addListener(new EventListener() {
            @Override
            public boolean handle(Event event) {
                if (event instanceof ChangeEvent) {
                    if (noticeMulithreadCell.getActor() == null) {
                        String nextinfostr = txt("gui.ui.info") + '\n';
                        int lines = GlobalResources.countOccurrences(nextinfostr, '\n');
                        TextArea nextTimeInfo = new OwnTextArea(nextinfostr, skin, "info");
                        nextTimeInfo.setDisabled(true);
                        nextTimeInfo.setPrefRows(lines + 1);
                        nextTimeInfo.setWidth(tawidth);
                        nextTimeInfo.clearListeners();
                        noticeMulithreadCell.setActor(nextTimeInfo);
                    }
                    return true;
                }
                return false;
            }
        });

        // Add to content
        contentPerformance.add(titleMultithread).left().padBottom(pad * 2).row();
        contentPerformance.add(multithread).left().padBottom(pad * 4).row();

        // DRAW DISTANCE
        OwnLabel titleLod = new OwnLabel(txt("gui.lod"), skin, "help-title");

        Table lod = new Table(skin);

        // Smooth transitions
        lodFadeCb = new OwnCheckBox(txt("gui.lod.fade"), skin, "default", pad);
        lodFadeCb.setChecked(GlobalConf.scene.OCTREE_PARTICLE_FADE);

        // Draw distance
        OwnLabel ddLabel = new OwnLabel(txt("gui.lod.thresholds"), skin);
        lodTransitions = new OwnSlider(Constants.MIN_SLIDER, Constants.MAX_SLIDER, 0.1f, false, skin);
        lodTransitions.setValue(Math.round(MathUtilsd.lint(GlobalConf.scene.OCTANT_THRESHOLD_0 * MathUtilsd.radDeg, Constants.MIN_LOD_TRANS_ANGLE_DEG, Constants.MAX_LOD_TRANS_ANGLE_DEG, Constants.MIN_SLIDER, Constants.MAX_SLIDER)));

        final OwnLabel lodValueLabel = new OwnLabel(nf3.format(GlobalConf.scene.OCTANT_THRESHOLD_0 * MathUtilsd.radDeg), skin);

        lodTransitions.addListener(new EventListener() {
            @Override
            public boolean handle(Event event) {
                if (event instanceof ChangeEvent) {
                    OwnSlider slider = (OwnSlider) event.getListenerActor();
                    lodValueLabel.setText(nf3.format(MathUtilsd.lint(slider.getValue(), Constants.MIN_SLIDER, Constants.MAX_SLIDER, Constants.MIN_LOD_TRANS_ANGLE_DEG, Constants.MAX_LOD_TRANS_ANGLE_DEG)));
                    return true;
                }
                return false;
            }
        });

        OwnImageButton lodTooltip = new OwnImageButton(skin, "tooltip");
        lodTooltip.addListener(new TextTooltip(txt("gui.lod.thresholds.info"), skin));

        // LABELS
        labels.addAll(numThreadsLabel, ddLabel);

        // Add to table
        lod.add(lodFadeCb).colspan(4).left().padBottom(pad).row();
        lod.add(ddLabel).left().padRight(pad * 4).padBottom(pad);
        lod.add(lodTransitions).left().padRight(pad * 4).padBottom(pad);
        lod.add(lodValueLabel).left().padRight(pad * 4).padBottom(pad);
        lod.add(lodTooltip).left().padBottom(pad);

        // Add to content
        contentPerformance.add(titleLod).left().padBottom(pad * 2).row();
        contentPerformance.add(lod).left();

        /**
         * ==== CONTROLS ====
         **/
        final Table contentControls = new Table(skin);
        contents.add(contentControls);
        contentControls.align(Align.top | Align.left);

        OwnLabel titleController = new OwnLabel(txt("gui.controller"), skin, "help-title");

        // DETECTED CONTROLLER
        OwnLabel detectedLabel = new OwnLabel(txt("gui.controller.detected"), skin);
        Array<Controller> controllers = Controllers.getControllers();
        OwnLabel controllerName = new OwnLabel(controllers.size == 0 ? txt("gui.controller.nocontrollers") : controllers.get(0).getName(), skin);

        // CONTROLLER MAPPINGS
        OwnLabel mappingsLabel = new OwnLabel(txt("gui.controller.mappingsfile"), skin);
        Array<FileComboBoxBean> controllerMappingsFiles = new Array<FileComboBoxBean>();
        FileHandle externalfolder = Gdx.files.absolute(GlobalConf.ASSETS_LOC + "./mappings/");
        FileHandle homefolder = Gdx.files.absolute(SysUtils.getDefaultMappingsDir().getPath());
        Array<FileHandle> mappingFiles = new Array<FileHandle>();
        GlobalResources.listRec(externalfolder, mappingFiles, ".controller");
        GlobalResources.listRec(homefolder, mappingFiles, ".controller");
        FileComboBoxBean selected = null;
        for (FileHandle fh : mappingFiles) {
            FileComboBoxBean fcbb = new FileComboBoxBean(fh);
            controllerMappingsFiles.add(fcbb);
            if (GlobalConf.controls.CONTROLLER_MAPPINGS_FILE.endsWith(fh.name())) {
                selected = fcbb;
            }
        }

        controllerMappings = new OwnSelectBox<FileComboBoxBean>(skin);
        controllerMappings.setItems(controllerMappingsFiles);
        controllerMappings.setSelected(selected);

        // INVERT Y
        inverty = new OwnCheckBox("Invert look y axis", skin, "default", pad);
        inverty.setChecked(GlobalConf.controls.INVERT_LOOK_Y_AXIS);

        // KEY BINDINGS
        OwnLabel titleKeybindings = new OwnLabel(txt("gui.keymappings"), skin, "help-title");

        Map<TreeSet<Integer>, ProgramAction> keyboardMappings = KeyBindings.instance.getSortedMappings();
        Set<TreeSet<Integer>> keymaps = keyboardMappings.keySet();
        String[][] data = new String[keyboardMappings.size()][2];

        i = 0;
        for (TreeSet<Integer> keys : keymaps) {
            ProgramAction action = keyboardMappings.get(keys);
            data[i][0] = action.actionName;
            data[i][1] = keysToString(keys);
            i++;
        }

        Table controls = new Table(skin);
        controls.align(Align.left | Align.top);
        // Header
        controls.add(new OwnLabel(txt("gui.keymappings.action"), skin, "header")).left();
        controls.add(new OwnLabel(txt("gui.keymappings.keys"), skin, "header")).left().row();

        controls.add(new OwnLabel(txt("action.forward"), skin)).left();
        controls.add(new OwnLabel(Keys.toString(Keys.UP).toUpperCase(), skin)).left().row();
        controls.add(new OwnLabel(txt("action.backward"), skin)).left();
        controls.add(new OwnLabel(Keys.toString(Keys.DOWN).toUpperCase(), skin)).left().row();
        controls.add(new OwnLabel(txt("action.left"), skin)).left();
        controls.add(new OwnLabel(Keys.toString(Keys.LEFT).toUpperCase(), skin)).left().row();
        controls.add(new OwnLabel(txt("action.right"), skin)).left();
        controls.add(new OwnLabel(Keys.toString(Keys.RIGHT).toUpperCase(), skin)).left().row();

        // Controls
        for (String[] pair : data) {
            controls.add(new OwnLabel(pair[0], skin)).left();
            controls.add(new OwnLabel(pair[1], skin)).left().row();
        }

        OwnScrollPane controlsScroll = new OwnScrollPane(controls, skin, "default-nobg");
        controlsScroll.setWidth(controlsscrollw);
        controlsScroll.setHeight(controllsscrollh);
        controlsScroll.setForceScroll(false, true);
        controlsScroll.setSmoothScrolling(true);
        controlsScroll.setFadeScrollBars(false);
        scrolls.add(controlsScroll);

        // Add to content
        contentControls.add(titleController).colspan(2).left().padBottom(pad * 2).row();
        contentControls.add(detectedLabel).left().padBottom(pad * 2);
        contentControls.add(controllerName).left().padBottom(pad * 2).row();
        contentControls.add(mappingsLabel).left().padBottom(pad * 2);
        contentControls.add(controllerMappings).left().padBottom(pad * 2).row();
        contentControls.add(inverty).left().colspan(2).padBottom(pad * 2).row();
        contentControls.add(titleKeybindings).colspan(2).left().padBottom(pad * 2).row();
        contentControls.add(controlsScroll).colspan(2).left();

        /**
         * ==== SCREENSHOTS ====
         **/
        final Table contentScreenshots = new Table(skin);
        contents.add(contentScreenshots);
        contentScreenshots.align(Align.top | Align.left);

        // SCREEN CAPTURE
        OwnLabel titleScreenshots = new OwnLabel(txt("gui.screencapture"), skin, "help-title");

        Table screenshots = new Table(skin);

        // Info
        String ssinfostr = txt("gui.screencapture.info") + '\n';
        int lines = GlobalResources.countOccurrences(ssinfostr, '\n');
        TextArea screenshotsInfo = new OwnTextArea(ssinfostr, skin, "info");
        screenshotsInfo.setDisabled(true);
        screenshotsInfo.setPrefRows(lines + 1);
        screenshotsInfo.setWidth(tawidth);
        screenshotsInfo.clearListeners();

        // Save location
        OwnLabel screenshotsLocationLabel = new OwnLabel(txt("gui.screenshots.save"), skin);
        screenshotsLocationLabel.pack();
        screenshotsLocation = new OwnTextButton(GlobalConf.screenshot.SCREENSHOT_FOLDER, skin);
        screenshotsLocation.pad(pad);
        screenshotsLocation.addListener(new EventListener() {
            @Override
            public boolean handle(Event event) {
                if (event instanceof ChangeEvent) {
                    FileChooser fc = FileChooser.createPickDialog(txt("gui.screenshots.directory.choose"), skin, Gdx.files.absolute(GlobalConf.screenshot.SCREENSHOT_FOLDER));
                    fc.setResultListener(new ResultListener() {
                        @Override
                        public boolean result(boolean success, FileHandle result) {
                            if (success) {
                                // do stuff with result
                                screenshotsLocation.setText(result.path());
                            }
                            return true;
                        }
                    });
                    fc.setFilter(new FileFilter() {
                        @Override
                        public boolean accept(File pathname) {
                            return pathname.isDirectory();
                        }
                    });
                    fc.show(stage);

                    return true;
                }
                return false;
            }
        });

        // Size
        final OwnLabel screenshotsSizeLabel = new OwnLabel(txt("gui.screenshots.size"), skin);
        screenshotsSizeLabel.setDisabled(GlobalConf.screenshot.isSimpleMode());
        final OwnLabel xLabel = new OwnLabel("x", skin);
        screenshotsSizeValidator = new IntValidator(GlobalConf.ScreenshotConf.MIN_SCREENSHOT_SIZE, GlobalConf.ScreenshotConf.MAX_SCREENSHOT_SIZE);
        sswidthField = new OwnTextField(Integer.toString(MathUtils.clamp(GlobalConf.screenshot.SCREENSHOT_WIDTH, GlobalConf.ScreenshotConf.MIN_SCREENSHOT_SIZE, GlobalConf.ScreenshotConf.MAX_SCREENSHOT_SIZE)), skin, screenshotsSizeValidator);
        sswidthField.setWidth(textwidth);
        sswidthField.setDisabled(GlobalConf.screenshot.isSimpleMode());
        ssheightField = new OwnTextField(Integer.toString(MathUtils.clamp(GlobalConf.screenshot.SCREENSHOT_HEIGHT, GlobalConf.ScreenshotConf.MIN_SCREENSHOT_SIZE, GlobalConf.ScreenshotConf.MAX_SCREENSHOT_SIZE)), skin, screenshotsSizeValidator);
        ssheightField.setWidth(textwidth);
        ssheightField.setDisabled(GlobalConf.screenshot.isSimpleMode());
        HorizontalGroup ssSizeGroup = new HorizontalGroup();
        ssSizeGroup.space(pad * 2);
        ssSizeGroup.addActor(sswidthField);
        ssSizeGroup.addActor(xLabel);
        ssSizeGroup.addActor(ssheightField);

        // Mode
        OwnLabel ssModeLabel = new OwnLabel(txt("gui.screenshots.mode"), skin);
        ComboBoxBean[] screenshotModes = new ComboBoxBean[] { new ComboBoxBean(txt("gui.screenshots.mode.simple"), 0), new ComboBoxBean(txt("gui.screenshots.mode.redraw"), 1) };
        screenshotMode = new OwnSelectBox<ComboBoxBean>(skin);
        screenshotMode.setItems(screenshotModes);
        screenshotMode.setWidth(textwidth * 3f);
        screenshotMode.addListener(new EventListener() {
            @Override
            public boolean handle(Event event) {
                if (event instanceof ChangeEvent) {
                    if (screenshotMode.getSelected().value == 0) {
                        // Simple
                        enableComponents(false, sswidthField, ssheightField, screenshotsSizeLabel, xLabel);
                    } else {
                        // Redraw
                        enableComponents(true, sswidthField, ssheightField, screenshotsSizeLabel, xLabel);
                    }
                    return true;
                }
                return false;
            }
        });
        screenshotMode.setSelected(screenshotModes[GlobalConf.screenshot.SCREENSHOT_MODE.ordinal()]);
        screenshotMode.addListener(new TextTooltip(txt("gui.tooltip.screenshotmode"), skin));

        OwnImageButton screenshotsModeTooltip = new OwnImageButton(skin, "tooltip");
        screenshotsModeTooltip.addListener(new TextTooltip(txt("gui.tooltip.screenshotmode"), skin));

        HorizontalGroup ssModeGroup = new HorizontalGroup();
        ssModeGroup.space(pad);
        ssModeGroup.addActor(screenshotMode);
        ssModeGroup.addActor(screenshotsModeTooltip);

        // LABELS
        labels.addAll(screenshotsLocationLabel, ssModeLabel, screenshotsSizeLabel);

        // Add to table
        screenshots.add(screenshotsInfo).colspan(2).left().padBottom(pad).row();
        screenshots.add(screenshotsLocationLabel).left().padRight(pad * 4).padBottom(pad);
        screenshots.add(screenshotsLocation).left().expandX().padBottom(pad).row();
        screenshots.add(ssModeLabel).left().padRight(pad * 4).padBottom(pad);
        screenshots.add(ssModeGroup).left().expandX().padBottom(pad).row();
        screenshots.add(screenshotsSizeLabel).left().padRight(pad * 4).padBottom(pad);
        screenshots.add(ssSizeGroup).left().expandX().padBottom(pad).row();

        // Add to content
        contentScreenshots.add(titleScreenshots).left().padBottom(pad * 2).row();
        contentScreenshots.add(screenshots).left();

        /**
         * ==== FRAME OUTPUT ====
         **/
        final Table contentFrames = new Table(skin);
        contents.add(contentFrames);
        contentFrames.align(Align.top | Align.left);

        // FRAME OUTPUT CONFIG
        OwnLabel titleFrameoutput = new OwnLabel(txt("gui.frameoutput"), skin, "help-title");

        Table frameoutput = new Table(skin);

        // Info
        String foinfostr = txt("gui.frameoutput.info") + '\n';
        lines = GlobalResources.countOccurrences(foinfostr, '\n');
        TextArea frameoutputInfo = new OwnTextArea(foinfostr, skin, "info");
        frameoutputInfo.setDisabled(true);
        frameoutputInfo.setPrefRows(lines + 1);
        frameoutputInfo.setWidth(tawidth);
        frameoutputInfo.clearListeners();

        // Save location
        OwnLabel frameoutputLocationLabel = new OwnLabel(txt("gui.frameoutput.location"), skin);
        frameoutputLocation = new OwnTextButton(GlobalConf.frame.RENDER_FOLDER, skin);
        frameoutputLocation.pad(pad);
        frameoutputLocation.addListener(new EventListener() {
            @Override
            public boolean handle(Event event) {
                if (event instanceof ChangeEvent) {
                    FileChooser fc = FileChooser.createPickDialog(txt("gui.frameoutput.directory.choose"), skin, Gdx.files.absolute(GlobalConf.frame.RENDER_FOLDER));
                    fc.setResultListener(new ResultListener() {
                        @Override
                        public boolean result(boolean success, FileHandle result) {
                            if (success) {
                                // do stuff with result
                                frameoutputLocation.setText(result.path());
                            }
                            return true;
                        }
                    });
                    fc.setFilter(new FileFilter() {
                        @Override
                        public boolean accept(File pathname) {
                            return pathname.isDirectory();
                        }
                    });
                    fc.show(stage);

                    return true;
                }
                return false;
            }
        });

        // Prefix
        OwnLabel prefixLabel = new OwnLabel(txt("gui.frameoutput.prefix"), skin);
        frameoutputPrefix = new OwnTextField(GlobalConf.frame.RENDER_FILE_NAME, skin, new RegexpValidator("^\\w+$"));
        frameoutputPrefix.setWidth(textwidth * 3f);

        // FPS
        OwnLabel fpsLabel = new OwnLabel(txt("gui.frameoutput.fps"), skin);
        frameoutputFps = new OwnTextField(Integer.toString(GlobalConf.frame.RENDER_TARGET_FPS), skin, new IntValidator(1, 200));
        frameoutputFps.setWidth(textwidth * 3f);

        // Size
        final OwnLabel frameoutputSizeLabel = new OwnLabel(txt("gui.frameoutput.size"), skin);
        frameoutputSizeLabel.setDisabled(GlobalConf.frame.isSimpleMode());
        final OwnLabel xLabelfo = new OwnLabel("x", skin);
        frameoutputSizeValidator = new IntValidator(GlobalConf.FrameConf.MIN_FRAME_SIZE, GlobalConf.FrameConf.MAX_FRAME_SIZE);
        fowidthField = new OwnTextField(Integer.toString(MathUtils.clamp(GlobalConf.frame.RENDER_WIDTH, GlobalConf.FrameConf.MIN_FRAME_SIZE, GlobalConf.FrameConf.MAX_FRAME_SIZE)), skin, frameoutputSizeValidator);
        fowidthField.setWidth(textwidth);
        fowidthField.setDisabled(GlobalConf.frame.isSimpleMode());
        foheightField = new OwnTextField(Integer.toString(MathUtils.clamp(GlobalConf.frame.RENDER_HEIGHT, GlobalConf.FrameConf.MIN_FRAME_SIZE, GlobalConf.FrameConf.MAX_FRAME_SIZE)), skin, frameoutputSizeValidator);
        foheightField.setWidth(textwidth);
        foheightField.setDisabled(GlobalConf.frame.isSimpleMode());
        HorizontalGroup foSizeGroup = new HorizontalGroup();
        foSizeGroup.space(pad * 2);
        foSizeGroup.addActor(fowidthField);
        foSizeGroup.addActor(xLabelfo);
        foSizeGroup.addActor(foheightField);

        // Mode
        OwnLabel fomodeLabel = new OwnLabel(txt("gui.screenshots.mode"), skin);
        ComboBoxBean[] frameoutputModes = new ComboBoxBean[] { new ComboBoxBean(txt("gui.screenshots.mode.simple"), 0), new ComboBoxBean(txt("gui.screenshots.mode.redraw"), 1) };
        frameoutputMode = new OwnSelectBox<ComboBoxBean>(skin);
        frameoutputMode.setItems(frameoutputModes);
        frameoutputMode.setWidth(textwidth * 3f);
        frameoutputMode.addListener(new EventListener() {
            @Override
            public boolean handle(Event event) {
                if (event instanceof ChangeEvent) {
                    if (frameoutputMode.getSelected().value == 0) {
                        // Simple
                        enableComponents(false, fowidthField, foheightField, frameoutputSizeLabel, xLabelfo);
                    } else {
                        // Redraw
                        enableComponents(true, fowidthField, foheightField, frameoutputSizeLabel, xLabelfo);
                    }
                    return true;
                }
                return false;
            }
        });
        frameoutputMode.setSelected(frameoutputModes[GlobalConf.frame.FRAME_MODE.ordinal()]);
        frameoutputMode.addListener(new TextTooltip(txt("gui.tooltip.screenshotmode"), skin));

        OwnImageButton frameoutputModeTooltip = new OwnImageButton(skin, "tooltip");
        frameoutputModeTooltip.addListener(new TextTooltip(txt("gui.tooltip.screenshotmode"), skin));

        HorizontalGroup foModeGroup = new HorizontalGroup();
        foModeGroup.space(pad);
        foModeGroup.addActor(frameoutputMode);
        foModeGroup.addActor(frameoutputModeTooltip);

        // LABELS
        labels.addAll(frameoutputLocationLabel, prefixLabel, fpsLabel, fomodeLabel, frameoutputSizeLabel);

        // Add to table
        frameoutput.add(frameoutputInfo).colspan(2).left().padBottom(pad).row();
        frameoutput.add(frameoutputLocationLabel).left().padRight(pad * 4).padBottom(pad);
        frameoutput.add(frameoutputLocation).left().expandX().padBottom(pad).row();
        frameoutput.add(prefixLabel).left().padRight(pad * 4).padBottom(pad);
        frameoutput.add(frameoutputPrefix).left().padBottom(pad).row();
        frameoutput.add(fpsLabel).left().padRight(pad * 4).padBottom(pad);
        frameoutput.add(frameoutputFps).left().padBottom(pad).row();
        frameoutput.add(fomodeLabel).left().padRight(pad * 4).padBottom(pad);
        frameoutput.add(foModeGroup).left().expandX().padBottom(pad).row();
        frameoutput.add(frameoutputSizeLabel).left().padRight(pad * 4).padBottom(pad);
        frameoutput.add(foSizeGroup).left().expandX().padBottom(pad).row();

        // Add to content
        contentFrames.add(titleFrameoutput).left().padBottom(pad * 2).row();
        contentFrames.add(frameoutput).left();

        /**
         * ==== CAMERA ====
         **/
        final Table contentCamera = new Table(skin);
        contents.add(contentCamera);
        contentCamera.align(Align.top | Align.left);

        // CAMERA RECORDING
        Table camrec = new Table(skin);

        OwnLabel titleCamrec = new OwnLabel(txt("gui.camerarec.title"), skin, "help-title");

        // fps
        OwnLabel camfpsLabel = new OwnLabel(txt("gui.camerarec.fps"), skin);
        camrecFps = new OwnTextField(Integer.toString(GlobalConf.frame.CAMERA_REC_TARGET_FPS), skin, new IntValidator(1, 200));
        camrecFps.setWidth(textwidth * 3f);

        // Activate automatically
        cbAutoCamrec = new OwnCheckBox(txt("gui.camerarec.frameoutput"), skin, "default", pad);
        cbAutoCamrec.setChecked(GlobalConf.frame.AUTO_FRAME_OUTPUT_CAMERA_PLAY);
        cbAutoCamrec.addListener(new TextTooltip(txt("gui.tooltip.playcamera.frameoutput"), skin));
        OwnImageButton camrecTooltip = new OwnImageButton(skin, "tooltip");
        camrecTooltip.addListener(new TextTooltip(txt("gui.tooltip.playcamera.frameoutput"), skin));

        HorizontalGroup cbGroup = new HorizontalGroup();
        cbGroup.space(pad);
        cbGroup.addActor(cbAutoCamrec);
        cbGroup.addActor(camrecTooltip);

        // LABELS
        labels.add(camfpsLabel);

        // Add to table
        camrec.add(camfpsLabel).left().padRight(pad * 4).padBottom(pad);
        camrec.add(camrecFps).left().expandX().padBottom(pad).row();
        camrec.add(cbGroup).colspan(2).left().padBottom(pad).row();

        // Add to content
        contentCamera.add(titleCamrec).left().padBottom(pad * 2).row();
        contentCamera.add(camrec).left();

        /**
         * ==== 360 ====
         **/
        final Table content360 = new Table(skin);
        contents.add(content360);
        content360.align(Align.top | Align.left);

        // CUBEMAP
        OwnLabel titleCubemap = new OwnLabel(txt("gui.360"), skin, "help-title");
        Table cubemap = new Table(skin);

        // Info
        String cminfostr = txt("gui.360.info") + '\n';
        lines = GlobalResources.countOccurrences(cminfostr, '\n');
        TextArea cmInfo = new OwnTextArea(cminfostr, skin, "info");
        cmInfo.setDisabled(true);
        cmInfo.setPrefRows(lines + 1);
        cmInfo.setWidth(tawidth);
        cmInfo.clearListeners();

        // Resolution
        OwnLabel cmResolutionLabel = new OwnLabel(txt("gui.360.resolution"), skin);
        cmResolution = new OwnTextField(Integer.toString(GlobalConf.scene.CUBEMAP_FACE_RESOLUTION), skin, new IntValidator(20, 15000));
        cmResolution.setWidth(textwidth * 3f);

        // LABELS
        labels.add(cmResolutionLabel);

        // Add to table
        cubemap.add(cmInfo).colspan(2).left().padBottom(pad).row();
        cubemap.add(cmResolutionLabel).left().padRight(pad * 4).padBottom(pad);
        cubemap.add(cmResolution).left().expandX().padBottom(pad).row();

        // Add to content
        content360.add(titleCubemap).left().padBottom(pad * 2).row();
        content360.add(cubemap).left();

        /**
         * ==== DATA ====
         **/
        final Table contentDataTable = new Table(skin);
        contentDataTable.align(Align.top | Align.left);
        final OwnScrollPane contentData = new OwnScrollPane(contentDataTable, skin, "minimalist-nobg");
        contentData.setHeight(scrollh);
        contentData.setScrollingDisabled(true, false);
        contentData.setFadeScrollBars(false);
        contents.add(contentData);

        // GENERAL OPTIONS
        OwnLabel titleGeneralData = new OwnLabel(txt("gui.data.options"), skin, "help-title");
        highAccuracyPositions = new OwnCheckBox(txt("gui.data.highaccuracy"), skin, pad);
        highAccuracyPositions.setChecked(GlobalConf.data.HIGH_ACCURACY_POSITIONS);
        highAccuracyPositions.addListener(new TextTooltip(txt("gui.data.highaccuracy.tooltip"), skin));
        OwnImageButton highAccTooltip = new OwnImageButton(skin, "tooltip");
        highAccTooltip.addListener(new TextTooltip(txt("gui.data.highaccuracy.tooltip"), skin));

        HorizontalGroup haGroup = new HorizontalGroup();
        haGroup.space(pad);
        haGroup.addActor(highAccuracyPositions);
        haGroup.addActor(highAccTooltip);

        // DATA SOURCE
        OwnLabel titleData = new OwnLabel(txt("gui.data.source"), skin, "help-title");
<<<<<<< HEAD

        String assetsLoc = GlobalConf.ASSETS_LOC;
        dw = new DatasetsWidget(skin, assetsLoc);
        Array<FileHandle> catalogFiles = dw.buildCatalogFiles();
        Actor datasource = dw.buildDatasetsWidget(catalogFiles, false);

        datasetChooser = new OwnCheckBox(txt("gui.data.dschooser"), skin, pad);
        datasetChooser.setChecked(GlobalConf.program.DISPLAY_DATASET_DIALOG);
=======

        String assetsLoc = GlobalConf.ASSETS_LOC;
        dw = new DatasetsWidget(skin, assetsLoc);
        Array<FileHandle> catalogFiles = dw.buildCatalogFiles();
        Actor datasource = dw.buildDatasetsWidget(catalogFiles, false);

        datasetChooser = new OwnCheckBox(txt("gui.data.dschooser"), skin, pad);
        datasetChooser.setChecked(GlobalConf.program.DISPLAY_DATASET_DIALOG);

        OwnTextButton dataDownload = new OwnTextButton(txt("gui.download.title"), skin);
        dataDownload.setSize(300, 50);
        dataDownload.addListener((event) -> {
            if (event instanceof ChangeEvent) {
                DownloadDataWindow ddw = new DownloadDataWindow(stage, skin, false, txt("gui.close"), null);
                ddw.setModal(true);
                ddw.show(stage);
                return true;
            }
            return false;
        });
>>>>>>> 83ae354c

        // Add to content
        contentDataTable.add(titleGeneralData).left().padBottom(pad * 2).row();
        contentDataTable.add(haGroup).left().padBottom(pad * 2).row();
        contentDataTable.add(titleData).left().padBottom(pad * 2).row();
        contentDataTable.add(datasource).left().padBottom(pad * 2).row();
<<<<<<< HEAD
        contentDataTable.add(datasetChooser).left();
=======
        contentDataTable.add(datasetChooser).left().padBottom(pad * 2).row();
        contentDataTable.add(dataDownload).left();
>>>>>>> 83ae354c

        /**
         * ==== GAIA ====
         **/
        final Table contentGaia = new Table(skin);
        contents.add(contentGaia);
        contentGaia.align(Align.top | Align.left);

        // ATTITUDE
        OwnLabel titleAttitude = new OwnLabel(txt("gui.gaia.attitude"), skin, "help-title");
        Table attitude = new Table(skin);

        real = new OwnCheckBox(txt("gui.gaia.real"), skin, "radio", pad);
        real.setChecked(GlobalConf.data.REAL_GAIA_ATTITUDE);
        nsl = new OwnCheckBox(txt("gui.gaia.nsl"), skin, "radio", pad);
        nsl.setChecked(!GlobalConf.data.REAL_GAIA_ATTITUDE);

        new ButtonGroup<CheckBox>(real, nsl);

        // Add to table
        attitude.add(nsl).left().padBottom(pad).row();
        attitude.add(real).left().padBottom(pad).row();
        final Cell<Actor> noticeAttCell = attitude.add((Actor) null);
        noticeAttCell.colspan(2).left();

        EventListener attNoticeListener = new EventListener() {
            @Override
            public boolean handle(Event event) {
                if (event instanceof ChangeEvent) {
                    if (noticeAttCell.getActor() == null) {
                        String nextinfostr = txt("gui.ui.info") + '\n';
                        int lines = GlobalResources.countOccurrences(nextinfostr, '\n');
                        TextArea nextTimeInfo = new OwnTextArea(nextinfostr, skin, "info");
                        nextTimeInfo.setDisabled(true);
                        nextTimeInfo.setPrefRows(lines + 1);
                        nextTimeInfo.setWidth(tawidth);
                        nextTimeInfo.clearListeners();
                        noticeAttCell.setActor(nextTimeInfo);
                    }
                    return true;
                }
                return false;
            }
        };
        real.addListener(attNoticeListener);
        nsl.addListener(attNoticeListener);

        // Add to content
        contentGaia.add(titleAttitude).left().padBottom(pad * 2).row();
        contentGaia.add(attitude).left();

        /**
         * ==== SYSTEM ====
         **/
        final Table contentSystem = new Table(skin);
        contents.add(contentSystem);
        contentSystem.align(Align.top | Align.left);

        // STATS
        OwnLabel titleStats = new OwnLabel(txt("gui.system.reporting"), skin, "help-title");
        Table stats = new Table(skin);

        debugInfoBak = GlobalConf.program.SHOW_DEBUG_INFO;
        debugInfo = new OwnCheckBox(txt("gui.system.debuginfo"), skin, pad);
        debugInfo.setChecked(GlobalConf.program.SHOW_DEBUG_INFO);
        debugInfo.addListener((event) -> {
            if (event instanceof ChangeEvent) {
                EventManager.instance.post(Events.SHOW_DEBUG_CMD, !GlobalConf.program.SHOW_DEBUG_INFO);
                return true;
            }
            return false;
        });

        report = new OwnCheckBox(txt("gui.system.allowreporting"), skin, pad);
        report.setChecked(GlobalConf.program.ANALYTICS_ENABLED);

        // RELOAD DEFAULTS
        OwnTextButton reloadDefaults = new OwnTextButton(txt("gui.system.reloaddefaults"), skin);
        reloadDefaults.addListener(new EventListener() {
            @Override
            public boolean handle(Event event) {
                if (event instanceof ChangeEvent) {
                    reloadDefaultPreferences();
                    me.hide();
                    // Prevent saving current state
                    GaiaSky.instance.savestate = false;
                    Gdx.app.exit();
                    return true;
                }

                return false;
            }

        });
        reloadDefaults.setWidth(180 * GlobalConf.SCALE_FACTOR);

        OwnLabel warningLabel = new OwnLabel(txt("gui.system.reloaddefaults.warn"), skin, "default-red");

        // Add to table
        stats.add(debugInfo).left().padBottom(pad).row();
        stats.add(report).left().padBottom(pad * 5).row();
        stats.add(warningLabel).left().padBottom(pad).row();
        stats.add(reloadDefaults).left();

        // Add to content
        contentSystem.add(titleStats).left().padBottom(pad * 2).row();
        contentSystem.add(stats).left();

        /** COMPUTE LABEL WIDTH **/
        float maxLabelWidth = 0;
        for (OwnLabel l : labels) {
            l.pack();
            if (l.getWidth() > maxLabelWidth)
                maxLabelWidth = l.getWidth();
        }
        maxLabelWidth = Math.max(textwidth * 2, maxLabelWidth);
        for (OwnLabel l : labels)
            l.setWidth(maxLabelWidth);

        /** ADD ALL CONTENT **/
        tabContent.addActor(contentGraphics);
        tabContent.addActor(contentUI);
        tabContent.addActor(contentPerformance);
        tabContent.addActor(contentControls);
        tabContent.addActor(contentScreenshots);
        tabContent.addActor(contentFrames);
        tabContent.addActor(contentCamera);
        tabContent.addActor(content360);
        tabContent.addActor(contentData);
        tabContent.addActor(contentGaia);
        tabContent.addActor(contentSystem);

        /** ADD TO MAIN TABLE **/
        content.add(tabContent).left().padLeft(10).expand().fill();

        // Listen to changes in the tab button checked states
        // Set visibility of the tab content to match the checked state
        ChangeListener tab_listener = new ChangeListener() {
            @Override
            public void changed(ChangeEvent event, Actor actor) {
                contentGraphics.setVisible(tabGraphics.isChecked());
                contentUI.setVisible(tabUI.isChecked());
                contentPerformance.setVisible(tabPerformance.isChecked());
                contentControls.setVisible(tabControls.isChecked());
                contentScreenshots.setVisible(tabScreenshots.isChecked());
                contentFrames.setVisible(tabFrames.isChecked());
                contentCamera.setVisible(tabCamera.isChecked());
                content360.setVisible(tab360.isChecked());
                contentData.setVisible(tabData.isChecked());
                contentGaia.setVisible(tabGaia.isChecked());
                contentSystem.setVisible(tabSystem.isChecked());
            }
        };
        tabGraphics.addListener(tab_listener);
        tabUI.addListener(tab_listener);
        tabPerformance.addListener(tab_listener);
        tabControls.addListener(tab_listener);
        tabScreenshots.addListener(tab_listener);
        tabFrames.addListener(tab_listener);
        tabCamera.addListener(tab_listener);
        tab360.addListener(tab_listener);
        tabData.addListener(tab_listener);
        tabGaia.addListener(tab_listener);
        tabSystem.addListener(tab_listener);

        // Let only one tab button be checked at a time
        ButtonGroup<Button> tabs = new ButtonGroup<Button>();
        tabs.setMinCheckCount(1);
        tabs.setMaxCheckCount(1);
        tabs.add(tabGraphics);
        tabs.add(tabUI);
        tabs.add(tabPerformance);
        tabs.add(tabControls);
        tabs.add(tabScreenshots);
        tabs.add(tabFrames);
        tabs.add(tabCamera);
        tabs.add(tab360);
        tabs.add(tabData);
        tabs.add(tabGaia);
        tabs.add(tabSystem);

    }

    @Override
    protected void accept() {
        saveCurrentPreferences();
    }

    @Override
    protected void cancel() {
        revertLivePreferences();
    }

    private void reloadDefaultPreferences() {
        // User config file
        File userFolder = SysUtils.getGSHomeDir();
        File userFolderConfFile = new File(userFolder, "global.properties");

        // Internal config
        File confFolder = new File("conf" + File.separator);
        File internalFolderConfFile = new File(confFolder, "global.properties");

        // Delete current conf
        if (userFolderConfFile.exists()) {
            userFolderConfFile.delete();
        }

        // Copy file
        try {
            if (confFolder.exists() && confFolder.isDirectory()) {
                // Running released package
                copyFile(internalFolderConfFile, userFolderConfFile, true);
            } else {
                // Running from code?
                if (!new File("../android/assets/conf" + File.separator).exists()) {
                    throw new IOException("File ../android/assets/conf does not exist!");
                }
                copyFile(new File("../android/assets/conf" + File.separator + "global.properties"), userFolderConfFile, true);
            }

        } catch (Exception e) {
            Logger.getLogger(this.getClass()).error(e, "Error copying default preferences file to user folder: " + userFolderConfFile.getAbsolutePath());
        }

    }

    private static void copyFile(File sourceFile, File destFile, boolean ow) throws IOException {
        if (destFile.exists()) {
            if (ow) {
                // Overwrite, delete file
                destFile.delete();
            } else {
                return;
            }
        }
        // Create new
        destFile.createNewFile();

        FileChannel source = null;
        FileChannel destination = null;
        FileInputStream fis = null;
        FileOutputStream fos = null;
        try {
            source = (fis = new FileInputStream(sourceFile)).getChannel();
            destination = (fos = new FileOutputStream(destFile)).getChannel();
            destination.transferFrom(source, 0, source.size());
        } finally {
            if (source != null) {
                source.close();
                fis.close();
            }
            if (destination != null) {
                destination.close();
                fos.close();
            }
        }
    }

    private void saveCurrentPreferences() {
        // Add all properties to GlobalConf.instance

        final boolean reloadFullscreenMode = fullscreen.isChecked() != GlobalConf.screen.FULLSCREEN;
        final boolean reloadScreenMode = reloadFullscreenMode || (GlobalConf.screen.FULLSCREEN && (GlobalConf.screen.FULLSCREEN_WIDTH != fullscreenResolutions.getSelected().width || GlobalConf.screen.FULLSCREEN_HEIGHT != fullscreenResolutions.getSelected().height)) || (!GlobalConf.screen.FULLSCREEN && (GlobalConf.screen.SCREEN_WIDTH != Integer.parseInt(widthField.getText())) || GlobalConf.screen.SCREEN_HEIGHT != Integer.parseInt(heightField.getText()));

        GlobalConf.screen.FULLSCREEN = fullscreen.isChecked();

        // Fullscreen options
        GlobalConf.screen.FULLSCREEN_WIDTH = fullscreenResolutions.getSelected().width;
        GlobalConf.screen.FULLSCREEN_HEIGHT = fullscreenResolutions.getSelected().height;

        // Windowed options
        GlobalConf.screen.SCREEN_WIDTH = Integer.parseInt(widthField.getText());
        GlobalConf.screen.SCREEN_HEIGHT = Integer.parseInt(heightField.getText());

        // Graphics
        ComboBoxBean bean = gquality.getSelected();
        if (GlobalConf.scene.GRAPHICS_QUALITY != bean.value) {
            GlobalConf.scene.GRAPHICS_QUALITY = bean.value;
            EventManager.instance.post(Events.GRAPHICS_QUALITY_UPDATED, bean.value);
        }

        bean = aa.getSelected();
        Antialias newaa = GlobalConf.postprocess.getAntialias(bean.value);
        if (GlobalConf.postprocess.POSTPROCESS_ANTIALIAS != newaa) {
            GlobalConf.postprocess.POSTPROCESS_ANTIALIAS = GlobalConf.postprocess.getAntialias(bean.value);
            EventManager.instance.post(Events.ANTIALIASING_CMD, GlobalConf.postprocess.POSTPROCESS_ANTIALIAS);
        }

        GlobalConf.screen.VSYNC = vsync.isChecked();
        try {
            // Windows backend crashes for some reason
            Gdx.graphics.setVSync(GlobalConf.screen.VSYNC);
        } catch (Exception e) {
            Logger.getLogger(this.getClass()).error(e);
        }

        if (limitfpsCb.isChecked()) {
            GlobalConf.screen.LIMIT_FPS = Integer.parseInt(limitFps.getText());
        } else {
            GlobalConf.screen.LIMIT_FPS = 0;
        }

        // Orbit renderer
        GlobalConf.scene.ORBIT_RENDERER = orbitRenderer.getSelected().value;

        // Line renderer
        boolean reloadLineRenderer = GlobalConf.scene.LINE_RENDERER != lineRenderer.getSelected().value;
        bean = lineRenderer.getSelected();
        GlobalConf.scene.LINE_RENDERER = bean.value;

        // Shadow mapping
        GlobalConf.scene.SHADOW_MAPPING = shadowsCb.isChecked();
        int newshadowres = Integer.parseInt(smResolution.getText());
        int newnshadows = nshadows.getSelected().value;
        final boolean reloadShadows = shadowsCb.isChecked() && (GlobalConf.scene.SHADOW_MAPPING_RESOLUTION != newshadowres || GlobalConf.scene.SHADOW_MAPPING_N_SHADOWS != newnshadows);

        // Interface
        LangComboBoxBean lbean = lang.getSelected();
        boolean reloadUI = GlobalConf.program.UI_THEME != theme.getSelected() || !lbean.locale.toLanguageTag().equals(GlobalConf.program.LOCALE);
        GlobalConf.program.LOCALE = lbean.locale.toLanguageTag();
        I18n.forceinit(Gdx.files.internal("i18n/gsbundle"));
        GlobalConf.program.UI_THEME = theme.getSelected();
        boolean previousPointerCoords = GlobalConf.program.DISPLAY_POINTER_COORDS;
        GlobalConf.program.DISPLAY_POINTER_COORDS = pointerCoords.isChecked();
        if (previousPointerCoords != GlobalConf.program.DISPLAY_POINTER_COORDS) {
            EventManager.instance.post(Events.DISPLAY_POINTER_COORDS_CMD, GlobalConf.program.DISPLAY_POINTER_COORDS);
        }
        // Update scale factor according to theme - for HiDPI screens
        GlobalConf.updateScaleFactor(GlobalConf.program.UI_THEME.endsWith("x2") ? 2f : 1f);

        // Performance
        bean = numThreads.getSelected();
        GlobalConf.performance.NUMBER_THREADS = bean.value;
        GlobalConf.performance.MULTITHREADING = multithreadCb.isChecked();

        GlobalConf.scene.OCTREE_PARTICLE_FADE = lodFadeCb.isChecked();
        GlobalConf.scene.OCTANT_THRESHOLD_0 = MathUtilsd.lint(lodTransitions.getValue(), Constants.MIN_SLIDER, Constants.MAX_SLIDER, Constants.MIN_LOD_TRANS_ANGLE_DEG, Constants.MAX_LOD_TRANS_ANGLE_DEG) * (float) MathUtilsd.degRad;
        // Here we use a 0.4 rad between the thresholds
        GlobalConf.scene.OCTANT_THRESHOLD_1 = GlobalConf.scene.OCTREE_PARTICLE_FADE ? GlobalConf.scene.OCTANT_THRESHOLD_0 + 0.4f : GlobalConf.scene.OCTANT_THRESHOLD_0;

        // Data
        boolean hapos = GlobalConf.data.HIGH_ACCURACY_POSITIONS;
        GlobalConf.data.HIGH_ACCURACY_POSITIONS = highAccuracyPositions.isChecked();

        if (hapos != GlobalConf.data.HIGH_ACCURACY_POSITIONS) {
            // Event
            EventManager.instance.post(Events.HIGH_ACCURACY_CMD, GlobalConf.data.HIGH_ACCURACY_POSITIONS);
        }
        GlobalConf.data.CATALOG_JSON_FILES = "";
        boolean first = true;
        for (Button b : dw.cbs) {
            if (b.isChecked()) {
                // Add all selected to list
                if (!first) {
                    GlobalConf.data.CATALOG_JSON_FILES += "," + dw.candidates.get(b);
                } else {
                    GlobalConf.data.CATALOG_JSON_FILES += dw.candidates.get(b);
                    first = false;
                }
            }
        }
        GlobalConf.program.DISPLAY_DATASET_DIALOG = datasetChooser.isChecked();

        // Screenshots
        File ssfile = new File(screenshotsLocation.getText().toString());
        if (ssfile.exists() && ssfile.isDirectory())
            GlobalConf.screenshot.SCREENSHOT_FOLDER = ssfile.getAbsolutePath();
        ScreenshotMode prev = GlobalConf.screenshot.SCREENSHOT_MODE;
        GlobalConf.screenshot.SCREENSHOT_MODE = GlobalConf.ScreenshotMode.values()[screenshotMode.getSelectedIndex()];
        int ssw = Integer.parseInt(sswidthField.getText());
        int ssh = Integer.parseInt(ssheightField.getText());
        boolean ssupdate = ssw != GlobalConf.screenshot.SCREENSHOT_WIDTH || ssh != GlobalConf.screenshot.SCREENSHOT_HEIGHT || !prev.equals(GlobalConf.screenshot.SCREENSHOT_MODE);
        GlobalConf.screenshot.SCREENSHOT_WIDTH = ssw;
        GlobalConf.screenshot.SCREENSHOT_HEIGHT = ssh;
        if (ssupdate)
            EventManager.instance.post(Events.SCREENSHOT_SIZE_UDPATE, GlobalConf.screenshot.SCREENSHOT_WIDTH, GlobalConf.screenshot.SCREENSHOT_HEIGHT);

        // Frame output
        File fofile = new File(frameoutputLocation.getText().toString());
        if (fofile.exists() && fofile.isDirectory())
            GlobalConf.frame.RENDER_FOLDER = fofile.getAbsolutePath();
        String text = frameoutputPrefix.getText();
        if (text.matches("^\\w+$")) {
            GlobalConf.frame.RENDER_FILE_NAME = text;
        }
        prev = GlobalConf.frame.FRAME_MODE;
        GlobalConf.frame.FRAME_MODE = GlobalConf.ScreenshotMode.values()[frameoutputMode.getSelectedIndex()];
        int fow = Integer.parseInt(fowidthField.getText());
        int foh = Integer.parseInt(foheightField.getText());
        boolean foupdate = fow != GlobalConf.frame.RENDER_WIDTH || foh != GlobalConf.frame.RENDER_HEIGHT || !prev.equals(GlobalConf.frame.FRAME_MODE);
        GlobalConf.frame.RENDER_WIDTH = fow;
        GlobalConf.frame.RENDER_HEIGHT = foh;
        GlobalConf.frame.RENDER_TARGET_FPS = Integer.parseInt(frameoutputFps.getText());
        if (foupdate)
            EventManager.instance.post(Events.FRAME_SIZE_UDPATE, GlobalConf.frame.RENDER_WIDTH, GlobalConf.frame.RENDER_HEIGHT);

        // Camera recording
        GlobalConf.frame.CAMERA_REC_TARGET_FPS = Integer.parseInt(camrecFps.getText());
        GlobalConf.frame.AUTO_FRAME_OUTPUT_CAMERA_PLAY = (Boolean) cbAutoCamrec.isChecked();

        // Cube map resolution
        int newres = Integer.parseInt(cmResolution.getText());
        if (newres != GlobalConf.scene.CUBEMAP_FACE_RESOLUTION)
            EventManager.instance.post(Events.CUBEMAP_RESOLUTION_CMD, newres);

        // Controllers
        String mappingsFile = controllerMappings.getSelected().file;
        if (mappingsFile != GlobalConf.controls.CONTROLLER_MAPPINGS_FILE) {
            GlobalConf.controls.CONTROLLER_MAPPINGS_FILE = mappingsFile;
            EventManager.instance.post(Events.RELOAD_CONTROLLER_MAPPINGS, mappingsFile);
        }
        GlobalConf.controls.INVERT_LOOK_Y_AXIS = inverty.isChecked();

        // Gaia attitude
        GlobalConf.data.REAL_GAIA_ATTITUDE = real.isChecked();

        // System
        GlobalConf.program.ANALYTICS_ENABLED = report.isChecked();
        if (GlobalConf.program.SHOW_DEBUG_INFO != debugInfoBak) {
            EventManager.instance.post(Events.SHOW_DEBUG_CMD, !debugInfoBak);
        }

        // Save configuration
        ConfInit.instance.persistGlobalConf(new File(System.getProperty("properties.file")));

        EventManager.instance.post(Events.PROPERTIES_WRITTEN);

        if (reloadScreenMode) {
            Gdx.app.postRunnable(() -> {
                EventManager.instance.post(Events.SCREEN_MODE_CMD);
            });
        }

        if (reloadLineRenderer) {
            Gdx.app.postRunnable(() -> {
                EventManager.instance.post(Events.LINE_RENDERER_UPDATE);
            });
        }

        if (reloadShadows) {
            Gdx.app.postRunnable(() -> {
                GlobalConf.scene.SHADOW_MAPPING_RESOLUTION = newshadowres;
                GlobalConf.scene.SHADOW_MAPPING_N_SHADOWS = newnshadows;

                EventManager.instance.post(Events.REBUILD_SHADOW_MAP_DATA_CMD);
            });
        }

        if (reloadUI) {
            reloadUI();
        }

    }

    /**
     * Reverts preferences which have been modified live. It needs backup values.
     */
    private void revertLivePreferences() {
        EventManager.instance.post(Events.BRIGHTNESS_CMD, brightnessBak, true);
        EventManager.instance.post(Events.CONTRAST_CMD, contrastBak, true);
        EventManager.instance.post(Events.HUE_CMD, hueBak, true);
        EventManager.instance.post(Events.SATURATION_CMD, saturationBak, true);
        EventManager.instance.post(Events.GAMMA_CMD, gammaBak, true);
        EventManager.instance.post(Events.MOTION_BLUR_CMD, motionblurBak, true);
        EventManager.instance.post(Events.LENS_FLARE_CMD, lensflareBak, true);
        EventManager.instance.post(Events.LIGHT_SCATTERING_CMD, lightglowBak, true);
        EventManager.instance.post(Events.BLOOM_CMD, bloomBak, true);
        EventManager.instance.post(Events.SHOW_DEBUG_CMD, debugInfoBak);
    }

    private void reloadUI() {
        // Reinitialise user interface
        Gdx.app.postRunnable(() -> {
            // Reinitialise GUI system
            GlobalResources.updateSkin();
            GaiaSky.instance.reinitialiseGUI1();
            EventManager.instance.post(Events.SPACECRAFT_LOADED, GaiaSky.instance.sg.getNode("Spacecraft"));
            GaiaSky.instance.reinitialiseGUI2();
            // Time init
            EventManager.instance.post(Events.TIME_CHANGE_INFO, GaiaSky.instance.time.getTime());
            if (GaiaSky.instance.cam.mode == CameraManager.CameraMode.Focus)
                // Refocus
                EventManager.instance.post(Events.FOCUS_CHANGE_CMD, GaiaSky.instance.cam.getFocus());
            // Update names with new language
            GaiaSky.instance.sg.getRoot().updateNamesRec();
            // UI theme reload broadcast
            EventManager.instance.post(Events.UI_THEME_RELOAD_INFO, GlobalResources.skin);
        });
    }

    private void selectFullscreen(boolean fullscreen, OwnTextField widthField, OwnTextField heightField, SelectBox<DisplayMode> fullScreenResolutions, OwnLabel widthLabel, OwnLabel heightLabel) {
        if (fullscreen) {
            GlobalConf.screen.SCREEN_WIDTH = fullScreenResolutions.getSelected().width;
            GlobalConf.screen.SCREEN_HEIGHT = fullScreenResolutions.getSelected().height;
        } else {
            GlobalConf.screen.SCREEN_WIDTH = Integer.parseInt(widthField.getText());
            GlobalConf.screen.SCREEN_HEIGHT = Integer.parseInt(heightField.getText());
        }

        enableComponents(!fullscreen, widthField, heightField, widthLabel, heightLabel);
        enableComponents(fullscreen, fullScreenResolutions);
    }

    private int idxAa(int base, Antialias x) {
        if (x.getAACode() == -1)
            return 1;
        if (x.getAACode() == -2)
            return 2;
        if (x.getAACode() == 0)
            return 0;
        return (int) (Math.log(x.getAACode()) / Math.log(2) + 1e-10) + 2;
    }

    private int idxLang(String code, LangComboBoxBean[] langs) {
        if (code.isEmpty()) {
            code = I18n.bundle.getLocale().toLanguageTag();
        }
        for (int i = 0; i < langs.length; i++) {
            if (langs[i].locale.toLanguageTag().equals(code)) {
                return i;
            }
        }
        return -1;
    }

    private String keysToString(TreeSet<Integer> keys) {
        String s = "";

        int i = 0;
        int n = keys.size();
        for (Integer key : keys) {
            s += Keys.toString(key).toUpperCase();
            if (i < n - 1) {
                s += " + ";
            }

            i++;
        }

        return s;
    }

}<|MERGE_RESOLUTION|>--- conflicted
+++ resolved
@@ -87,10 +87,6 @@
  *
  */
 public class PreferencesWindow extends GenericDialog {
-<<<<<<< HEAD
-
-=======
->>>>>>> 83ae354c
     private Array<Actor> contents;
     private Array<OwnLabel> labels;
 
@@ -512,7 +508,6 @@
             }
             return false;
         });
-<<<<<<< HEAD
 
         display.add(brightnessl).left().padRight(pad * 4).padBottom(pad);
         display.add(brightness).left().padRight(pad * 2).padBottom(pad);
@@ -602,97 +597,6 @@
         display.add(gamma).left().padRight(pad * 2).padBottom(pad);
         display.add(gammaLabel).row();
 
-=======
-
-        display.add(brightnessl).left().padRight(pad * 4).padBottom(pad);
-        display.add(brightness).left().padRight(pad * 2).padBottom(pad);
-        display.add(brightnessLabel).row();
-
-        /** Contrast **/
-        OwnLabel contrastl = new OwnLabel(txt("gui.contrast"), skin, "default");
-        Label contrastLabel = new OwnLabel(Integer.toString((int) MathUtilsd.lint(GlobalConf.postprocess.POSTPROCESS_CONTRAST, Constants.MIN_CONTRAST, Constants.MAX_CONTRAST, Constants.MIN_SLIDER, Constants.MAX_SLIDER)), skin);
-        Slider contrast = new OwnSlider(Constants.MIN_SLIDER, Constants.MAX_SLIDER, 1, false, skin);
-        contrast.setName("contrast");
-        contrast.setWidth(sliderWidth);
-        contrast.setValue(MathUtilsd.lint(GlobalConf.postprocess.POSTPROCESS_CONTRAST, Constants.MIN_CONTRAST, Constants.MAX_CONTRAST, Constants.MIN_SLIDER, Constants.MAX_SLIDER));
-        contrastLabel.setText(Integer.toString((int) contrast.getValue()));
-        contrast.addListener(event -> {
-            if (event instanceof ChangeEvent) {
-                EventManager.instance.post(Events.CONTRAST_CMD, MathUtilsd.lint(contrast.getValue(), Constants.MIN_SLIDER, Constants.MAX_SLIDER, Constants.MIN_CONTRAST, Constants.MAX_CONTRAST), true);
-                contrastLabel.setText(Integer.toString((int) contrast.getValue()));
-                return true;
-            }
-            return false;
-        });
-
-        display.add(contrastl).left().padRight(pad * 4).padBottom(pad);
-        display.add(contrast).left().padRight(pad * 2).padBottom(pad);
-        display.add(contrastLabel).row();
-
-        /** Hue **/
-        OwnLabel huel = new OwnLabel(txt("gui.hue"), skin, "default");
-        Label hueLabel = new OwnLabel(Integer.toString((int) MathUtilsd.lint(GlobalConf.postprocess.POSTPROCESS_HUE, Constants.MIN_HUE, Constants.MAX_HUE, Constants.MIN_SLIDER, Constants.MAX_SLIDER)), skin);
-        Slider hue = new OwnSlider(Constants.MIN_SLIDER, Constants.MAX_SLIDER, 1, false, skin);
-        hue.setName("hue");
-        hue.setWidth(sliderWidth);
-        hue.setValue(MathUtilsd.lint(GlobalConf.postprocess.POSTPROCESS_HUE, Constants.MIN_HUE, Constants.MAX_HUE, Constants.MIN_SLIDER, Constants.MAX_SLIDER));
-        hueLabel.setText(Integer.toString((int) hue.getValue()));
-        hue.addListener(event -> {
-            if (event instanceof ChangeEvent) {
-                EventManager.instance.post(Events.HUE_CMD, MathUtilsd.lint(hue.getValue(), Constants.MIN_SLIDER, Constants.MAX_SLIDER, Constants.MIN_HUE, Constants.MAX_HUE), true);
-                hueLabel.setText(Integer.toString((int) hue.getValue()));
-                return true;
-            }
-            return false;
-        });
-
-        display.add(huel).left().padRight(pad * 4).padBottom(pad);
-        display.add(hue).left().padRight(pad * 2).padBottom(pad);
-        display.add(hueLabel).row();
-
-        /** Saturation **/
-        OwnLabel saturationl = new OwnLabel(txt("gui.saturation"), skin, "default");
-        Label saturationLabel = new OwnLabel(Integer.toString((int) MathUtilsd.lint(GlobalConf.postprocess.POSTPROCESS_SATURATION, Constants.MIN_SATURATION, Constants.MAX_SATURATION, Constants.MIN_SLIDER, Constants.MAX_SLIDER)), skin);
-        Slider saturation = new OwnSlider(Constants.MIN_SLIDER, Constants.MAX_SLIDER, 1, false, skin);
-        saturation.setName("saturation");
-        saturation.setWidth(sliderWidth);
-        saturation.setValue(MathUtilsd.lint(GlobalConf.postprocess.POSTPROCESS_SATURATION, Constants.MIN_SATURATION, Constants.MAX_SATURATION, Constants.MIN_SLIDER, Constants.MAX_SLIDER));
-        saturationLabel.setText(Integer.toString((int) saturation.getValue()));
-        saturation.addListener(event -> {
-            if (event instanceof ChangeEvent) {
-                EventManager.instance.post(Events.SATURATION_CMD, MathUtilsd.lint(saturation.getValue(), Constants.MIN_SLIDER, Constants.MAX_SLIDER, Constants.MIN_SATURATION, Constants.MAX_SATURATION), true);
-                saturationLabel.setText(Integer.toString((int) saturation.getValue()));
-                return true;
-            }
-            return false;
-        });
-
-        display.add(saturationl).left().padRight(pad * 4).padBottom(pad);
-        display.add(saturation).left().padRight(pad * 2).padBottom(pad);
-        display.add(saturationLabel).row();
-
-        /** Gamma **/
-        OwnLabel gammal = new OwnLabel(txt("gui.gamma"), skin, "default");
-        Label gammaLabel = new OwnLabel(nf1.format(GlobalConf.postprocess.POSTPROCESS_GAMMA), skin);
-        Slider gamma = new OwnSlider(Constants.MIN_GAMMA, Constants.MAX_GAMMA, 0.1f, false, skin);
-        gamma.setName("gamma");
-        gamma.setWidth(sliderWidth);
-        gamma.setValue(GlobalConf.postprocess.POSTPROCESS_GAMMA);
-        gammaLabel.setText(nf1.format(gamma.getValue()));
-        gamma.addListener(event -> {
-            if (event instanceof ChangeEvent) {
-                EventManager.instance.post(Events.GAMMA_CMD, gamma.getValue(), true);
-                gammaLabel.setText(nf1.format(gamma.getValue()));
-                return true;
-            }
-            return false;
-        });
-
-        display.add(gammal).left().padRight(pad * 4).padBottom(pad);
-        display.add(gamma).left().padRight(pad * 2).padBottom(pad);
-        display.add(gammaLabel).row();
-
->>>>>>> 83ae354c
         // LABELS
         labels.addAll(brightnessl, contrastl, huel, saturationl, gammal);
 
@@ -1334,16 +1238,6 @@
 
         // DATA SOURCE
         OwnLabel titleData = new OwnLabel(txt("gui.data.source"), skin, "help-title");
-<<<<<<< HEAD
-
-        String assetsLoc = GlobalConf.ASSETS_LOC;
-        dw = new DatasetsWidget(skin, assetsLoc);
-        Array<FileHandle> catalogFiles = dw.buildCatalogFiles();
-        Actor datasource = dw.buildDatasetsWidget(catalogFiles, false);
-
-        datasetChooser = new OwnCheckBox(txt("gui.data.dschooser"), skin, pad);
-        datasetChooser.setChecked(GlobalConf.program.DISPLAY_DATASET_DIALOG);
-=======
 
         String assetsLoc = GlobalConf.ASSETS_LOC;
         dw = new DatasetsWidget(skin, assetsLoc);
@@ -1364,19 +1258,14 @@
             }
             return false;
         });
->>>>>>> 83ae354c
 
         // Add to content
         contentDataTable.add(titleGeneralData).left().padBottom(pad * 2).row();
         contentDataTable.add(haGroup).left().padBottom(pad * 2).row();
         contentDataTable.add(titleData).left().padBottom(pad * 2).row();
         contentDataTable.add(datasource).left().padBottom(pad * 2).row();
-<<<<<<< HEAD
-        contentDataTable.add(datasetChooser).left();
-=======
         contentDataTable.add(datasetChooser).left().padBottom(pad * 2).row();
         contentDataTable.add(dataDownload).left();
->>>>>>> 83ae354c
 
         /**
          * ==== GAIA ====
