package gaia.cu9.ari.gaiaorbit.interfce;

import java.util.ArrayList;
import java.util.List;

import com.badlogic.gdx.Gdx;
import com.badlogic.gdx.assets.AssetManager;
import com.badlogic.gdx.math.Matrix4;
import com.badlogic.gdx.math.Vector3;
import com.badlogic.gdx.scenes.scene2d.Actor;
import com.badlogic.gdx.scenes.scene2d.Event;
import com.badlogic.gdx.scenes.scene2d.EventListener;
import com.badlogic.gdx.scenes.scene2d.InputEvent;
import com.badlogic.gdx.scenes.scene2d.InputEvent.Type;
import com.badlogic.gdx.scenes.scene2d.Stage;
import com.badlogic.gdx.scenes.scene2d.ui.Container;
import com.badlogic.gdx.scenes.scene2d.ui.Label;
import com.badlogic.gdx.scenes.scene2d.ui.ScrollPane;
import com.badlogic.gdx.scenes.scene2d.ui.TextField;
import com.badlogic.gdx.scenes.scene2d.utils.ChangeListener.ChangeEvent;
import com.badlogic.gdx.utils.Align;
import com.badlogic.gdx.utils.Array;
import com.badlogic.gdx.utils.reflect.ClassReflection;
import com.badlogic.gdx.utils.reflect.Method;
import com.badlogic.gdx.utils.reflect.ReflectionException;
import com.badlogic.gdx.utils.viewport.ScreenViewport;

import gaia.cu9.ari.gaiaorbit.GaiaSky;
import gaia.cu9.ari.gaiaorbit.data.stars.UncertaintiesHandler;
import gaia.cu9.ari.gaiaorbit.desktop.util.MemInfoWindow;
import gaia.cu9.ari.gaiaorbit.desktop.util.RunCameraWindow;
import gaia.cu9.ari.gaiaorbit.desktop.util.RunScriptWindow;
import gaia.cu9.ari.gaiaorbit.event.EventManager;
import gaia.cu9.ari.gaiaorbit.event.Events;
import gaia.cu9.ari.gaiaorbit.interfce.components.VisualEffectsComponent;
import gaia.cu9.ari.gaiaorbit.render.ComponentType;
import gaia.cu9.ari.gaiaorbit.scenegraph.CelestialBody;
import gaia.cu9.ari.gaiaorbit.scenegraph.CosmicRuler;
import gaia.cu9.ari.gaiaorbit.scenegraph.IFocus;
import gaia.cu9.ari.gaiaorbit.scenegraph.ISceneGraph;
import gaia.cu9.ari.gaiaorbit.scenegraph.IStarFocus;
import gaia.cu9.ari.gaiaorbit.scenegraph.Planet;
import gaia.cu9.ari.gaiaorbit.scenegraph.camera.CameraManager.CameraMode;
import gaia.cu9.ari.gaiaorbit.util.ComponentTypes;
import gaia.cu9.ari.gaiaorbit.util.GlobalConf;
import gaia.cu9.ari.gaiaorbit.util.GlobalResources;
import gaia.cu9.ari.gaiaorbit.util.Logger;
import gaia.cu9.ari.gaiaorbit.util.Logger.Log;
import gaia.cu9.ari.gaiaorbit.util.camera.CameraUtils;
import gaia.cu9.ari.gaiaorbit.util.format.INumberFormat;
import gaia.cu9.ari.gaiaorbit.util.format.NumberFormatFactory;
import gaia.cu9.ari.gaiaorbit.util.gravwaves.RelativisticEffectsManager;
import gaia.cu9.ari.gaiaorbit.util.math.Vector3d;
import gaia.cu9.ari.gaiaorbit.util.scene2d.ContextMenu;
import gaia.cu9.ari.gaiaorbit.util.scene2d.MenuItem;
import gaia.cu9.ari.gaiaorbit.util.scene2d.OwnLabel;

/**
 * Full OpenGL GUI with all the controls and whistles.
 * 
 * @author Toni Sagrista
 *
 */
public class FullGui extends AbstractGui {
    private static final Log logger = Logger.getLogger(FullGui.class);
<<<<<<< HEAD
    
=======

>>>>>>> 83ae354c
    protected ControlsWindow controlsWindow;
    protected MinimapWindow minimapWindow;

    protected Container<FocusInfoInterface> fi;
    protected FocusInfoInterface focusInterface;
    protected NotificationsInterface notificationsInterface;
    protected MessagesInterface messagesInterface;
    protected CustomInterface customInterface;
    protected RunStateInterface runStateInterface;

    protected SearchDialog searchDialog;
    protected AboutWindow aboutWindow;
<<<<<<< HEAD
=======
    protected RunScriptWindow runscriptWindow;
    protected RunCameraWindow runcameraWindow;
    protected MemInfoWindow memInfoWindow;
>>>>>>> 83ae354c
    protected LogWindow logWindow;
    protected PreferencesWindow preferencesWindow;
    protected VisualEffectsComponent visualEffectsComponent;

    protected INumberFormat nf;
    protected Label pointerXCoord, pointerYCoord;

    protected ISceneGraph sg;
    private ComponentType[] visibilityEntities;
    private boolean[] visible;

    private List<Actor> invisibleInStereoMode;

    // Uncertainties disabled by default
    private boolean uncertainties = false;
    // Rel effects off
    private boolean releffects = false;

    public FullGui() {
        super();
    }

    @Override
    public void initialize(AssetManager assetManager) {
        // User interface
        ui = new Stage(new ScreenViewport(), GlobalResources.spriteBatch);
    }

    @Override
    public void doneLoading(AssetManager assetManager) {
        logger.info(txt("notif.gui.init"));

        skin = GlobalResources.skin;
        interfaces = new Array<IGuiInterface>();

        buildGui();

        // We must subscribe to the desired events
<<<<<<< HEAD
        EventManager.instance.subscribe(this, Events.FOV_CHANGED_CMD, Events.SHOW_TUTORIAL_ACTION, Events.SHOW_SEARCH_ACTION, Events.REMOVE_KEYBOARD_FOCUS, Events.REMOVE_GUI_COMPONENT, Events.ADD_GUI_COMPONENT, Events.SHOW_ABOUT_ACTION, Events.SHOW_LOG_ACTION, Events.RA_DEC_UPDATED, Events.LON_LAT_UPDATED, Events.POPUP_MENU_FOCUS, Events.SHOW_PREFERENCES_ACTION, Events.SHOW_LAND_AT_LOCATION_ACTION, Events.DISPLAY_POINTER_COORDS_CMD, Events.TOGGLE_MINIMAP);
=======
        EventManager.instance.subscribe(this, Events.FOV_CHANGED_CMD, Events.SHOW_TUTORIAL_ACTION, Events.SHOW_SEARCH_ACTION, Events.SHOW_RUNSCRIPT_ACTION, Events.SHOW_PLAYCAMERA_ACTION, Events.DISPLAY_MEM_INFO_WINDOW, Events.REMOVE_KEYBOARD_FOCUS, Events.REMOVE_GUI_COMPONENT, Events.ADD_GUI_COMPONENT, Events.SHOW_LOG_ACTION, Events.RA_DEC_UPDATED, Events.LON_LAT_UPDATED, Events.POPUP_MENU_FOCUS, Events.SHOW_LAND_AT_LOCATION_ACTION, Events.DISPLAY_POINTER_COORDS_CMD, Events.TOGGLE_MINIMAP);
>>>>>>> 83ae354c
    }

    protected void buildGui() {
        // Component types name init
        for (ComponentType ct : ComponentType.values()) {
            ct.getName();
        }

        // CONTROLS WINDOW
        addControlsWindow();

        // MINIMAP
        addMinimapWindow();

        nf = NumberFormatFactory.getFormatter("##0.##");

        // FOCUS INFORMATION - BOTTOM RIGHT
        focusInterface = new FocusInfoInterface(skin);
        // focusInterface.setFillParent(true);
        focusInterface.left().top();
        fi = new Container<FocusInfoInterface>(focusInterface);
        fi.setFillParent(true);
        fi.bottom().right();
        fi.pad(0, 0, 10, 10);

        // NOTIFICATIONS INTERFACE - BOTTOM LEFT
        notificationsInterface = new NotificationsInterface(skin, lock, true, true, true, true);
        notificationsInterface.setFillParent(true);
        notificationsInterface.left().bottom();
        notificationsInterface.pad(0, 5, 5, 0);
        interfaces.add(notificationsInterface);

        // MESSAGES INTERFACE - LOW CENTER
        messagesInterface = new MessagesInterface(skin, lock);
        messagesInterface.setFillParent(true);
        messagesInterface.left().bottom();
        messagesInterface.pad(0, 300, 150, 0);
        interfaces.add(messagesInterface);

        // INPUT STATE
        runStateInterface = new RunStateInterface(skin, true);
        runStateInterface.setFillParent(true);
        runStateInterface.center().bottom();
        //runStateInterface.pad(GlobalConf.SCALE_FACTOR == 1 ? 135 : 200, 0, 0, 5);
<<<<<<< HEAD
        runStateInterface.pad(0,0, 5, 0);
=======
        runStateInterface.pad(0, 0, 5, 0);
>>>>>>> 83ae354c
        interfaces.add(runStateInterface);

        // CUSTOM OBJECTS INTERFACE
        customInterface = new CustomInterface(ui, skin, lock);
        interfaces.add(customInterface);

        // MOUSE X/Y COORDINATES
        pointerXCoord = new OwnLabel("", skin, "default");
        pointerXCoord.setAlignment(Align.bottom);
        pointerXCoord.setVisible(GlobalConf.program.DISPLAY_POINTER_COORDS);
        pointerYCoord = new OwnLabel("", skin, "default");
        pointerYCoord.setAlignment(Align.right | Align.center);
        pointerYCoord.setVisible(GlobalConf.program.DISPLAY_POINTER_COORDS);

        /** ADD TO UI **/
        rebuildGui();

        // INVISIBLE IN STEREOSCOPIC MODE
        invisibleInStereoMode = new ArrayList<Actor>();
        invisibleInStereoMode.add(controlsWindow);
        invisibleInStereoMode.add(minimapWindow);
        invisibleInStereoMode.add(fi);
        invisibleInStereoMode.add(messagesInterface);
        invisibleInStereoMode.add(runStateInterface);
        // invisibleInStereoMode.add(customInterface);
        invisibleInStereoMode.add(pointerXCoord);
        invisibleInStereoMode.add(pointerYCoord);
    }

    public void recalculateOptionsSize() {
        controlsWindow.recalculateSize();
    }

    protected void rebuildGui() {

        if (ui != null) {
            ui.clear();
            boolean collapsed = false;
            if (controlsWindow != null) {
                collapsed = controlsWindow.isCollapsed();
                recalculateOptionsSize();
                if (collapsed)
                    controlsWindow.collapseInstant();
                controlsWindow.setPosition(0, Gdx.graphics.getHeight() - controlsWindow.getHeight());
                ui.addActor(controlsWindow);
            }
            if (minimapWindow != null) {
                minimapWindow.setPosition(Gdx.graphics.getWidth() - minimapWindow.getWidth() * 2, 0);
                ui.addActor(minimapWindow);
            }
            if (notificationsInterface != null)
                ui.addActor(notificationsInterface);
            if (messagesInterface != null)
                ui.addActor(messagesInterface);
            if (focusInterface != null && !GlobalConf.runtime.STRIPPED_FOV_MODE)
                ui.addActor(fi);
            if (runStateInterface != null) {
                ui.addActor(runStateInterface);
            }
            if (pointerXCoord != null && pointerYCoord != null) {
                ui.addActor(pointerXCoord);
                ui.addActor(pointerYCoord);
            }

            if (customInterface != null) {
                customInterface.reAddObjects();
            }

            /** CAPTURE SCROLL FOCUS **/
            ui.addListener(new EventListener() {

                @Override
                public boolean handle(Event event) {
                    if (event instanceof InputEvent) {
                        InputEvent ie = (InputEvent) event;

                        if (ie.getType() == Type.mouseMoved) {
                            Actor scrollPanelAncestor = getScrollPanelAncestor(ie.getTarget());
                            ui.setScrollFocus(scrollPanelAncestor);
                        } else if (ie.getType() == Type.touchDown) {
                            if (ie.getTarget() instanceof TextField)
                                ui.setKeyboardFocus(ie.getTarget());
                        }
                    }
                    return false;
                }

                private Actor getScrollPanelAncestor(Actor actor) {
                    if (actor == null) {
                        return null;
                    } else if (actor instanceof ScrollPane) {
                        return actor;
                    } else {
                        return getScrollPanelAncestor(actor.getParent());
                    }
                }

            });
        }
    }

    /**
     * Removes the focus from this Gui and returns true if the focus was in the
     * GUI, false otherwise.
     * 
     * @return true if the focus was in the GUI, false otherwise.
     */
    public boolean cancelTouchFocus() {
        if (ui.getScrollFocus() != null) {
            ui.setScrollFocus(null);
            ui.setKeyboardFocus(null);
            return true;
        }
        return false;
    }

    @Override
    public void update(double dt) {
        ui.act((float) dt);
        notificationsInterface.update();
    }

    @Override
    public void notify(Events event, Object... data) {
        switch (event) {
        case SHOW_TUTORIAL_ACTION:
            EventManager.instance.post(Events.RUN_SCRIPT_PATH, GlobalConf.program.TUTORIAL_SCRIPT_LOCATION);
            break;
        case SHOW_SEARCH_ACTION:
            if (searchDialog == null) {
                searchDialog = new SearchDialog(this, skin, sg);
            } else {
                searchDialog.clearText();
            }
            searchDialog.display();
            break;
        case SHOW_LAND_AT_LOCATION_ACTION:
            CelestialBody target = (CelestialBody) data[0];
            LandAtWindow landAtLocation = new LandAtWindow(target, ui, skin);
            landAtLocation.show(ui);
            break;
        case SHOW_RUNSCRIPT_ACTION:
            if (runscriptWindow != null)
                runscriptWindow.remove();

            runscriptWindow = new RunScriptWindow(ui, skin);
            runscriptWindow.show(ui);
            break;
        case SHOW_PLAYCAMERA_ACTION:
            if (runcameraWindow != null)
                runcameraWindow.remove();

            runcameraWindow = new RunCameraWindow(ui, skin);
            runcameraWindow.show(ui);
            break;
        case DISPLAY_MEM_INFO_WINDOW:
            if (memInfoWindow == null) {
                memInfoWindow = new MemInfoWindow(ui, skin);
            }
            memInfoWindow.show(ui);
            break;
        case SHOW_LOG_ACTION:
            if (logWindow == null) {
                logWindow = new LogWindow(ui, skin);
            }
            logWindow.update();
            logWindow.show(ui);
<<<<<<< HEAD
            break;
        case SHOW_PREFERENCES_ACTION:
            preferencesWindow = new PreferencesWindow(ui, skin);
            preferencesWindow.show(ui);
=======
>>>>>>> 83ae354c
            break;
        case REMOVE_KEYBOARD_FOCUS:
            ui.setKeyboardFocus(null);
            break;
        case REMOVE_GUI_COMPONENT:
            String name = (String) data[0];
            String method = "remove" + TextUtils.capitalise(name);
            try {
                Method m = ClassReflection.getMethod(this.getClass(), method);
                m.invoke(this);
            } catch (ReflectionException e) {
                logger.error(e);
            }
            rebuildGui();
            break;
        case ADD_GUI_COMPONENT:
            name = (String) data[0];
            method = "add" + TextUtils.capitalise(name);
            try {
                Method m = ClassReflection.getMethod(this.getClass(), method);
                m.invoke(this);
            } catch (ReflectionException e) {
                logger.error(e);
            }
            rebuildGui();
            break;
        case RA_DEC_UPDATED:
            if (GlobalConf.program.DISPLAY_POINTER_COORDS) {
                Double ra = (Double) data[0];
                Double dec = (Double) data[1];
                Integer x = (Integer) data[4];
                Integer y = (Integer) data[5];

                pointerXCoord.setText("RA/".concat(nf.format(ra)).concat("°"));
                pointerXCoord.setPosition(x, GlobalConf.SCALE_FACTOR);
                pointerYCoord.setText("DEC/".concat(nf.format(dec)).concat("°"));
                pointerYCoord.setPosition(Gdx.graphics.getWidth() + GlobalConf.SCALE_FACTOR, Gdx.graphics.getHeight() - y);
            }
            break;
        case LON_LAT_UPDATED:
            if (GlobalConf.program.DISPLAY_POINTER_COORDS) {
                Double lon = (Double) data[0];
                Double lat = (Double) data[1];
                Integer x = (Integer) data[2];
                Integer y = (Integer) data[3];

                pointerXCoord.setText("Lon/".concat(nf.format(lon)).concat("°"));
                pointerXCoord.setPosition(x, GlobalConf.SCALE_FACTOR);
                pointerYCoord.setText("Lat/".concat(nf.format(lat)).concat("°"));
                pointerYCoord.setPosition(Gdx.graphics.getWidth() + GlobalConf.SCALE_FACTOR, Gdx.graphics.getHeight() - y);
            }
            break;
        case DISPLAY_POINTER_COORDS_CMD:
            Boolean display = (Boolean) data[0];
            pointerXCoord.setVisible(display);
            pointerYCoord.setVisible(display);
            break;
        case POPUP_MENU_FOCUS:
            final IFocus candidate = (IFocus) data[0];
            int screenX = Gdx.input.getX();
            int screenY = Gdx.input.getY();

<<<<<<< HEAD
            ContextMenu popup = new ContextMenu(skin, "default");

            if (candidate != null) {
                MenuItem select = new MenuItem(txt("context.select", candidate.getCandidateName()), skin, "default");
                select.addListener(new EventListener() {

                    @Override
                    public boolean handle(Event event) {
                        if (event instanceof ChangeEvent) {
                            EventManager.instance.post(Events.CAMERA_MODE_CMD, CameraMode.Focus);
                            EventManager.instance.post(Events.FOCUS_CHANGE_CMD, candidate);
                        }
                        return false;
                    }

                });
                popup.addItem(select);

                MenuItem go = new MenuItem(txt("context.goto", candidate.getCandidateName()), skin, "default");
                go.addListener(new EventListener() {

                    @Override
                    public boolean handle(Event event) {
                        if (event instanceof ChangeEvent) {
                            candidate.makeFocus();
                            EventManager.instance.post(Events.NAVIGATE_TO_OBJECT, candidate);
                        }
                        return false;
                    }

                });
                popup.addItem(go);

                if (candidate instanceof Planet) {
                    popup.addSeparator();

                    MenuItem landOn = new MenuItem(txt("context.landon", candidate.getCandidateName()), skin, "default");
                    landOn.addListener(new EventListener() {

                        @Override
                        public boolean handle(Event event) {
                            if (event instanceof ChangeEvent) {
                                EventManager.instance.post(Events.LAND_ON_OBJECT, candidate);
                                return true;
                            }
                            return false;
                        }

                    });
                    popup.addItem(landOn);

                    double[] lonlat = new double[2];
                    boolean ok = CameraUtils.getLonLat((Planet) candidate, GaiaSky.instance.getICamera(), screenX, screenY, new Vector3(), new Vector3(), new Vector3(), new Vector3(), new Vector3d(), new Vector3d(), new Matrix4(), lonlat);
                    if (ok) {
                        final Double pointerLon = lonlat[0];
                        final Double pointerLat = lonlat[1];
                        // Add mouse pointer
                        MenuItem landOnPointer = new MenuItem(txt("context.landatpointer", candidate.getCandidateName()), skin, "default");
                        landOnPointer.addListener(new EventListener() {

                            @Override
                            public boolean handle(Event event) {
                                if (event instanceof ChangeEvent) {
                                    EventManager.instance.post(Events.LAND_AT_LOCATION_OF_OBJECT, candidate, pointerLon, pointerLat);
                                    return true;
                                }
                                return false;
                            }

                        });
                        popup.addItem(landOnPointer);
                    }

                    MenuItem landOnCoord = new MenuItem(txt("context.landatcoord", candidate.getCandidateName()), skin, "default");
                    landOnCoord.addListener(new EventListener() {

                        @Override
                        public boolean handle(Event event) {
                            if (event instanceof ChangeEvent) {
                                EventManager.instance.post(Events.SHOW_LAND_AT_LOCATION_ACTION, candidate);
                                return true;
                            }
                            return false;
                        }

                    });
                    popup.addItem(landOnCoord);
                }

                if (candidate instanceof IStarFocus && uncertainties) {
                    boolean sep = false;
                    if (UncertaintiesHandler.getInstance().containsStar(candidate.getCandidateId())) {
                        popup.addSeparator();
                        sep = true;

                        MenuItem showUncertainties = new MenuItem(txt("context.showuncertainties"), skin, "default");
                        showUncertainties.addListener(new EventListener() {

                            @Override
                            public boolean handle(Event event) {
                                if (event instanceof ChangeEvent) {
                                    EventManager.instance.post(Events.SHOW_UNCERTAINTIES, candidate);
                                    return true;
                                }
                                return false;
                            }

                        });
                        popup.addItem(showUncertainties);
                    }

                    if (UncertaintiesHandler.getInstance().containsUncertainties()) {
                        if (!sep)
                            popup.addSeparator();

                        MenuItem hideUncertainties = new MenuItem(txt("context.hideuncertainties"), skin, "default");
                        hideUncertainties.addListener(new EventListener() {

                            @Override
                            public boolean handle(Event event) {
                                if (event instanceof ChangeEvent) {
                                    EventManager.instance.post(Events.HIDE_UNCERTAINTIES, candidate);
                                    return true;
                                }
                                return false;
                            }

                        });
                        popup.addItem(hideUncertainties);

                    }
                }

                popup.addSeparator();
            }

            if (releffects) {
                // Spawn gravitational waves
                MenuItem gravWaveStart = new MenuItem(txt("context.startgravwave"), skin, "default");
                gravWaveStart.addListener(new EventListener() {

                    @Override
                    public boolean handle(Event event) {
                        if (event instanceof ChangeEvent) {
                            EventManager.instance.post(Events.GRAV_WAVE_START, screenX, screenY);
                            return true;
                        }
                        return false;
                    }

                });
                popup.addItem(gravWaveStart);

                if (RelativisticEffectsManager.getInstance().gravWavesOn()) {
                    // Cancel gravitational waves
                    MenuItem gravWaveStop = new MenuItem(txt("context.stopgravwave"), skin, "default");
                    gravWaveStop.addListener(new EventListener() {

                        @Override
                        public boolean handle(Event event) {
                            if (event instanceof ChangeEvent) {
                                EventManager.instance.post(Events.GRAV_WAVE_STOP);
                                return true;
                            }
                            return false;
                        }

                    });
                    popup.addItem(gravWaveStop);
                }
            }

            int mx = Gdx.input.getX();
            int my = Gdx.input.getY();
=======
            GaiaSkyContextMenu popup = new GaiaSkyContextMenu(skin, "default", screenX, screenY, candidate);

>>>>>>> 83ae354c
            int h = Gdx.graphics.getHeight();

            float px = screenX;
            float py = h - screenY - 20 * GlobalConf.SCALE_FACTOR;

            popup.showMenu(ui, px, py);

            break;
        case TOGGLE_MINIMAP:
            if (minimapWindow != null) {
                minimapWindow.setVisible(!minimapWindow.isVisible());
            }
            break;
        default:
            break;
        }

    }

    @Override
    public void setSceneGraph(ISceneGraph sg) {
        this.sg = sg;
    }

    @Override
    public void setVisibilityToggles(ComponentType[] entities, ComponentTypes visible) {
        this.visibilityEntities = entities;
        ComponentType[] vals = ComponentType.values();
        this.visible = new boolean[vals.length];
        for (int i = 0; i < vals.length; i++)
            this.visible[i] = visible.get(vals[i].ordinal());
    }

    public void removeControlsWindow() {
        if (controlsWindow != null) {
            controlsWindow.remove();
            controlsWindow = null;
        }
    }

    public void addControlsWindow() {
        controlsWindow = new ControlsWindow(txt("gui.controlpanel"), skin, ui);
        controlsWindow.setSceneGraph(sg);
        controlsWindow.setVisibilityToggles(visibilityEntities, visible);
        controlsWindow.initialize();
        controlsWindow.left();
        controlsWindow.getTitleTable().align(Align.left);
        controlsWindow.setFillParent(false);
        controlsWindow.setMovable(true);
        controlsWindow.setResizable(false);
        controlsWindow.padRight(5);
        controlsWindow.padBottom(5);

        controlsWindow.collapseInstant();
    }

    public void addMinimapWindow() {
        minimapWindow = new MinimapWindow(ui, skin);
        minimapWindow.setVisible(false);
    }

}<|MERGE_RESOLUTION|>--- conflicted
+++ resolved
@@ -63,11 +63,7 @@
  */
 public class FullGui extends AbstractGui {
     private static final Log logger = Logger.getLogger(FullGui.class);
-<<<<<<< HEAD
-    
-=======
-
->>>>>>> 83ae354c
+
     protected ControlsWindow controlsWindow;
     protected MinimapWindow minimapWindow;
 
@@ -80,12 +76,9 @@
 
     protected SearchDialog searchDialog;
     protected AboutWindow aboutWindow;
-<<<<<<< HEAD
-=======
     protected RunScriptWindow runscriptWindow;
     protected RunCameraWindow runcameraWindow;
     protected MemInfoWindow memInfoWindow;
->>>>>>> 83ae354c
     protected LogWindow logWindow;
     protected PreferencesWindow preferencesWindow;
     protected VisualEffectsComponent visualEffectsComponent;
@@ -124,11 +117,7 @@
         buildGui();
 
         // We must subscribe to the desired events
-<<<<<<< HEAD
-        EventManager.instance.subscribe(this, Events.FOV_CHANGED_CMD, Events.SHOW_TUTORIAL_ACTION, Events.SHOW_SEARCH_ACTION, Events.REMOVE_KEYBOARD_FOCUS, Events.REMOVE_GUI_COMPONENT, Events.ADD_GUI_COMPONENT, Events.SHOW_ABOUT_ACTION, Events.SHOW_LOG_ACTION, Events.RA_DEC_UPDATED, Events.LON_LAT_UPDATED, Events.POPUP_MENU_FOCUS, Events.SHOW_PREFERENCES_ACTION, Events.SHOW_LAND_AT_LOCATION_ACTION, Events.DISPLAY_POINTER_COORDS_CMD, Events.TOGGLE_MINIMAP);
-=======
         EventManager.instance.subscribe(this, Events.FOV_CHANGED_CMD, Events.SHOW_TUTORIAL_ACTION, Events.SHOW_SEARCH_ACTION, Events.SHOW_RUNSCRIPT_ACTION, Events.SHOW_PLAYCAMERA_ACTION, Events.DISPLAY_MEM_INFO_WINDOW, Events.REMOVE_KEYBOARD_FOCUS, Events.REMOVE_GUI_COMPONENT, Events.ADD_GUI_COMPONENT, Events.SHOW_LOG_ACTION, Events.RA_DEC_UPDATED, Events.LON_LAT_UPDATED, Events.POPUP_MENU_FOCUS, Events.SHOW_LAND_AT_LOCATION_ACTION, Events.DISPLAY_POINTER_COORDS_CMD, Events.TOGGLE_MINIMAP);
->>>>>>> 83ae354c
     }
 
     protected void buildGui() {
@@ -173,11 +162,7 @@
         runStateInterface.setFillParent(true);
         runStateInterface.center().bottom();
         //runStateInterface.pad(GlobalConf.SCALE_FACTOR == 1 ? 135 : 200, 0, 0, 5);
-<<<<<<< HEAD
-        runStateInterface.pad(0,0, 5, 0);
-=======
         runStateInterface.pad(0, 0, 5, 0);
->>>>>>> 83ae354c
         interfaces.add(runStateInterface);
 
         // CUSTOM OBJECTS INTERFACE
@@ -345,13 +330,6 @@
             }
             logWindow.update();
             logWindow.show(ui);
-<<<<<<< HEAD
-            break;
-        case SHOW_PREFERENCES_ACTION:
-            preferencesWindow = new PreferencesWindow(ui, skin);
-            preferencesWindow.show(ui);
-=======
->>>>>>> 83ae354c
             break;
         case REMOVE_KEYBOARD_FOCUS:
             ui.setKeyboardFocus(null);
@@ -414,185 +392,8 @@
             int screenX = Gdx.input.getX();
             int screenY = Gdx.input.getY();
 
-<<<<<<< HEAD
-            ContextMenu popup = new ContextMenu(skin, "default");
-
-            if (candidate != null) {
-                MenuItem select = new MenuItem(txt("context.select", candidate.getCandidateName()), skin, "default");
-                select.addListener(new EventListener() {
-
-                    @Override
-                    public boolean handle(Event event) {
-                        if (event instanceof ChangeEvent) {
-                            EventManager.instance.post(Events.CAMERA_MODE_CMD, CameraMode.Focus);
-                            EventManager.instance.post(Events.FOCUS_CHANGE_CMD, candidate);
-                        }
-                        return false;
-                    }
-
-                });
-                popup.addItem(select);
-
-                MenuItem go = new MenuItem(txt("context.goto", candidate.getCandidateName()), skin, "default");
-                go.addListener(new EventListener() {
-
-                    @Override
-                    public boolean handle(Event event) {
-                        if (event instanceof ChangeEvent) {
-                            candidate.makeFocus();
-                            EventManager.instance.post(Events.NAVIGATE_TO_OBJECT, candidate);
-                        }
-                        return false;
-                    }
-
-                });
-                popup.addItem(go);
-
-                if (candidate instanceof Planet) {
-                    popup.addSeparator();
-
-                    MenuItem landOn = new MenuItem(txt("context.landon", candidate.getCandidateName()), skin, "default");
-                    landOn.addListener(new EventListener() {
-
-                        @Override
-                        public boolean handle(Event event) {
-                            if (event instanceof ChangeEvent) {
-                                EventManager.instance.post(Events.LAND_ON_OBJECT, candidate);
-                                return true;
-                            }
-                            return false;
-                        }
-
-                    });
-                    popup.addItem(landOn);
-
-                    double[] lonlat = new double[2];
-                    boolean ok = CameraUtils.getLonLat((Planet) candidate, GaiaSky.instance.getICamera(), screenX, screenY, new Vector3(), new Vector3(), new Vector3(), new Vector3(), new Vector3d(), new Vector3d(), new Matrix4(), lonlat);
-                    if (ok) {
-                        final Double pointerLon = lonlat[0];
-                        final Double pointerLat = lonlat[1];
-                        // Add mouse pointer
-                        MenuItem landOnPointer = new MenuItem(txt("context.landatpointer", candidate.getCandidateName()), skin, "default");
-                        landOnPointer.addListener(new EventListener() {
-
-                            @Override
-                            public boolean handle(Event event) {
-                                if (event instanceof ChangeEvent) {
-                                    EventManager.instance.post(Events.LAND_AT_LOCATION_OF_OBJECT, candidate, pointerLon, pointerLat);
-                                    return true;
-                                }
-                                return false;
-                            }
-
-                        });
-                        popup.addItem(landOnPointer);
-                    }
-
-                    MenuItem landOnCoord = new MenuItem(txt("context.landatcoord", candidate.getCandidateName()), skin, "default");
-                    landOnCoord.addListener(new EventListener() {
-
-                        @Override
-                        public boolean handle(Event event) {
-                            if (event instanceof ChangeEvent) {
-                                EventManager.instance.post(Events.SHOW_LAND_AT_LOCATION_ACTION, candidate);
-                                return true;
-                            }
-                            return false;
-                        }
-
-                    });
-                    popup.addItem(landOnCoord);
-                }
-
-                if (candidate instanceof IStarFocus && uncertainties) {
-                    boolean sep = false;
-                    if (UncertaintiesHandler.getInstance().containsStar(candidate.getCandidateId())) {
-                        popup.addSeparator();
-                        sep = true;
-
-                        MenuItem showUncertainties = new MenuItem(txt("context.showuncertainties"), skin, "default");
-                        showUncertainties.addListener(new EventListener() {
-
-                            @Override
-                            public boolean handle(Event event) {
-                                if (event instanceof ChangeEvent) {
-                                    EventManager.instance.post(Events.SHOW_UNCERTAINTIES, candidate);
-                                    return true;
-                                }
-                                return false;
-                            }
-
-                        });
-                        popup.addItem(showUncertainties);
-                    }
-
-                    if (UncertaintiesHandler.getInstance().containsUncertainties()) {
-                        if (!sep)
-                            popup.addSeparator();
-
-                        MenuItem hideUncertainties = new MenuItem(txt("context.hideuncertainties"), skin, "default");
-                        hideUncertainties.addListener(new EventListener() {
-
-                            @Override
-                            public boolean handle(Event event) {
-                                if (event instanceof ChangeEvent) {
-                                    EventManager.instance.post(Events.HIDE_UNCERTAINTIES, candidate);
-                                    return true;
-                                }
-                                return false;
-                            }
-
-                        });
-                        popup.addItem(hideUncertainties);
-
-                    }
-                }
-
-                popup.addSeparator();
-            }
-
-            if (releffects) {
-                // Spawn gravitational waves
-                MenuItem gravWaveStart = new MenuItem(txt("context.startgravwave"), skin, "default");
-                gravWaveStart.addListener(new EventListener() {
-
-                    @Override
-                    public boolean handle(Event event) {
-                        if (event instanceof ChangeEvent) {
-                            EventManager.instance.post(Events.GRAV_WAVE_START, screenX, screenY);
-                            return true;
-                        }
-                        return false;
-                    }
-
-                });
-                popup.addItem(gravWaveStart);
-
-                if (RelativisticEffectsManager.getInstance().gravWavesOn()) {
-                    // Cancel gravitational waves
-                    MenuItem gravWaveStop = new MenuItem(txt("context.stopgravwave"), skin, "default");
-                    gravWaveStop.addListener(new EventListener() {
-
-                        @Override
-                        public boolean handle(Event event) {
-                            if (event instanceof ChangeEvent) {
-                                EventManager.instance.post(Events.GRAV_WAVE_STOP);
-                                return true;
-                            }
-                            return false;
-                        }
-
-                    });
-                    popup.addItem(gravWaveStop);
-                }
-            }
-
-            int mx = Gdx.input.getX();
-            int my = Gdx.input.getY();
-=======
             GaiaSkyContextMenu popup = new GaiaSkyContextMenu(skin, "default", screenX, screenY, candidate);
 
->>>>>>> 83ae354c
             int h = Gdx.graphics.getHeight();
 
             float px = screenX;
