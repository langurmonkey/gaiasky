/*
 * This file is part of Gaia Sky, which is released under the Mozilla Public License 2.0.
 * See the file LICENSE.md in the project root for full license details.
 */

package gaia.cu9.ari.gaiaorbit;

import com.badlogic.gdx.Application;
import com.badlogic.gdx.ApplicationListener;
import com.badlogic.gdx.Gdx;
import com.badlogic.gdx.InputMultiplexer;
import com.badlogic.gdx.assets.AssetManager;
import com.badlogic.gdx.assets.loaders.FileHandleResolver;
import com.badlogic.gdx.assets.loaders.resolvers.InternalFileHandleResolver;
import com.badlogic.gdx.graphics.GL20;
import com.badlogic.gdx.graphics.Pixmap.Format;
import com.badlogic.gdx.graphics.g3d.Model;
import com.badlogic.gdx.graphics.g3d.ModelInstance;
import com.badlogic.gdx.graphics.glutils.FrameBuffer;
import com.badlogic.gdx.graphics.glutils.GLFrameBuffer;
import com.badlogic.gdx.graphics.glutils.ShaderProgram;
import com.badlogic.gdx.scenes.scene2d.ui.TooltipManager;
import com.badlogic.gdx.utils.Array;
import com.badlogic.gdx.utils.TimeUtils;
import com.badlogic.gdx.utils.Timer;
import com.badlogic.gdx.utils.Timer.Task;
import gaia.cu9.ari.gaiaorbit.assets.*;
import gaia.cu9.ari.gaiaorbit.assets.GaiaAttitudeLoader.GaiaAttitudeLoaderParameter;
import gaia.cu9.ari.gaiaorbit.assets.SGLoader.SGLoaderParameter;
import gaia.cu9.ari.gaiaorbit.data.AssetBean;
import gaia.cu9.ari.gaiaorbit.data.StreamingOctreeLoader;
import gaia.cu9.ari.gaiaorbit.data.util.PointCloudData;
import gaia.cu9.ari.gaiaorbit.event.EventManager;
import gaia.cu9.ari.gaiaorbit.event.Events;
import gaia.cu9.ari.gaiaorbit.event.IObserver;
import gaia.cu9.ari.gaiaorbit.interfce.*;
import gaia.cu9.ari.gaiaorbit.render.*;
import gaia.cu9.ari.gaiaorbit.render.ComponentTypes.ComponentType;
import gaia.cu9.ari.gaiaorbit.render.IPostProcessor.PostProcessBean;
import gaia.cu9.ari.gaiaorbit.render.IPostProcessor.RenderType;
import gaia.cu9.ari.gaiaorbit.scenegraph.*;
import gaia.cu9.ari.gaiaorbit.scenegraph.camera.CameraManager;
import gaia.cu9.ari.gaiaorbit.scenegraph.camera.CameraManager.CameraMode;
import gaia.cu9.ari.gaiaorbit.scenegraph.camera.ICamera;
import gaia.cu9.ari.gaiaorbit.scenegraph.component.ModelComponent;
import gaia.cu9.ari.gaiaorbit.script.HiddenHelperUser;
import gaia.cu9.ari.gaiaorbit.script.ScriptingServer;
import gaia.cu9.ari.gaiaorbit.util.*;
import gaia.cu9.ari.gaiaorbit.util.Logger.Log;
import gaia.cu9.ari.gaiaorbit.util.g3d.loader.ObjLoader;
import gaia.cu9.ari.gaiaorbit.util.gaia.GaiaAttitudeServer;
import gaia.cu9.ari.gaiaorbit.util.gravwaves.RelativisticEffectsManager;
import gaia.cu9.ari.gaiaorbit.util.override.AtmosphereShaderProvider;
import gaia.cu9.ari.gaiaorbit.util.override.GroundShaderProvider;
import gaia.cu9.ari.gaiaorbit.util.override.RelativisticShaderProvider;
import gaia.cu9.ari.gaiaorbit.util.override.ShaderProgramProvider;
import gaia.cu9.ari.gaiaorbit.util.samp.SAMPClient;
import gaia.cu9.ari.gaiaorbit.util.time.GlobalClock;
import gaia.cu9.ari.gaiaorbit.util.time.ITimeFrameProvider;
import gaia.cu9.ari.gaiaorbit.util.time.RealTimeClock;
import gaia.cu9.ari.gaiaorbit.util.tree.OctreeNode;
import gaia.cu9.ari.gaiaorbit.vr.OpenVRQuery;
import gaia.cu9.ari.gaiaorbit.vr.VRContext;
import gaia.cu9.ari.gaiaorbit.vr.VRContext.VRDevice;
import gaia.cu9.ari.gaiaorbit.vr.VRContext.VRDeviceType;
import org.lwjgl.openvr.Texture;
import org.lwjgl.openvr.VR;
import org.lwjgl.openvr.VRCompositor;

import java.io.File;
import java.time.Instant;
import java.util.*;

/**
 * The main class. Holds all the entities manages the update/draw cycle as well
 * as the image rendering.
 *
 * @author Toni Sagrista
 */
public class GaiaSky implements ApplicationListener, IObserver, IMainRenderer {
    private static final Log logger = Logger.getLogger(GaiaSky.class);

    /**
     * Current render process.
     * One of {@link #runnableInitialGui}, {@link #runnableLoadingGui} or {@link #runnableRender}.
     **/
    private Runnable renderProcess;

    /**
     * Attitude folder
     **/
    private static String ATTITUDE_FOLDER = "data/attitudexml/";

    /**
     * Singleton instance
     **/
    public static GaiaSky instance;

    /**
     * The {@link VRContext} setup in createVR(), may be null if no HMD is
     * present or SteamVR is not installed
     */
    public VRContext vrContext;

    /**
     * Loading fb
     **/
    public FrameBuffer vrLoadingLeftFb, vrLoadingRightFb;
    /**
     * Loading texture
     **/
    public Texture vrLoadingLeftTex, vrLoadingRightTex;

    /**
     * Maps the VR devices to model objects
     */
    private HashMap<VRDevice, StubModel> vrDeviceToModel;

    // Asset manager
    public AssetManager manager;

    // Camera
    public CameraManager cam;

    // Data load string
    private String dataLoadString;

    public ISceneGraph sg;
    // TODO make this private again
    public SceneGraphRenderer sgr;
    private IPostProcessor pp;

    // Start time
    private long startTime;

    // Time since the start in seconds
    private double t;

    // The frame number
    public long frames;

    // Frame buffer map
    private Map<String, FrameBuffer> fbmap;

    // Registry
    private GuiRegistry guiRegistry;

    /**
     * Provisional console logger
     */
    private ConsoleLogger clogger;

    /**
     * The user interfaces
     */
    public IGui initialGui, loadingGui, loadingGuiVR, mainGui, spacecraftGui, stereoGui, debugGui;

    /**
     * List of GUIs
     */
    private List<IGui> guis;

    /**
     * Time
     */
    public ITimeFrameProvider time;

    /**
     * Camera recording or not?
     */
    private boolean camRecording = false;

    private boolean initialized = false;

    /**
     * Forces the dataset download window
     */
    private boolean dsDownload;

    /**
     * Forces the catalog chooser window
     */
    private boolean catChooser;

    /**
     * Save state on exit
     */
    public boolean saveState = true;

    /**
     * Runnables
     */
    private final Array<Runnable> runnables;
    private Map<String, Runnable> runnablesMap;

    /**
     * Creates an instance of Gaia Sky.
     */
    public GaiaSky() {
        this(false, false);
    }

    /**
     * Creates an instance of Gaia Sky.
     *
     * @param dsdownload Force-show the datasets download window
     * @param catchooser Force-show the catalog chooser window
     */
    public GaiaSky(boolean dsdownload, boolean catchooser) {
        super();
        instance = this;
        this.runnables = new Array<>();
        this.runnablesMap = new HashMap<>();
        this.dsDownload = dsdownload;
        this.catChooser = catchooser;
        this.renderProcess = runnableInitialGui;
    }

    @Override
    public void create() {
        startTime = TimeUtils.millis();
        Gdx.app.setLogLevel(Application.LOG_INFO);
        clogger = new ConsoleLogger(true, true);

        // Basic info
        logger.info(GlobalConf.version.version, I18n.bundle.format("gui.build", GlobalConf.version.build));
        logger.info("Display mode", Gdx.graphics.getWidth() + "x" + Gdx.graphics.getHeight(), "Fullscreen: " + Gdx.graphics.isFullscreen());
        logger.info("Device", Gdx.gl.glGetString(GL20.GL_RENDERER));
        logger.info(I18n.bundle.format("notif.glslversion", Gdx.gl.glGetString(GL20.GL_SHADING_LANGUAGE_VERSION)));
        logger.info("Java version", System.getProperty("java.version"), System.getProperty("java.vendor"));

        // Frame buffer map
        fbmap = new HashMap<>();

        // Disable all kinds of input
        EventManager.instance.post(Events.INPUT_ENABLED_CMD, false);

        if (!GlobalConf.initialized()) {
            logger.error(new RuntimeException("FATAL: Global configuration not initlaized"));
            return;
        }

        // Initialise times
        ITimeFrameProvider clock = new GlobalClock(1, Instant.now());
        ITimeFrameProvider real = new RealTimeClock();
        time = GlobalConf.runtime.REAL_TIME ? real : clock;
        t = 0;

        // Initialise i18n
        I18n.initialize();

        // Tooltips
        TooltipManager.getInstance().initialTime = 1f;
        TooltipManager.getInstance().hideAll();

        // Initialise asset manager
        FileHandleResolver internalResolver = new InternalFileHandleResolver();
        FileHandleResolver dataResolver = fileName -> GlobalConf.data.dataFileHandle(fileName);
        manager = new AssetManager(internalResolver);
        //manager.setLoader(Model.class, ".obj", new AdvancedObjLoader(resolver));
        manager.setLoader(ISceneGraph.class, new SGLoader(dataResolver));
        manager.setLoader(PointCloudData.class, new OrbitDataLoader(dataResolver));
        manager.setLoader(GaiaAttitudeServer.class, new GaiaAttitudeLoader(dataResolver));
        manager.setLoader(ShaderProgram.class, new ShaderProgramProvider(internalResolver, ".vertex.glsl", ".fragment.glsl"));
        //manager.setLoader(DefaultShaderProvider.class, new DefaultShaderProviderLoader<>(resolver));
        manager.setLoader(AtmosphereShaderProvider.class, new AtmosphereShaderProviderLoader<>(internalResolver));
        manager.setLoader(GroundShaderProvider.class, new GroundShaderProviderLoader<>(internalResolver));
        manager.setLoader(RelativisticShaderProvider.class, new RelativisticShaderProviderLoader<>(internalResolver));
        manager.setLoader(Model.class, ".obj", new ObjLoader(internalResolver));

        // Init global resources
        GlobalResources.initialize(manager);

        // Catalog manager
        CatalogManager.initialize();

        // Initialise master manager
        MasterManager.initialize();

        // Init timer if needed
        Timer.instance();

        // Initialise Cameras
        cam = new CameraManager(manager, CameraMode.Focus);

        // Set asset manager to asset bean
        AssetBean.setAssetManager(manager);

        // Tooltip to 1s
        TooltipManager.getInstance().initialTime = 1f;

        // Initialise Gaia attitudes
        manager.load(ATTITUDE_FOLDER, GaiaAttitudeServer.class, new GaiaAttitudeLoaderParameter(GlobalConf.runtime.STRIPPED_FOV_MODE ? new String[] { "OPS_RSLS_0022916_rsls_nsl_gareq1_afterFirstSpinPhaseOptimization.2.xml" } : new String[] {}));

        // Initialise hidden helper user
        HiddenHelperUser.initialize();

        // Initialise gravitational waves helper
        RelativisticEffectsManager.initialize(time);

        // GUI
        guis = new ArrayList<>(3);

        // Post-processor
        pp = PostProcessorFactory.instance.getPostProcessor();

        // Create vr context
        createVR();

        // Scene graph renderer
        sgr = new SceneGraphRenderer(vrContext);
        sgr.initialize(manager);

        // Initialise scripting gateway server
        ScriptingServer.initialize();

        // Tell the asset manager to load all the assets
        Set<AssetBean> assets = AssetBean.getAssets();
        for (AssetBean ab : assets) {
            ab.load(manager);
        }

        EventManager.instance.subscribe(this, Events.LOAD_DATA_CMD);

        initialGui = new InitialGui(dsDownload, catChooser);
        initialGui.initialize(manager);
        Gdx.input.setInputProcessor(initialGui.getGuiStage());

    }

    /**
     * All {@link ModelInstance}s to be rendered
     **/
    //Array<ModelInstance> modelInstances = new Array<ModelInstance>();
    private void createVR() {
        // Initializing the VRContext may fail if no HMD is connected or SteamVR
        // is not installed.
        try {
            OpenVRQuery.queryOpenVr();

            vrContext = new VRContext();
            vrContext.pollEvents();

            VRDevice hmd = vrContext.getDeviceByType(VRDeviceType.HeadMountedDisplay);
            logger.info("Initialization of VR successful");
            if (hmd == null) {
                logger.info("HMD device is null!");
            } else {
                logger.info("HMD device is not null: " + vrContext.getDeviceByType(VRDeviceType.HeadMountedDisplay).toString());
            }

            vrDeviceToModel = new HashMap<VRDevice, StubModel>();

            GlobalConf.runtime.OPENVR = true;
            if (false && GlobalConf.screen.SCREEN_WIDTH != vrContext.getWidth()) {
                logger.info("Warning, resizing according to VRSystem values:  [" + GlobalConf.screen.SCREEN_WIDTH + "x" + GlobalConf.screen.SCREEN_HEIGHT + "] -> [" + vrContext.getWidth() + "x" + vrContext.getHeight() + "]");
                GlobalConf.screen.SCREEN_HEIGHT = vrContext.getHeight();
                GlobalConf.screen.SCREEN_WIDTH = vrContext.getWidth();
                this.resizeImmediate(vrContext.getWidth(), vrContext.getHeight(), true, true, true);
            }
            GlobalConf.screen.VSYNC = false;

            Gdx.graphics.setWindowedMode(GlobalConf.screen.SCREEN_WIDTH, GlobalConf.screen.SCREEN_HEIGHT);
            Gdx.graphics.setVSync(GlobalConf.screen.VSYNC);

            vrLoadingLeftFb = new FrameBuffer(Format.RGBA8888, vrContext.getWidth(), vrContext.getHeight(), true);
            vrLoadingLeftTex = org.lwjgl.openvr.Texture.create();
            vrLoadingLeftTex.set(vrLoadingLeftFb.getColorBufferTexture().getTextureObjectHandle(), VR.ETextureType_TextureType_OpenGL, VR.EColorSpace_ColorSpace_Gamma);

            vrLoadingRightFb = new FrameBuffer(Format.RGBA8888, vrContext.getWidth(), vrContext.getHeight(), true);
            vrLoadingRightTex = org.lwjgl.openvr.Texture.create();
            vrLoadingRightTex.set(vrLoadingRightFb.getColorBufferTexture().getTextureObjectHandle(), VR.ETextureType_TextureType_OpenGL, VR.EColorSpace_ColorSpace_Gamma);

        } catch (Exception e) {
            // If initializing the VRContext failed, we fall back
            // to desktop only mode with a FirstPersonCameraController.
            //cameraController = new FirstPersonCameraController(companionCamera);
            //Gdx.input.setInputProcessor(cameraController);

            // Set the camera height to 1.7m to emulate an
            // average human's height. We'd get this from the
            // HMD tracking otherwise.
            //companionCamera.position.y = 1.7f;

            // We also enable vsync which the VRContext would have
            // managed otherwise
            //Gdx.graphics.setVSync(true);

            logger.error("Initialisation of VR context failed - falling back to desktop mode");
            GlobalConf.runtime.OPENVR = false;
            return;
        }

    }

    /**
     * Execute this when the models have finished loading. This sets the models
     * to their classes and removes the Loading message
     */
    private void doneLoading() {
        // Dispose of initial and loading GUIs
        initialGui.dispose();
        initialGui = null;

        loadingGui.dispose();
        loadingGui = null;

        // Dispose vr loading GUI
        if (GlobalConf.runtime.OPENVR) {
            loadingGuiVR.dispose();
            loadingGuiVR = null;

            vrLoadingLeftTex.clear();
            vrLoadingLeftFb.dispose();
            vrLoadingLeftTex = null;
            vrLoadingLeftFb = null;

            vrLoadingRightTex.clear();
            vrLoadingRightFb.dispose();
            vrLoadingRightTex = null;
            vrLoadingRightFb = null;
        }

        // Get attitude
        if (manager.isLoaded(ATTITUDE_FOLDER)) {
            GaiaAttitudeServer.instance = manager.get(ATTITUDE_FOLDER);
        }

        /*
         * SAMP
         */
        SAMPClient.getInstance().initialize();

        /*
         * POST-PROCESSOR
         */
        pp.doneLoading(manager);

        /*
         * GET SCENE GRAPH
         */
        if (manager.isLoaded(dataLoadString)) {
            sg = manager.get(dataLoadString);
        }

        /*
         * SCENE GRAPH RENDERER
         */
        AbstractRenderer.initialize(sg);
        sgr.doneLoading(manager);
        sgr.resize(Gdx.graphics.getWidth(), Gdx.graphics.getHeight());

        // First time, set assets
        Array<SceneGraphNode> nodes = sg.getNodes();
        for (SceneGraphNode sgn : nodes) {
            sgn.doneLoading(manager);
        }

        // Initialise input multiplexer to handle various input processors
        // The input multiplexer
        InputMultiplexer inputMultiplexer = new InputMultiplexer();
        GuiRegistry.setInputMultiplexer(inputMultiplexer);
        Gdx.input.setInputProcessor(inputMultiplexer);

        // Destroy console logger
        clogger.dispose();
        clogger = null;

        // Init GUIs, step 2
        reinitialiseGUI2();

        // Publish visibility
        EventManager.instance.post(Events.VISIBILITY_OF_COMPONENTS, SceneGraphRenderer.visible);

        // Key bindings
        inputMultiplexer.addProcessor(new KeyInputController());

        EventManager.instance.post(Events.SCENE_GRAPH_LOADED, sg);

        // Update whole tree to initialize positions
        OctreeNode.LOAD_ACTIVE = false;
        time.update(0.000000001f);
        // Update whole scene graph
        sg.update(time, cam);
        sgr.clearLists();
        time.update(0);
        OctreeNode.LOAD_ACTIVE = true;

        // Initialise time in GUI
        EventManager.instance.post(Events.TIME_CHANGE_INFO, time.getTime());

        // Subscribe to events
        EventManager.instance.subscribe(this, Events.TOGGLE_AMBIENT_LIGHT, Events.AMBIENT_LIGHT_CMD, Events.RECORD_CAMERA_CMD, Events.CAMERA_MODE_CMD, Events.STEREOSCOPIC_CMD, Events.FRAME_SIZE_UDPATE, Events.SCREENSHOT_SIZE_UDPATE, Events.POST_RUNNABLE, Events.UNPOST_RUNNABLE, Events.SCENE_GRAPH_ADD_OBJECT_CMD, Events.SCENE_GRAPH_ADD_OBJECT_NO_POST_CMD, Events.SCENE_GRAPH_REMOVE_OBJECT_CMD, Events.HOME_CMD);

        // Re-enable input
        if (!GlobalConf.runtime.STRIPPED_FOV_MODE)
            EventManager.instance.post(Events.INPUT_ENABLED_CMD, true);

        // Set current date
        EventManager.instance.post(Events.TIME_CHANGE_CMD, Instant.now());

        // Resize GUIs to current size
        for (IGui gui : guis)
            gui.resize(Gdx.graphics.getWidth(), Gdx.graphics.getHeight());

        // Initialise frames
        frames = 0;

<<<<<<< HEAD
        if (sg.containsNode("Earth") && !GlobalConf.program.NET_SLAVE) {
            // Set focus to Earth
            EventManager.instance.post(Events.CAMERA_MODE_CMD, CameraMode.Focus);
            EventManager.instance.post(Events.FOCUS_CHANGE_CMD, sg.getNode("Earth"), true);
            EventManager.instance.post(Events.GO_TO_OBJECT_CMD);
            EventManager.instance.post(Events.CAMERA_MODE_CMD, CameraMode.Free_Camera);
        } else {
            // At 5 AU in Y looking towards origin (top-down look)
            EventManager.instance.post(Events.CAMERA_MODE_CMD, CameraMode.Free_Camera);
            EventManager.instance.post(Events.CAMERA_POS_CMD, (Object) new double[]{0, 5 * Constants.AU_TO_U, 0});
            EventManager.instance.post(Events.CAMERA_DIR_CMD, (Object) new double[]{0, -1, 0});
            EventManager.instance.post(Events.CAMERA_UP_CMD, (Object) new double[]{0, 0, 1});
        }
=======
>>>>>>> 28929f1a

        // Debug info scheduler
        Task debugTask1 = new Task() {
            @Override
            public void run() {
                // FPS
                EventManager.instance.post(Events.FPS_INFO, 1f / Gdx.graphics.getDeltaTime());
                // Current session time
                EventManager.instance.post(Events.DEBUG1, TimeUtils.timeSinceMillis(startTime) / 1000d);
                // Memory
                EventManager.instance.post(Events.DEBUG2, MemInfo.getUsedMemory(), MemInfo.getFreeMemory(), MemInfo.getTotalMemory(), MemInfo.getMaxMemory());
                // Observed objects
                EventManager.instance.post(Events.DEBUG3, "On display: " + OctreeNode.nObjectsObserved + ", Total loaded: " + StreamingOctreeLoader.getNLoadedStars());
                // Observed octants
                EventManager.instance.post(Events.DEBUG4, "Observed octants: " + OctreeNode.nOctantsObserved + ", Load queue: " + StreamingOctreeLoader.getLoadQueueSize());
                // Frame buffers
                EventManager.instance.post(Events.DEBUG_BUFFERS, GLFrameBuffer.getManagedStatus());
            }
        };

        Task debugTask10 = new Task() {
            @Override
            public void run() {
                EventManager.instance.post(Events.SAMP_INFO, SAMPClient.getInstance().getStatus());
            }
        };

        // Every second
        Timer.schedule(debugTask1, 2, 1);
        // Every 10 seconds
        Timer.schedule(debugTask10, 2, 10);

        // Go home
        goHome();

        initialized = true;
    }

    /**
     * Moves the camera home. That is either the Earth, if it exists, or somewhere close to the Sun
     */
    private void goHome(){
        if (sg.containsNode("Earth") && !GlobalConf.program.NET_SLAVE && isOn(ComponentType.Planets.ordinal())) {
            // Set focus to Earth
            EventManager.instance.post(Events.CAMERA_MODE_CMD, CameraMode.Focus);
            EventManager.instance.post(Events.FOCUS_CHANGE_CMD, sg.getNode("Earth"), true);
            EventManager.instance.post(Events.GO_TO_OBJECT_CMD);
        } else {
            // At 5 AU in Y looking towards origin (top-down look)
            EventManager.instance.post(Events.CAMERA_MODE_CMD, CameraMode.Free_Camera);
            EventManager.instance.post(Events.CAMERA_POS_CMD, (Object) new double[] { 0, 5 * Constants.AU_TO_U, 0 });
            EventManager.instance.post(Events.CAMERA_DIR_CMD, (Object) new double[] { 0, -1, 0 });
            EventManager.instance.post(Events.CAMERA_UP_CMD, (Object) new double[] { 0, 0, 1 });
        }
    }

    /**
     * Reinitialises all the GUI (step 1)
     */
    public void reinitialiseGUI1() {
        if (guis != null && !guis.isEmpty()) {
            for (IGui gui : guis)
                gui.dispose();
            guis.clear();
        }

        mainGui = new FullGui();
        mainGui.initialize(manager);

        debugGui = new DebugGui();
        debugGui.initialize(manager);

        spacecraftGui = new SpacecraftGui();
        spacecraftGui.initialize(manager);

        stereoGui = new StereoGui();
        stereoGui.initialize(manager);

        if (guis != null) {
            guis.add(mainGui);
            guis.add(debugGui);
            guis.add(spacecraftGui);
            guis.add(stereoGui);
        }
    }

    /**
     * Second step in GUI initialisation.
     */
    public void reinitialiseGUI2() {
        // Reinitialise registry to listen to relevant events
        if (guiRegistry != null)
            guiRegistry.dispose();
        guiRegistry = new GuiRegistry(GlobalResources.skin);

        // Unregister all current GUIs
        GuiRegistry.unregisterAll();

        // Only for the Full GUI
        mainGui.setSceneGraph(sg);
        mainGui.setVisibilityToggles(ComponentType.values(), SceneGraphRenderer.visible);

        for (IGui gui : guis)
            gui.doneLoading(manager);

        if (GlobalConf.program.STEREOSCOPIC_MODE) {
            GuiRegistry.set(stereoGui);
            GuiRegistry.setPrevious(mainGui);
        } else {
            GuiRegistry.set(mainGui);
            GuiRegistry.setPrevious(null);
        }
        GuiRegistry.registerGui(debugGui);
    }

    @Override
    public void pause() {
        EventManager.instance.post(Events.FLUSH_FRAMES);
    }

    @Override
    public void resume() {
    }

    @Override
    public void dispose() {
        if (saveState)
            ConfInit.instance.persistGlobalConf(new File(System.getProperty("properties.file")));

        EventManager.instance.post(Events.DISPOSE);
<<<<<<< HEAD
=======
        if (sg != null) {
            sg.dispose();
        }
        ModelCache.cache.dispose();

        // Scripting
        ScriptingServer.dispose();

        // Renderer
        if (sgr != null)
            sgr.dispose();

        // Post processor
        if (pp != null)
            pp.dispose();

>>>>>>> 28929f1a
        // Dispose music manager
        MusicManager.dispose();

        System.exit(0);
    }

    /**
     * Renders the scene
     **/
    private Runnable runnableRender = () -> {
        // Asynchronous load of textures and resources
        manager.update();

        if (!GlobalConf.runtime.UPDATE_PAUSE) {
            EventManager.instance.post(Events.FRAME_TICK, frames);
            /*
             * UPDATE
             */
            update(Gdx.graphics.getDeltaTime());

            /**
             * SCREEN OUTPUT
             */
            if (GlobalConf.screen.SCREEN_OUTPUT) {
                /* RENDER THE SCENE */
                preRenderScene();
                renderSgr(cam, t, Gdx.graphics.getWidth(), Gdx.graphics.getHeight(), null, pp.getPostProcessBean(RenderType.screen));

                if (GlobalConf.runtime.DISPLAY_GUI) {
                    // Render the GUI, setting the viewport
                    GuiRegistry.render(Gdx.graphics.getWidth(), Gdx.graphics.getHeight());
                }

            }
            // Clean lists
            sgr.clearLists();
            // Number of frames
            frames++;

            if (GlobalConf.screen.LIMIT_FPS > 0) {
                sleep(GlobalConf.screen.LIMIT_FPS);
            }
        }
    };

    /**
     * Displays the initial GUI
     **/
    private Runnable runnableInitialGui = () -> renderGui(initialGui);

    /**
     * Displays the loading GUI
     **/
    private Runnable runnableLoadingGui = () -> {
        if (manager.update()) {
            doneLoading();
            renderProcess = runnableRender;
        } else {
            // Display loading screen
            renderGui(loadingGui);
            if (GlobalConf.runtime.OPENVR) {
                vrContext.pollEvents();

                vrLoadingLeftFb.begin();
                renderGui(((VRGui) loadingGuiVR).left());
                vrLoadingLeftFb.end();

                vrLoadingRightFb.begin();
                renderGui(((VRGui) loadingGuiVR).right());
                vrLoadingRightFb.end();

                /** SUBMIT TO VR COMPOSITOR **/
                VRCompositor.VRCompositor_Submit(VR.EVREye_Eye_Left, vrLoadingLeftTex, null, VR.EVRSubmitFlags_Submit_Default);
                VRCompositor.VRCompositor_Submit(VR.EVREye_Eye_Right, vrLoadingRightTex, null, VR.EVRSubmitFlags_Submit_Default);
            }
        }
    };

    @Override
    public void render() {
        try {
            renderProcess.run();
        } catch (Throwable t) {
            logger.error(t);
            // TODO implement error reporting?

            // Quit
            Gdx.app.exit();
        }
    }

    private long start = System.currentTimeMillis();

    private void sleep(int fps) {
        if (fps > 0) {
            long diff = System.currentTimeMillis() - start;
            long targetDelay = 1000 / fps;
            if (diff < targetDelay) {
                try {
                    Thread.sleep(targetDelay - diff);
                } catch (InterruptedException ignored) {
                }
            }
            start = System.currentTimeMillis();
        }
    }

    /**
     * Update method.
     *
     * @param deltat Delta time in seconds.
     */
    public void update(double deltat) {
        Timer.instance();
        // The current actual dt in seconds
        double dt;
        if (GlobalConf.frame.RENDER_OUTPUT) {
            // If RENDER_OUTPUT is active, we need to set our dt according to
            // the fps
            dt = 1f / GlobalConf.frame.RENDER_TARGET_FPS;
        } else if (camRecording) {
            // If Camera is recording, we need to set our dt according to
            // the fps
            dt = 1f / GlobalConf.frame.CAMERA_REC_TARGET_FPS;
        } else {
            // Max time step is 0.1 seconds. Not in RENDER_OUTPUT MODE.
            dt = Math.min(deltat, 0.1f);
        }

        this.t += dt;

        // Update GUI 
        GuiRegistry.update(dt);
        EventManager.instance.post(Events.UPDATE_GUI, dt);

        double dtScene = dt;
        if (!GlobalConf.runtime.TIME_ON) {
            dtScene = 0;
        }
        // Update clock
        time.update(dtScene);

        // Update events
        EventManager.instance.dispatchDelayedMessages();

        // Update cameras
        cam.update(dt, time);

        // Precompute isOn for all stars and galaxies
        Particle.renderOn = isOn(ComponentType.Stars);

        // Update GravWaves params
        RelativisticEffectsManager.getInstance().update(time, cam.current);

        // Update scene graph
        sg.update(time, cam);

        // Run parked runnables
        synchronized (runnables) {
            for (Runnable r : runnables) {
                r.run();
            }
        }
    }

    public void preRenderScene() {
        Gdx.gl.glClear(GL20.GL_COLOR_BUFFER_BIT | GL20.GL_DEPTH_BUFFER_BIT | (Gdx.graphics.getBufferFormat().coverageSampling ? GL20.GL_COVERAGE_BUFFER_BIT_NV : 0));
        Gdx.gl.glBlendFunc(GL20.GL_SRC_ALPHA, GL20.GL_ONE_MINUS_SRC_ALPHA);
    }

    public void renderSgr(ICamera camera, double t, int width, int height, FrameBuffer frameBuffer, PostProcessBean ppb) {
        sgr.render(camera, t, width, height, frameBuffer, ppb);
    }

    @Override
    public void resize(final int width, final int height) {
        Gdx.app.postRunnable(() -> resizeImmediate(width, height, true, true, true));
    }

    public void resizeImmediate(final int width, final int height, boolean resizePostProcessors, boolean resizeRenderSys, boolean resizeGuis) {
        if (!initialized) {
            if (initialGui != null)
                initialGui.resize(width, height);
            if (loadingGui != null)
                loadingGui.resizeImmediate(width, height);
        } else {
            if (resizePostProcessors)
                pp.resizeImmediate(width, height);

            if (resizeGuis)
                for (IGui gui : guis)
                    gui.resizeImmediate(width, height);

            sgr.resize(width, height, resizeRenderSys);
        }

        cam.updateAngleEdge(width, height);
        cam.resize(width, height);

        EventManager.instance.post(Events.SCREEN_RESIZE, width, height);
    }

    /**
     * Renders a particular GUI
     *
     * @param gui The GUI to render
     */
    private void renderGui(IGui gui) {
        gui.update(Gdx.graphics.getDeltaTime());
        Gdx.gl.glClear(GL20.GL_COLOR_BUFFER_BIT | GL20.GL_DEPTH_BUFFER_BIT);
        Gdx.gl.glBlendFunc(GL20.GL_SRC_ALPHA, GL20.GL_ONE_MINUS_SRC_ALPHA);
        Gdx.gl.glEnable(GL20.GL_DEPTH_TEST);
        gui.render(Gdx.graphics.getWidth(), Gdx.graphics.getHeight());
    }

    public Array<IFocus> getFocusableEntities() {
        return sg.getFocusableObjects();
    }

    public FrameBuffer getFrameBuffer(int w, int h) {
        String key = getKey(w, h);
        if (!fbmap.containsKey(key)) {
            FrameBuffer fb = new FrameBuffer(Format.RGB888, w, h, true);
            fbmap.put(key, fb);
        }
        return fbmap.get(key);
    }

    private String getKey(int w, int h) {
        return w + "x" + h;
    }

    public HashMap<VRDevice, StubModel> getVRDeviceToModel() {
        return vrDeviceToModel;
    }

    public ICamera getICamera() {
        return cam.current;
    }

    public double getT() {
        return t;
    }

    public CameraManager getCameraManager() {
        return cam;
    }

    public IPostProcessor getPostProcessor() {
        return pp;
    }

    public boolean isOn(int ordinal) {
        return sgr.isOn(ordinal);
    }

    public boolean isOn(ComponentType comp) {
        return sgr.isOn(comp);
    }

    public boolean isOn(ComponentTypes cts) {
        return sgr.isOn(cts);
    }

    @Override
    public void notify(Events event, Object... data) {
        switch (event) {
<<<<<<< HEAD
            case LOAD_DATA_CMD:
                // Init components that need assets in data folder
                reinitialiseGUI1();
                pp.initialize(manager);

                // Initialise loading screen
                loadingGui = new LoadingGui();
                loadingGui.initialize(manager);

                Gdx.input.setInputProcessor(loadingGui.getGuiStage());

                // Also VR
                if (GlobalConf.runtime.OPENVR) {
                    loadingGuiVR = new VRGui(LoadingGui.class, 200);
                    loadingGuiVR.initialize(manager);
                }

                this.renderProcess = runnableLoadingGui;

                /* LOAD SCENE GRAPH */
                if (sg == null) {
                    dataLoadString = TextUtils.concatenate(",", GlobalConf.data.CATALOG_JSON_FILES, GlobalConf.data.OBJECTS_JSON_FILES);
                    manager.load(dataLoadString, ISceneGraph.class, new SGLoaderParameter(time, GlobalConf.performance.MULTITHREADING, GlobalConf.performance.NUMBER_THREADS()));
                }
                break;
            case TOGGLE_AMBIENT_LIGHT:
                // TODO No better place to put this??
                ModelComponent.toggleAmbientLight((Boolean) data[1]);
                break;
            case AMBIENT_LIGHT_CMD:
                ModelComponent.setAmbientLight((float) data[0]);
                break;
            case RECORD_CAMERA_CMD:
                if (data != null) {
                    camRecording = (Boolean) data[0];
                } else {
                    camRecording = !camRecording;
                }
                break;
            case CAMERA_MODE_CMD:
                // Register/unregister GUI
                CameraMode mode = (CameraMode) data[0];
                if (GlobalConf.program.isStereoHalfViewport()) {
                    GuiRegistry.change(stereoGui);
                } else if (mode == CameraMode.Spacecraft) {
                    GuiRegistry.change(spacecraftGui);
                } else {
                    GuiRegistry.change(mainGui);
                }
                break;
            case STEREOSCOPIC_CMD:
                boolean stereoMode = (Boolean) data[0];
                if (stereoMode && GuiRegistry.current != stereoGui) {
                    GuiRegistry.change(stereoGui);
                } else if (!stereoMode && GuiRegistry.previous != stereoGui) {
                    IGui prev = GuiRegistry.current != null ? GuiRegistry.current : mainGui;
                    GuiRegistry.change(GuiRegistry.previous, prev);
                }
                break;
            case SCREENSHOT_SIZE_UDPATE:
            case FRAME_SIZE_UDPATE:
=======
        case LOAD_DATA_CMD:
            // Init components that need assets in data folder
            reinitialiseGUI1();
            pp.initialize(manager);

            // Initialise loading screen
            loadingGui = new LoadingGui();
            loadingGui.initialize(manager);

            Gdx.input.setInputProcessor(loadingGui.getGuiStage());
            this.renderProcess = runnableLoadingGui;

            /* LOAD SCENE GRAPH */
            if (sg == null) {
                dataLoadString = TextUtils.concatenate(",", GlobalConf.data.CATALOG_JSON_FILES, GlobalConf.data.OBJECTS_JSON_FILES);
                manager.load(dataLoadString, ISceneGraph.class, new SGLoaderParameter(time, GlobalConf.performance.MULTITHREADING, GlobalConf.performance.NUMBER_THREADS()));
            }
            break;
        case TOGGLE_AMBIENT_LIGHT:
            // TODO No better place to put this??
            ModelComponent.toggleAmbientLight((Boolean) data[1]);
            break;
        case AMBIENT_LIGHT_CMD:
            ModelComponent.setAmbientLight((float) data[0]);
            break;
        case RECORD_CAMERA_CMD:
            if (data != null) {
                camRecording = (Boolean) data[0];
            } else {
                camRecording = !camRecording;
            }
            break;
        case CAMERA_MODE_CMD:
            // Register/unregister GUI
            CameraMode mode = (CameraMode) data[0];
            if (GlobalConf.program.isStereoHalfViewport()) {
                GuiRegistry.change(stereoGui);
            } else if (mode == CameraMode.Spacecraft) {
                GuiRegistry.change(spacecraftGui);
            } else {
                GuiRegistry.change(mainGui);
            }
            break;
        case STEREOSCOPIC_CMD:
            boolean stereoMode = (Boolean) data[0];
            if (stereoMode && GuiRegistry.current != stereoGui) {
                GuiRegistry.change(stereoGui);
            } else if (!stereoMode && GuiRegistry.previous != stereoGui) {
                IGui prev = GuiRegistry.current != null ? GuiRegistry.current : mainGui;
                GuiRegistry.change(GuiRegistry.previous, prev);
            }

            break;
        case SCREENSHOT_SIZE_UDPATE:
        case FRAME_SIZE_UDPATE:
            Gdx.app.postRunnable(() -> {
                //clearFrameBufferMap();
            });
            break;
        case SCENE_GRAPH_ADD_OBJECT_CMD:
            final SceneGraphNode nodeToAdd = (SceneGraphNode) data[0];
            final boolean addToIndex = data.length == 1 ? true : (Boolean) data[1];
            if (sg != null) {
>>>>>>> 28929f1a
                Gdx.app.postRunnable(() -> {
                    try {
                        sg.insert(nodeToAdd, addToIndex);
                    } catch (Exception e) {
                        logger.error(e);
                    }
                });
            }
            break;
        case SCENE_GRAPH_ADD_OBJECT_NO_POST_CMD:
            final SceneGraphNode nodeToAddp = (SceneGraphNode) data[0];
            final boolean addToIndexp = data.length == 1 ? true : (Boolean) data[1];
            if (sg != null) {
                try {
                    sg.insert(nodeToAddp, addToIndexp);
                } catch (Exception e) {
                    logger.error(e);
                }
            }
            break;
        case SCENE_GRAPH_REMOVE_OBJECT_CMD:
            SceneGraphNode aux;
            if (data[0] instanceof String) {
                aux = sg.getNode((String) data[0]);
                if (aux == null)
                    return;
            } else {
                aux = (SceneGraphNode) data[0];
            }
            final SceneGraphNode nodeToRemove = aux;
            final boolean removeFromIndex = data.length == 1 ? true : (Boolean) data[1];
            if (sg != null) {
                Gdx.app.postRunnable(() -> {
                    sg.remove(nodeToRemove, removeFromIndex);
                });
            }
            break;
        case HOME_CMD:
            goHome();
            break;
        case POST_RUNNABLE:
            synchronized (runnables) {
                runnablesMap.put((String) data[0], (Runnable) data[1]);
                runnables.add((Runnable) data[1]);
            }
            break;
        case UNPOST_RUNNABLE:
            synchronized (runnables) {
                Runnable r = runnablesMap.get(data[0]);
                runnables.removeValue(r, true);
                runnablesMap.remove(data[0]);
            }
            break;
        default:
            break;
        }

    }

    public boolean isInitialised() {
        return initialized;
    }

}<|MERGE_RESOLUTION|>--- conflicted
+++ resolved
@@ -506,23 +506,6 @@
         // Initialise frames
         frames = 0;
 
-<<<<<<< HEAD
-        if (sg.containsNode("Earth") && !GlobalConf.program.NET_SLAVE) {
-            // Set focus to Earth
-            EventManager.instance.post(Events.CAMERA_MODE_CMD, CameraMode.Focus);
-            EventManager.instance.post(Events.FOCUS_CHANGE_CMD, sg.getNode("Earth"), true);
-            EventManager.instance.post(Events.GO_TO_OBJECT_CMD);
-            EventManager.instance.post(Events.CAMERA_MODE_CMD, CameraMode.Free_Camera);
-        } else {
-            // At 5 AU in Y looking towards origin (top-down look)
-            EventManager.instance.post(Events.CAMERA_MODE_CMD, CameraMode.Free_Camera);
-            EventManager.instance.post(Events.CAMERA_POS_CMD, (Object) new double[]{0, 5 * Constants.AU_TO_U, 0});
-            EventManager.instance.post(Events.CAMERA_DIR_CMD, (Object) new double[]{0, -1, 0});
-            EventManager.instance.post(Events.CAMERA_UP_CMD, (Object) new double[]{0, 0, 1});
-        }
-=======
->>>>>>> 28929f1a
-
         // Debug info scheduler
         Task debugTask1 = new Task() {
             @Override
@@ -563,7 +546,7 @@
     /**
      * Moves the camera home. That is either the Earth, if it exists, or somewhere close to the Sun
      */
-    private void goHome(){
+    private void goHome() {
         if (sg.containsNode("Earth") && !GlobalConf.program.NET_SLAVE && isOn(ComponentType.Planets.ordinal())) {
             // Set focus to Earth
             EventManager.instance.post(Events.CAMERA_MODE_CMD, CameraMode.Focus);
@@ -652,25 +635,6 @@
             ConfInit.instance.persistGlobalConf(new File(System.getProperty("properties.file")));
 
         EventManager.instance.post(Events.DISPOSE);
-<<<<<<< HEAD
-=======
-        if (sg != null) {
-            sg.dispose();
-        }
-        ModelCache.cache.dispose();
-
-        // Scripting
-        ScriptingServer.dispose();
-
-        // Renderer
-        if (sgr != null)
-            sgr.dispose();
-
-        // Post processor
-        if (pp != null)
-            pp.dispose();
-
->>>>>>> 28929f1a
         // Dispose music manager
         MusicManager.dispose();
 
@@ -938,69 +902,6 @@
     @Override
     public void notify(Events event, Object... data) {
         switch (event) {
-<<<<<<< HEAD
-            case LOAD_DATA_CMD:
-                // Init components that need assets in data folder
-                reinitialiseGUI1();
-                pp.initialize(manager);
-
-                // Initialise loading screen
-                loadingGui = new LoadingGui();
-                loadingGui.initialize(manager);
-
-                Gdx.input.setInputProcessor(loadingGui.getGuiStage());
-
-                // Also VR
-                if (GlobalConf.runtime.OPENVR) {
-                    loadingGuiVR = new VRGui(LoadingGui.class, 200);
-                    loadingGuiVR.initialize(manager);
-                }
-
-                this.renderProcess = runnableLoadingGui;
-
-                /* LOAD SCENE GRAPH */
-                if (sg == null) {
-                    dataLoadString = TextUtils.concatenate(",", GlobalConf.data.CATALOG_JSON_FILES, GlobalConf.data.OBJECTS_JSON_FILES);
-                    manager.load(dataLoadString, ISceneGraph.class, new SGLoaderParameter(time, GlobalConf.performance.MULTITHREADING, GlobalConf.performance.NUMBER_THREADS()));
-                }
-                break;
-            case TOGGLE_AMBIENT_LIGHT:
-                // TODO No better place to put this??
-                ModelComponent.toggleAmbientLight((Boolean) data[1]);
-                break;
-            case AMBIENT_LIGHT_CMD:
-                ModelComponent.setAmbientLight((float) data[0]);
-                break;
-            case RECORD_CAMERA_CMD:
-                if (data != null) {
-                    camRecording = (Boolean) data[0];
-                } else {
-                    camRecording = !camRecording;
-                }
-                break;
-            case CAMERA_MODE_CMD:
-                // Register/unregister GUI
-                CameraMode mode = (CameraMode) data[0];
-                if (GlobalConf.program.isStereoHalfViewport()) {
-                    GuiRegistry.change(stereoGui);
-                } else if (mode == CameraMode.Spacecraft) {
-                    GuiRegistry.change(spacecraftGui);
-                } else {
-                    GuiRegistry.change(mainGui);
-                }
-                break;
-            case STEREOSCOPIC_CMD:
-                boolean stereoMode = (Boolean) data[0];
-                if (stereoMode && GuiRegistry.current != stereoGui) {
-                    GuiRegistry.change(stereoGui);
-                } else if (!stereoMode && GuiRegistry.previous != stereoGui) {
-                    IGui prev = GuiRegistry.current != null ? GuiRegistry.current : mainGui;
-                    GuiRegistry.change(GuiRegistry.previous, prev);
-                }
-                break;
-            case SCREENSHOT_SIZE_UDPATE:
-            case FRAME_SIZE_UDPATE:
-=======
         case LOAD_DATA_CMD:
             // Init components that need assets in data folder
             reinitialiseGUI1();
@@ -1011,6 +912,13 @@
             loadingGui.initialize(manager);
 
             Gdx.input.setInputProcessor(loadingGui.getGuiStage());
+
+            // Also VR
+            if (GlobalConf.runtime.OPENVR) {
+                loadingGuiVR = new VRGui(LoadingGui.class, 200);
+                loadingGuiVR.initialize(manager);
+            }
+
             this.renderProcess = runnableLoadingGui;
 
             /* LOAD SCENE GRAPH */
@@ -1064,7 +972,6 @@
             final SceneGraphNode nodeToAdd = (SceneGraphNode) data[0];
             final boolean addToIndex = data.length == 1 ? true : (Boolean) data[1];
             if (sg != null) {
->>>>>>> 28929f1a
                 Gdx.app.postRunnable(() -> {
                     try {
                         sg.insert(nodeToAdd, addToIndex);
