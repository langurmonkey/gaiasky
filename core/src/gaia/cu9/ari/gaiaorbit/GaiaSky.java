--- conflicted
+++ resolved
@@ -620,70 +620,6 @@
 
     }
 
-<<<<<<< HEAD
-    @Override
-    public void render() {
-        try {
-            if (INITGUI) {
-                renderGui(initialGui);
-            } else if (LOADING) {
-                if (manager.update()) {
-                    doneLoading();
-
-                    LOADING = false;
-                } else {
-                    // Display loading screen
-                    renderGui(loadingGui);
-                    if (GlobalConf.runtime.OPENVR) {
-                        vrContext.pollEvents();
-
-                        vrLoadingLeftFb.begin();
-                        renderGui(((VRGui) loadingGuiVR).left());
-                        vrLoadingLeftFb.end();
-
-                        vrLoadingRightFb.begin();
-                        renderGui(((VRGui) loadingGuiVR).right());
-                        vrLoadingRightFb.end();
-
-                        /** SUBMIT TO VR COMPOSITOR **/
-                        VRCompositor.VRCompositor_Submit(VR.EVREye_Eye_Left, vrLoadingLeftTex, null, VR.EVRSubmitFlags_Submit_Default);
-                        VRCompositor.VRCompositor_Submit(VR.EVREye_Eye_Right, vrLoadingRightTex, null, VR.EVRSubmitFlags_Submit_Default);
-                    }
-                }
-            } else {
-
-                // Asynchronous load of textures and resources
-                manager.update();
-
-                if (!GlobalConf.runtime.UPDATE_PAUSE) {
-                    /**
-                     * UPDATE
-                     */
-                    update(Gdx.graphics.getDeltaTime());
-
-                    /**
-                     * SCREEN OUTPUT
-                     */
-                    if (GlobalConf.screen.SCREEN_OUTPUT) {
-                        /** RENDER THE SCENE **/
-                        preRenderScene();
-                        renderSgr(cam, t, Gdx.graphics.getWidth(), Gdx.graphics.getHeight(), null, pp.getPostProcessBean(RenderType.screen));
-
-                        if (GlobalConf.runtime.DISPLAY_GUI) {
-                            // Render the GUI, setting the viewport
-                            GuiRegistry.render(Gdx.graphics.getWidth(), Gdx.graphics.getHeight());
-                        }
-
-                    }
-                    // Clean lists
-                    sgr.clearLists();
-                    // Number of frames
-                    frames++;
-
-                    if (GlobalConf.screen.LIMIT_FPS > 0) {
-                        sleep(GlobalConf.screen.LIMIT_FPS);
-                    }
-=======
 
     /** Renders the scene **/
     private Runnable runnableRender = () -> {
@@ -695,17 +631,6 @@
              * UPDATE
              */
             update(Gdx.graphics.getDeltaTime());
-
-            /**
-             * FRAME OUTPUT
-             */
-            EventManager.instance.post(Events.RENDER_FRAME, this);
-
-            /**
-             * SCREENSHOT OUTPUT - simple|redraw mode
-             */
-            EventManager.instance.post(Events.RENDER_SCREENSHOT, this);
->>>>>>> 5f9a32d5
 
             /**
              * SCREEN OUTPUT
@@ -741,10 +666,26 @@
     private Runnable runnableLoadingGui = () ->{
         if (manager.update()) {
             doneLoading();
+
             renderProcess = runnableRender;
         } else {
             // Display loading screen
             renderGui(loadingGui);
+            if (GlobalConf.runtime.OPENVR) {
+                vrContext.pollEvents();
+
+                vrLoadingLeftFb.begin();
+                renderGui(((VRGui) loadingGuiVR).left());
+                vrLoadingLeftFb.end();
+
+                vrLoadingRightFb.begin();
+                renderGui(((VRGui) loadingGuiVR).right());
+                vrLoadingRightFb.end();
+
+                /** SUBMIT TO VR COMPOSITOR **/
+                VRCompositor.VRCompositor_Submit(VR.EVREye_Eye_Left, vrLoadingLeftTex, null, VR.EVRSubmitFlags_Submit_Default);
+                VRCompositor.VRCompositor_Submit(VR.EVREye_Eye_Right, vrLoadingRightTex, null, VR.EVRSubmitFlags_Submit_Default);
+            }
         }
     };
 
@@ -905,22 +846,10 @@
         return w + "x" + h;
     }
 
-<<<<<<< HEAD
-    public void clearFrameBufferMap() {
-        Set<String> keySet = fbmap.keySet();
-        for (String key : keySet) {
-            FrameBuffer fb = fbmap.get(key);
-            fb.dispose();
-        }
-        fbmap.clear();
-    }
-
     public HashMap<VRDevice, StubModel> getVRDeviceToModel() {
         return vrDeviceToModel;
     }
 
-=======
->>>>>>> 5f9a32d5
     public ICamera getICamera() {
         return cam.current;
     }
@@ -974,7 +903,6 @@
             loadingGui.initialize(manager);
 
             Gdx.input.setInputProcessor(loadingGui.getGuiStage());
-<<<<<<< HEAD
 
             // Also VR
             if (GlobalConf.runtime.OPENVR) {
@@ -982,11 +910,7 @@
                 loadingGuiVR.initialize(manager);
             }
 
-            INITGUI = false;
-            LOADING = true;
-=======
             this.renderProcess = runnableLoadingGui;
->>>>>>> 5f9a32d5
 
             /** LOAD SCENE GRAPH **/
             if (sg == null) {
