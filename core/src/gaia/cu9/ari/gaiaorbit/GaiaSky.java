--- conflicted
+++ resolved
@@ -95,9 +95,13 @@
      */
     public VRContext vrContext;
 
-    /** Loading fb **/
+    /**
+     * Loading fb
+     **/
     public FrameBuffer vrLoadingLeftFb, vrLoadingRightFb;
-    /** Loading texture **/
+    /**
+     * Loading texture
+     **/
     public Texture vrLoadingLeftTex, vrLoadingRightTex;
 
     /**
@@ -308,9 +312,10 @@
 
     }
 
-    /** All {@link ModelInstance}s to be rendered **/
+    /**
+     * All {@link ModelInstance}s to be rendered
+     **/
     //Array<ModelInstance> modelInstances = new Array<ModelInstance>();
-
     private void createVR() {
         // Initializing the VRContext may fail if no HMD is connected or SteamVR
         // is not installed.
@@ -607,12 +612,8 @@
         EventManager.instance.post(Events.DISPOSE);
         // Dispose music manager
         MusicManager.dispose();
-<<<<<<< HEAD
 
         System.exit(0);
-
-=======
->>>>>>> ca2f4590
     }
 
     /**
@@ -628,21 +629,7 @@
              */
             update(Gdx.graphics.getDeltaTime());
 
-<<<<<<< HEAD
             /**
-=======
-            /*
-             * FRAME OUTPUT
-             */
-            EventManager.instance.post(Events.RENDER_FRAME, this);
-
-            /*
-             * SCREENSHOT OUTPUT - simple|redraw mode
-             */
-            EventManager.instance.post(Events.RENDER_SCREENSHOT, this);
-
-            /*
->>>>>>> ca2f4590
              * SCREEN OUTPUT
              */
             if (GlobalConf.screen.SCREEN_OUTPUT) {
@@ -678,7 +665,6 @@
     private Runnable runnableLoadingGui = () -> {
         if (manager.update()) {
             doneLoading();
-
             renderProcess = runnableRender;
         } else {
             // Display loading screen
@@ -890,66 +876,6 @@
     @Override
     public void notify(Events event, Object... data) {
         switch (event) {
-<<<<<<< HEAD
-        case LOAD_DATA_CMD:
-            // Init components that need assets in data folder
-            reinitialiseGUI1();
-            pp.initialize(manager);
-
-            // Initialise loading screen
-            loadingGui = new LoadingGui();
-            loadingGui.initialize(manager);
-
-            Gdx.input.setInputProcessor(loadingGui.getGuiStage());
-
-            // Also VR
-            if (GlobalConf.runtime.OPENVR) {
-                loadingGuiVR = new VRGui(LoadingGui.class, 200);
-                loadingGuiVR.initialize(manager);
-            }
-
-            this.renderProcess = runnableLoadingGui;
-
-            /** LOAD SCENE GRAPH **/
-            if (sg == null) {
-                dataLoadString = concatenate(",", GlobalConf.data.CATALOG_JSON_FILES, GlobalConf.data.OBJECTS_JSON_FILES);
-                manager.load(dataLoadString, ISceneGraph.class, new SGLoaderParameter(time, GlobalConf.performance.MULTITHREADING, GlobalConf.performance.NUMBER_THREADS()));
-            }
-            break;
-        case TOGGLE_AMBIENT_LIGHT:
-            // TODO No better place to put this??
-            ModelComponent.toggleAmbientLight((Boolean) data[1]);
-            break;
-        case AMBIENT_LIGHT_CMD:
-            ModelComponent.setAmbientLight((float) data[0]);
-            break;
-        case RECORD_CAMERA_CMD:
-            if (data != null) {
-                camRecording = (Boolean) data[0];
-            } else {
-                camRecording = !camRecording;
-            }
-            break;
-        case CAMERA_MODE_CMD:
-            // Register/unregister GUI
-            CameraMode mode = (CameraMode) data[0];
-            if (GlobalConf.program.isStereoHalfViewport()) {
-                GuiRegistry.change(stereoGui);
-            } else if (mode == CameraMode.Spacecraft) {
-                GuiRegistry.change(spacecraftGui);
-            } else {
-                GuiRegistry.change(mainGui);
-            }
-            break;
-        case STEREOSCOPIC_CMD:
-            boolean stereomode = (Boolean) data[0];
-            if (stereomode && GuiRegistry.current != stereoGui) {
-                GuiRegistry.change(stereoGui);
-            } else if (!stereomode && GuiRegistry.previous != stereoGui) {
-                IGui prev = GuiRegistry.current != null ? GuiRegistry.current : mainGui;
-                GuiRegistry.change(GuiRegistry.previous, prev);
-            }
-=======
             case LOAD_DATA_CMD:
                 // Init components that need assets in data folder
                 reinitialiseGUI1();
@@ -960,6 +886,13 @@
                 loadingGui.initialize(manager);
 
                 Gdx.input.setInputProcessor(loadingGui.getGuiStage());
+
+                // Also VR
+                if (GlobalConf.runtime.OPENVR) {
+                    loadingGuiVR = new VRGui(LoadingGui.class, 200);
+                    loadingGuiVR.initialize(manager);
+                }
+
                 this.renderProcess = runnableLoadingGui;
 
                 /* LOAD SCENE GRAPH */
@@ -1001,8 +934,6 @@
                     IGui prev = GuiRegistry.current != null ? GuiRegistry.current : mainGui;
                     GuiRegistry.change(GuiRegistry.previous, prev);
                 }
->>>>>>> ca2f4590
-
                 break;
             case SCREENSHOT_SIZE_UDPATE:
             case FRAME_SIZE_UDPATE:
