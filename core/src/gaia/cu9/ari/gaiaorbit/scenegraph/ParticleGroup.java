--- conflicted
+++ resolved
@@ -696,12 +696,9 @@
         return false;
     }
 
-<<<<<<< HEAD
-=======
     public boolean mustAddToIndex() {
         return false;
     }
->>>>>>> 83ae354c
 
     @Override
     public void dispose() {
