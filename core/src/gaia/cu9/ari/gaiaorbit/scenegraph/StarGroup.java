--- conflicted
+++ resolved
@@ -33,10 +33,7 @@
 import com.badlogic.gdx.math.Vector3;
 import com.badlogic.gdx.utils.Array;
 import com.badlogic.gdx.utils.ObjectIntMap;
-<<<<<<< HEAD
-=======
 import com.badlogic.gdx.utils.ObjectMap;
->>>>>>> 83ae354c
 import com.badlogic.gdx.utils.TimeUtils;
 
 import gaia.cu9.ari.gaiaorbit.GaiaSky;
@@ -1040,8 +1037,7 @@
     }
 
     @Override
-<<<<<<< HEAD
-=======
+
     protected void addToIndex(ObjectMap<String, SceneGraphNode> map) {
         if (index != null) {
             ObjectIntMap.Keys<String> keys = index.keys();
@@ -1052,7 +1048,6 @@
     }
 
     @Override
->>>>>>> 83ae354c
     public void dispose() {
         this.disposed = true;
         sg.remove(this, true);
