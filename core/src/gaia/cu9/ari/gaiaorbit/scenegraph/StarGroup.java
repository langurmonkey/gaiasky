--- conflicted
+++ resolved
@@ -755,11 +755,7 @@
                     shader.setUniformf("u_thOverFactorScl", camera.getFovFactor());
                     float textSize = (float) FastMath.tanh(viewAngle) * distToCamera * 1e5f;
                     float alpha = Math.min((float) FastMath.atan(textSize / distToCamera), 1.e-3f);
-<<<<<<< HEAD
                     textSize = (float) FastMath.tan(alpha) * distToCamera * 0.5f;
-=======
-                    textSize = (float) FastMath.tan(alpha) * distToCamera * 0.7f;
->>>>>>> 205d0173
                     render3DLabel(batch, shader, sys.font3d, camera, rc, star.name, lpos, textScale * camera.getFovFactor(), textSize * camera.getFovFactor());
 
                 }
