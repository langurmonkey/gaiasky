--- conflicted
+++ resolved
@@ -23,10 +23,7 @@
 
 import gaia.cu9.ari.gaiaorbit.GaiaSky;
 import gaia.cu9.ari.gaiaorbit.render.ComponentType;
-<<<<<<< HEAD
 import gaia.cu9.ari.gaiaorbit.render.RenderingContext;
-=======
->>>>>>> 83ae354c
 import gaia.cu9.ari.gaiaorbit.scenegraph.camera.FovCamera;
 import gaia.cu9.ari.gaiaorbit.scenegraph.camera.ICamera;
 import gaia.cu9.ari.gaiaorbit.scenegraph.component.ModelComponent;
@@ -260,11 +257,7 @@
     protected void addToRenderLists(ICamera camera) {
         if (camera.getCurrent() instanceof FovCamera) {
             // Render as point, do nothing
-<<<<<<< HEAD
-                addToRender(this, RenderGroup.BILLBOARD_STAR);
-=======
             addToRender(this, RenderGroup.BILLBOARD_STAR);
->>>>>>> 83ae354c
         } else {
             if (viewAngleApparent >= thpointTimesFovfactor) {
                 addToRender(this, RenderGroup.BILLBOARD_STAR);
