/*
 * This file is part of Gaia Sky, which is released under the Mozilla Public License 2.0.
 * See the file LICENSE.md in the project root for full license details.
 */

package gaia.cu9.ari.gaiaorbit.scenegraph;

import com.badlogic.gdx.assets.AssetManager;
import com.badlogic.gdx.graphics.GL20;
import com.badlogic.gdx.graphics.Texture;
import com.badlogic.gdx.graphics.Texture.TextureFilter;
import com.badlogic.gdx.graphics.VertexAttributes.Usage;
import com.badlogic.gdx.graphics.g3d.*;
import com.badlogic.gdx.graphics.g3d.attributes.BlendingAttribute;
import com.badlogic.gdx.graphics.g3d.attributes.ColorAttribute;
import com.badlogic.gdx.graphics.g3d.attributes.FloatAttribute;
import com.badlogic.gdx.graphics.g3d.attributes.TextureAttribute;
import com.badlogic.gdx.math.Matrix4;
import com.badlogic.gdx.math.Vector3;
import com.badlogic.gdx.utils.ObjectMap;
import gaia.cu9.ari.gaiaorbit.GaiaSky;
<<<<<<< HEAD
import gaia.cu9.ari.gaiaorbit.render.ComponentType;
import gaia.cu9.ari.gaiaorbit.render.RenderingContext;
=======
import gaia.cu9.ari.gaiaorbit.render.ComponentTypes;
import gaia.cu9.ari.gaiaorbit.render.ComponentTypes.ComponentType;
>>>>>>> 28929f1a
import gaia.cu9.ari.gaiaorbit.scenegraph.camera.FovCamera;
import gaia.cu9.ari.gaiaorbit.scenegraph.camera.ICamera;
import gaia.cu9.ari.gaiaorbit.scenegraph.component.ModelComponent;
import gaia.cu9.ari.gaiaorbit.util.Constants;
import gaia.cu9.ari.gaiaorbit.util.GlobalConf;
import gaia.cu9.ari.gaiaorbit.util.ModelCache;
import gaia.cu9.ari.gaiaorbit.util.Pair;
import gaia.cu9.ari.gaiaorbit.util.math.MathUtilsd;
import gaia.cu9.ari.gaiaorbit.util.math.Vector3d;

import java.util.Map;
import java.util.TreeMap;

/**
 * Represents a star. The Gaia sourceid is put in the id attribute. Otherwise,
 * the id is fabricated.
 * 
 * @author tsagrista
 *
 */
public class Star extends Particle {

    /** Has the model used to represent the star **/
    private static ModelComponent mc;
    private static Matrix4 modelTransform;

    /** HIP number, negative if non existent **/
    public int hip = -1;
    /** TYCHO2 identifier string **/
    public String tycho = null;

    public static void initModel() {
        if (mc == null) {
            Texture tex = new Texture(GlobalConf.data.dataFile("tex/base/star.jpg"));
            Texture lut = new Texture(GlobalConf.data.dataFile("tex/base/lut.jpg"));
            tex.setFilter(TextureFilter.Linear, TextureFilter.Linear);

            Map<String, Object> params = new TreeMap<String, Object>();
            params.put("quality", 120l);
            params.put("diameter", 1d);
            params.put("flip", false);

            Pair<Model, Map<String, Material>> pair = ModelCache.cache.getModel("sphere", params, Usage.Position | Usage.Normal | Usage.TextureCoordinates);
            Model model = pair.getFirst();
            Material mat = pair.getSecond().get("base");
            mat.clear();
            mat.set(new TextureAttribute(TextureAttribute.Diffuse, tex));
            mat.set(new TextureAttribute(TextureAttribute.Normal, lut));
            // Only to activate view vector (camera position)
            mat.set(new TextureAttribute(TextureAttribute.Specular, lut));
            mat.set(new BlendingAttribute(GL20.GL_SRC_ALPHA, GL20.GL_ONE_MINUS_SRC_ALPHA));
            modelTransform = new Matrix4();
            mc = new ModelComponent(false);
            mc.initialize();
            mc.env = new Environment();
            mc.env.set(new ColorAttribute(ColorAttribute.AmbientLight, 1f, 1f, 1f, 1f));
            mc.env.set(new FloatAttribute(FloatAttribute.Shininess, 0f));
            mc.instance = new ModelInstance(model, modelTransform);
            // Relativistic effects
            if (GlobalConf.runtime.RELATIVISTIC_ABERRATION)
                mc.rec.setUpRelativisticEffectsMaterial(mc.instance.materials);
        }
    }

    double modelDistance;

    public Star() {
        this.parentName = ROOT_NAME;
    }

    public Star(Vector3d pos, float appmag, float absmag, float colorbv, String name, long starid) {
        super(pos, appmag, absmag, colorbv, name, starid);
    }

    /**
     * Creates a new Star object
     * 
     * @param pos
     *            The position of the star in equatorial cartesian coordinates
     * @param appmag
     *            The apparent magnitude
     * @param absmag
     *            The absolute magnitude
     * @param colorbv
     *            The B-V color index
     * @param name
     *            The proper name of the star, if any
     * @param ra
     *            in degrees
     * @param dec
     *            in degrees
     * @param starid
     *            The star id
     */
    public Star(Vector3d pos, float appmag, float absmag, float colorbv, String name, float ra, float dec, long starid) {
        super(pos, appmag, absmag, colorbv, name, ra, dec, starid);
    }

    /**
     * Creates a new Star object
     * 
     * @param pos
     *            The position of the star in equatorial cartesian coordinates
     * @param appmag
     *            The apparent magnitude
     * @param absmag
     *            The absolute magnitude
     * @param colorbv
     *            The B-V color index
     * @param name
     *            The proper name of the star, if any
     * @param ra
     *            in degrees
     * @param dec
     *            in degrees
     * @param starid
     *            The star id
     * @param hip
     *            The HIP identifier
     * @param source
     *            Catalog source. 1: Gaia, 2: HIP, 3: TYC, -1: Unknown
     */
    public Star(Vector3d pos, float appmag, float absmag, float colorbv, String name, float ra, float dec, long starid, int hip, byte source) {
        super(pos, appmag, absmag, colorbv, name, ra, dec, starid);
        this.hip = hip;
        this.catalogSource = source;
    }

    /**
     * Creates a new Star object
     * 
     * @param pos
     *            The position of the star in equatorial cartesian coordinates
     * @param pm
     *            The proper motion of the star in equatorial cartesian
     *            coordinates.
     * @param pmSph
     *            The proper motion with mualpha, mudelta, radvel.
     * @param appmag
     *            The apparent magnitude
     * @param absmag
     *            The absolute magnitude
     * @param colorbv
     *            The B-V color index
     * @param name
     *            The proper name of the star, if any
     * @param ra
     *            in degrees
     * @param dec
     *            in degrees
     * @param starid
     *            The star id
     * @param hip
     *            The HIP identifier
     * @param source
     *            Catalog source. See {#Particle}
     */
    public Star(Vector3d pos, Vector3 pm, Vector3 pmSph, float appmag, float absmag, float colorbv, String name, float ra, float dec, long starid, int hip, String tycho, byte source) {
        super(pos, pm, pmSph, appmag, absmag, colorbv, name, ra, dec, starid);
        this.hip = hip;
        this.catalogSource = source;
        this.tycho = tycho;
    }

    /**
     * Creates a new Star object
     * 
     * @param pos
     *            The position of the star in equatorial cartesian coordinates
     * @param appmag
     *            The apparent magnitude
     * @param absmag
     *            The absolute magnitude
     * @param colorbv
     *            The B-V color index
     * @param name
     *            The proper name of the star, if any
     * @param ra
     *            in degrees
     * @param dec
     *            in degrees
     * @param starid
     *            The star id
     * @param hip
     *            The HIP identifier
     * @param tycho
     *            The TYC identifier
     * @param source
     *            Catalog source. See {#Particle}
     */
    public Star(Vector3d pos, float appmag, float absmag, float colorbv, String name, float ra, float dec, long starid, int hip, String tycho, byte source) {
        this(pos, appmag, absmag, colorbv, name, ra, dec, starid, hip, source);
        this.tycho = tycho;
    }

    /**
     * Creates a new Star object
     * 
     * @param pos
     *            The position of the star in equatorial cartesian coordinates
     * @param pm
     *            The proper motion of the star in equatorial cartesian
     *            coordinates
     * @param pmSph
     *            The proper motion with mualpha, mudelta, radvel.
     * @param appmag
     *            The apparent magnitude
     * @param absmag
     *            The absolute magnitude
     * @param colorbv
     *            The B-V color index
     * @param name
     *            The proper name of the star, if any
     * @param ra
     *            in degrees
     * @param dec
     *            in degrees
     * @param starid
     *            The star id
     */
    public Star(Vector3d pos, Vector3 pm, Vector3 pmSph, float appmag, float absmag, float colorbv, String name, float ra, float dec, long starid) {
        super(pos, pm, pmSph, appmag, absmag, colorbv, name, ra, dec, starid);
    }

    @Override
    public void initialize() {
        super.initialize();
        modelDistance = 172.4643429 * radius;
        ct = new ComponentTypes(ComponentType.Stars);
    }

    @Override
    protected void addToRenderLists(ICamera camera) {
        if (camera.getCurrent() instanceof FovCamera) {
            // Render as point, do nothing
            addToRender(this, RenderGroup.BILLBOARD_STAR);
        } else {
            if (viewAngleApparent >= thpointTimesFovfactor) {
                addToRender(this, RenderGroup.BILLBOARD_STAR);
                if (distToCamera < modelDistance) {
                    camera.checkClosest(this);
                    addToRender(this, RenderGroup.MODEL_STAR);
                    if (GlobalConf.program.CUBEMAP360_MODE)
                        removeFromRender(this, RenderGroup.BILLBOARD_STAR);
                }
            }
            if (this.hasPm && viewAngleApparent >= thpointTimesFovfactor / GlobalConf.scene.PM_NUM_FACTOR) {
                addToRender(this, RenderGroup.LINE);
            }
        }

        if ((renderText() || camera.getCurrent() instanceof FovCamera)) {
            addToRender(this, RenderGroup.FONT_LABEL);
        }

    }

    @Override
    public void render(ModelBatch modelBatch, float alpha, double t, RenderingContext rc) {
        mc.touch();
        float opac = 1;
        if (!GlobalConf.program.CUBEMAP360_MODE)
            opac = (float) MathUtilsd.lint(distToCamera, modelDistance / 50f, modelDistance, 1f, 0f);
        mc.setTransparency(alpha * opac);
        float[] col = GlobalConf.scene.STAR_COLOR_TRANSIT ? ccTransit : cc;
        ((ColorAttribute) mc.env.get(ColorAttribute.AmbientLight)).color.set(col[0], col[1], col[2], 1f);
        ((FloatAttribute) mc.env.get(FloatAttribute.Shininess)).value = (float) t;
        // Local transform
        translation.getMatrix(mc.instance.transform).scl((float) (getRadius() * 2d));
        mc.updateRelativisticEffects(GaiaSky.instance.getICamera());
        modelBatch.render(mc.instance, mc.env);
    }

    @Override
    public void doneLoading(AssetManager manager) {
        initModel();
    }

    public String toString() {
        return "Star{" + " name=" + name + " id=" + id + " sph=" + posSph + " pos=" + pos + " appmag=" + appmag + '}';
    }

    @Override
    public double getPmX() {
        return pm.x;
    }

    @Override
    public double getPmY() {
        return pm.y;
    }

    @Override
    public double getPmZ() {
        return pm.z;
    }

    @Override
    protected double computeViewAngle(float fovFactor) {
        if (viewAngle > Constants.THRESHOLD_DOWN / fovFactor && viewAngle < Constants.THRESHOLD_UP / fovFactor) {
            return 20f * Constants.THRESHOLD_DOWN / fovFactor;
        }
        return viewAngle;
    }

    @Override
    public int getHip() {
        return hip;
    }

    @Override
    protected void addToIndex(ObjectMap<String, SceneGraphNode> map) {
        // Hip
        if (hip > 0) {
            String hipid = "hip " + hip;
            map.put(hipid, this);
        }
        // Tycho
        if (tycho != null && !tycho.isEmpty()) {
            map.put(tycho, this);
        }
    }

    @Override
    protected void removeFromIndex(ObjectMap<String, SceneGraphNode> map) {
        // Hip
        if (hip > 0) {
            String hipid = "hip " + hip;
            map.remove(hipid);
        }
        // Tycho
        if (tycho != null && !tycho.isEmpty()) {
            map.remove(tycho);
        }
    }

}<|MERGE_RESOLUTION|>--- conflicted
+++ resolved
@@ -19,13 +19,9 @@
 import com.badlogic.gdx.math.Vector3;
 import com.badlogic.gdx.utils.ObjectMap;
 import gaia.cu9.ari.gaiaorbit.GaiaSky;
-<<<<<<< HEAD
-import gaia.cu9.ari.gaiaorbit.render.ComponentType;
 import gaia.cu9.ari.gaiaorbit.render.RenderingContext;
-=======
 import gaia.cu9.ari.gaiaorbit.render.ComponentTypes;
 import gaia.cu9.ari.gaiaorbit.render.ComponentTypes.ComponentType;
->>>>>>> 28929f1a
 import gaia.cu9.ari.gaiaorbit.scenegraph.camera.FovCamera;
 import gaia.cu9.ari.gaiaorbit.scenegraph.camera.ICamera;
 import gaia.cu9.ari.gaiaorbit.scenegraph.component.ModelComponent;
@@ -63,7 +59,7 @@
             Texture lut = new Texture(GlobalConf.data.dataFile("tex/base/lut.jpg"));
             tex.setFilter(TextureFilter.Linear, TextureFilter.Linear);
 
-            Map<String, Object> params = new TreeMap<String, Object>();
+            Map<String, Object> params = new TreeMap<>();
             params.put("quality", 120l);
             params.put("diameter", 1d);
             params.put("flip", false);
