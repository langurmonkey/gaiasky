--- conflicted
+++ resolved
@@ -36,12 +36,9 @@
 import com.badlogic.gdx.math.Matrix4;
 
 public class Star extends CelestialBody {
-<<<<<<< HEAD
-=======
 
     private static final float TH_ANGLE_POINT = (float) Math.toRadians(2e-7f);
     private static final float TH_ANGLE_NONE = 0;
->>>>>>> 087a8d5b
     private static ThreadLocal<Random> rnd = new ThreadLocal<Random>() {
 	@Override
 	public Random initialValue() {
@@ -51,29 +48,17 @@
 
     @Override
     public double THRESHOLD_ANGLE_NONE() {
-<<<<<<< HEAD
-	return GlobalConf.scene.STAR_TH_ANGLE_NONE;
-=======
 	return TH_ANGLE_NONE;
->>>>>>> 087a8d5b
     }
 
     @Override
     public double THRESHOLD_ANGLE_POINT() {
-<<<<<<< HEAD
-	return GlobalConf.scene.STAR_TH_ANGLE_POINT;
-=======
 	return TH_ANGLE_POINT;
->>>>>>> 087a8d5b
     }
 
     @Override
     public double THRESHOLD_ANGLE_QUAD() {
-<<<<<<< HEAD
-	return GlobalConf.scene.STAR_TH_ANGLE_QUAD;
-=======
 	return 0;
->>>>>>> 087a8d5b
     }
 
     /** Has the model used to represent the star **/
@@ -238,10 +223,7 @@
 		if (viewAngleApparent < THRESHOLD_ANGLE_POINT() * camera.getFovFactor()) {
 		    // Update opacity
 		    opacity *= MathUtilsd.lint(viewAngleApparent, 0, THRESHOLD_ANGLE_POINT(), GlobalConf.scene.POINT_ALPHA_MIN, GlobalConf.scene.POINT_ALPHA_MAX);
-<<<<<<< HEAD
-=======
-
->>>>>>> 087a8d5b
+
 		    addToRender(this, RenderGroup.POINT);
 		} else {
 		    addToRender(this, RenderGroup.POINT);
