package gaia.cu9.ari.gaiaorbit.scenegraph;

import com.badlogic.gdx.Gdx;
import com.badlogic.gdx.assets.AssetManager;
import com.badlogic.gdx.graphics.GL20;
import com.badlogic.gdx.graphics.g2d.SpriteBatch;
import com.badlogic.gdx.graphics.g3d.ModelBatch;
import com.badlogic.gdx.graphics.glutils.ShaderProgram;
import com.badlogic.gdx.math.Matrix4;
import com.badlogic.gdx.math.Vector3;
import com.badlogic.gdx.utils.reflect.ClassReflection;
import com.badlogic.gdx.utils.reflect.Method;
import com.badlogic.gdx.utils.reflect.ReflectionException;

import gaia.cu9.ari.gaiaorbit.GaiaSky;
import gaia.cu9.ari.gaiaorbit.render.ComponentType;
import gaia.cu9.ari.gaiaorbit.render.I3DTextRenderable;
import gaia.cu9.ari.gaiaorbit.render.IModelRenderable;
import gaia.cu9.ari.gaiaorbit.render.RenderingContext;
import gaia.cu9.ari.gaiaorbit.render.system.FontRenderSystem;
import gaia.cu9.ari.gaiaorbit.scenegraph.camera.ICamera;
import gaia.cu9.ari.gaiaorbit.scenegraph.component.ITransform;
import gaia.cu9.ari.gaiaorbit.scenegraph.component.ModelComponent;
import gaia.cu9.ari.gaiaorbit.util.Constants;
import gaia.cu9.ari.gaiaorbit.util.Logger;
import gaia.cu9.ari.gaiaorbit.util.coord.Coordinates;
import gaia.cu9.ari.gaiaorbit.util.math.Vector3d;
import gaia.cu9.ari.gaiaorbit.util.time.ITimeFrameProvider;

public class MeshObject extends FadeNode implements IModelRenderable, I3DTextRenderable {

    private String description;
    private String transformName;
    private Matrix4 coordinateSystem;
    private Vector3 scale, axis, translate;
    private float degrees;

    /** MODEL **/
    public ModelComponent mc;

    /** TRANSFORMATIONS - are applied each cycle **/
    public ITransform[] transformations;

    // Aux array
    private float[] valuesf;

    public MeshObject() {
        super();
        localTransform = new Matrix4();
        valuesf = new float[3];
    }

    public void initialize() {
        if (mc != null) {
            mc.initialize(true);
        }
    }

    @Override
    public void doneLoading(AssetManager manager) {
        super.doneLoading(manager);
        if (mc != null) {
            try {
                mc.doneLoading(manager, localTransform, cc, true);
            } catch (Exception e) {
                mc = null;
            }
        }

        if (mc != null) {
            coordinateSystem = new Matrix4();
            if (transformName != null) {
                Class<Coordinates> c = Coordinates.class;
                try {
                    Method m = ClassReflection.getMethod(c, transformName);
                    Matrix4 trf = (Matrix4) m.invoke(null);
                    coordinateSystem.set(trf);
                } catch (ReflectionException e) {
                    Logger.getLogger(this.getClass()).error("Error getting/invoking method Coordinates." + transformName + "()");
                }
            } else {
                // Equatorial, nothing
            }

            if (axis != null)
                coordinateSystem.rotate(axis, degrees);
            if (translate != null) {
                pos.set(translate);
                coordinateSystem.translate(translate.x, translate.y, translate.z);
            }
            if (scale != null)
                coordinateSystem.scale(scale.x, scale.y, scale.z);
        }
    }

    @Override
    public void updateLocal(ITimeFrameProvider time, ICamera camera) {
        super.updateLocal(time, camera);
        // Update light with global position
        if (mc != null) {
            mc.dlight.direction.set(1f, 0f, 0f);
            mc.dlight.color.set(1f, 1f, 1f, 1f);

            updateLocalTransform();
        }
    }

    /**
     * Update the local transform with the transform and the rotations/scales
     * necessary. Override if your model contains more than just the position
     * and size.
     */
    protected void updateLocalTransform() {
        setToLocalTransform(localTransform, true);
    }

    public void setToLocalTransform(Matrix4 localTransform, boolean forceUpdate) {
        if (forceUpdate) {
            float[] trnsltn = translation.valuesf(valuesf);
            localTransform.idt().translate(trnsltn[0], trnsltn[1], trnsltn[2]).scl((float) size).mul(coordinateSystem);
        } else {
            localTransform.set(this.localTransform);
        }

        // Apply transformations
        if (transformations != null)
            for (ITransform tc : transformations)
                tc.apply(localTransform);
    }

    @Override
    protected void addToRenderLists(ICamera camera) {
        if (GaiaSky.instance.isInitialised() && GaiaSky.instance.isOn(ct) & opacity > 0) {
            addToRender(this, RenderGroup.MODEL_MESH);
            addToRender(this, RenderGroup.FONT_LABEL);
        }

    }

    /**
     * Model rendering
     */
    @Override
    public void render(ModelBatch modelBatch, float alpha, double t, RenderingContext rc) {
        if (mc != null) {
            mc.touch(localTransform);
            if (mc.instance != null) {
                mc.setTransparency(alpha * opacity, GL20.GL_ONE, GL20.GL_ONE);
                mc.updateRelativisticEffects(GaiaSky.instance.getICamera());
                modelBatch.render(mc.instance, mc.env);
            }
        }
    }

    public void setDescription(String description) {
        this.description = description;
    }

    public String getDescription() {
        return this.description;
    }

    public void setModel(ModelComponent mc) {
        this.mc = mc;
    }

    public void setTransformName(String transformName) {
        this.transformName = transformName;
    }

    public void setTranslate(double[] tr) {
        translate = new Vector3((float) tr[0], (float) tr[1], (float) tr[2]);
    }

    public void setRotate(double[] rt) {
        axis = new Vector3((float) rt[0], (float) rt[1], (float) rt[2]);
        degrees = (float) rt[3];
    }

    public void setScale(double[] sc) {
        scale = new Vector3((float) sc[0], (float) sc[1], (float) sc[2]);
    }

    @Override
    public boolean hasAtmosphere() {
        return false;
    }

    @Override
    public boolean renderText() {
        return name != null && GaiaSky.instance.isOn(ComponentType.Labels) && this.opacity > 0;
    }

    /**
     * Label rendering
     */
    @Override
    public void render(SpriteBatch batch, ShaderProgram shader, FontRenderSystem sys, RenderingContext rc, ICamera camera) {
        Vector3d pos = aux3d1.get();
        textPosition(camera, pos);
        shader.setUniformf("u_viewAngle", 90f);
        shader.setUniformf("u_viewAnglePow", 1f);
        shader.setUniformf("u_thOverFactor", 1f);
        shader.setUniformf("u_thOverFactorScl", 1f);
        render3DLabel(batch, shader, sys.font3d, camera, rc, text(), pos, textScale() * camera.getFovFactor(), textSize() * camera.getFovFactor());
    }

    @Override
    public float[] textColour() {
        return labelColour;
    }

    @Override
    public float textSize() {
        return (float) distToCamera * .8e-3f;
    }

    @Override
    public float textScale() {
        return 0.2f;
    }

    @Override
    public void textPosition(ICamera cam, Vector3d out) {
        if (labelPosition != null)
            out.set(labelPosition).add(cam.getInversePos());
        else
            out.set(pos).add(cam.getInversePos());
    }

    @Override
    public String text() {
        return name;
    }

    @Override
    public void textDepthBuffer() {
        Gdx.gl.glEnable(GL20.GL_DEPTH_TEST);
        Gdx.gl.glDepthMask(true);
    }

    @Override
    public boolean isLabel() {
        return true;
    }

    @Override
<<<<<<< HEAD
    public void setSize(Double size) {
        this.size = (float) (size * Constants.VR_SCALE);
    }

    @Override
    public void setSize(Long size) {
        this.size = (float) (size.doubleValue() * Constants.VR_SCALE);
=======
    public float getTextOpacity(){
        return getOpacity();
>>>>>>> 87f2031f
    }

}<|MERGE_RESOLUTION|>--- conflicted
+++ resolved
@@ -11,7 +11,6 @@
 import com.badlogic.gdx.utils.reflect.ClassReflection;
 import com.badlogic.gdx.utils.reflect.Method;
 import com.badlogic.gdx.utils.reflect.ReflectionException;
-
 import gaia.cu9.ari.gaiaorbit.GaiaSky;
 import gaia.cu9.ari.gaiaorbit.render.ComponentType;
 import gaia.cu9.ari.gaiaorbit.render.I3DTextRenderable;
@@ -245,7 +244,6 @@
     }
 
     @Override
-<<<<<<< HEAD
     public void setSize(Double size) {
         this.size = (float) (size * Constants.VR_SCALE);
     }
@@ -253,10 +251,11 @@
     @Override
     public void setSize(Long size) {
         this.size = (float) (size.doubleValue() * Constants.VR_SCALE);
-=======
+    }
+
+    @Override
     public float getTextOpacity(){
         return getOpacity();
->>>>>>> 87f2031f
     }
 
 }