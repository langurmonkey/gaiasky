--- conflicted
+++ resolved
@@ -342,11 +342,7 @@
             }
             computedSize = this.size * (dist / this.radius) * Constants.THRESHOLD_DOWN;
         }
-<<<<<<< HEAD
-        computedSize *= GlobalConf.scene.STAR_BRIGHTNESS * 0.12;
-=======
         computedSize *= GlobalConf.scene.STAR_BRIGHTNESS * 0.14;
->>>>>>> 83ae354c
 
         return (float) computedSize;
     }
