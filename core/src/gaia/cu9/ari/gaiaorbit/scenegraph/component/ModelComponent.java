package gaia.cu9.ari.gaiaorbit.scenegraph.component;

import java.util.HashMap;
import java.util.Map;

import com.badlogic.gdx.Gdx;
import com.badlogic.gdx.assets.AssetManager;
import com.badlogic.gdx.files.FileHandle;
import com.badlogic.gdx.graphics.GL20;
import com.badlogic.gdx.graphics.VertexAttributes.Usage;
import com.badlogic.gdx.graphics.g3d.Environment;
import com.badlogic.gdx.graphics.g3d.Material;
import com.badlogic.gdx.graphics.g3d.Model;
import com.badlogic.gdx.graphics.g3d.ModelInstance;
import com.badlogic.gdx.graphics.g3d.attributes.BlendingAttribute;
import com.badlogic.gdx.graphics.g3d.attributes.ColorAttribute;
import com.badlogic.gdx.graphics.g3d.attributes.IntAttribute;
import com.badlogic.gdx.graphics.g3d.attributes.TextureAttribute;
import com.badlogic.gdx.graphics.g3d.environment.DirectionalLight;
import com.badlogic.gdx.math.Matrix4;
import com.badlogic.gdx.utils.Disposable;

import gaia.cu9.ari.gaiaorbit.data.AssetBean;
import gaia.cu9.ari.gaiaorbit.event.EventManager;
import gaia.cu9.ari.gaiaorbit.event.Events;
import gaia.cu9.ari.gaiaorbit.event.IObserver;
import gaia.cu9.ari.gaiaorbit.scenegraph.camera.ICamera;
import gaia.cu9.ari.gaiaorbit.util.GlobalConf;
import gaia.cu9.ari.gaiaorbit.util.I18n;
import gaia.cu9.ari.gaiaorbit.util.Logger;
import gaia.cu9.ari.gaiaorbit.util.Logger.Log;
import gaia.cu9.ari.gaiaorbit.util.ModelCache;
import gaia.cu9.ari.gaiaorbit.util.Pair;

public class ModelComponent implements Disposable, IObserver {
    private static final Log logger = Logger.getLogger(ModelComponent.class);
    
    public boolean forceinit = false;
    private static ColorAttribute ambient;
    /**
     * Light never changes
     */
    private Boolean staticLight = false;

    static {
        ambient = new ColorAttribute(ColorAttribute.AmbientLight, (float) GlobalConf.scene.AMBIENT_LIGHT, (float) GlobalConf.scene.AMBIENT_LIGHT, (float) GlobalConf.scene.AMBIENT_LIGHT, 1f);
    }

    public static void toggleAmbientLight(boolean on) {
        if (on) {
            ambient.color.set(.7f, .7f, .7f, 1f);
        } else {
            ambient.color.set((float) GlobalConf.scene.AMBIENT_LIGHT, (float) GlobalConf.scene.AMBIENT_LIGHT, (float) GlobalConf.scene.AMBIENT_LIGHT, 1f);
        }
    }

    /**
     * Sets the ambient light
     * 
     * @param level
     *            Ambient light level between 0 and 1
     */
    public static void setAmbientLight(float level) {
        ambient.color.set(level, level, level, 1f);
    }

    public ModelInstance instance;
    public Environment env;
    /** Directional light **/
    public DirectionalLight dlight;

    public Map<String, Object> params;

    public String type, modelFile;

    public double scale = 1d;
    public boolean culling = true;
    private boolean texInitialised, texLoading;
    private boolean modelInitialised, modelLoading;
    private boolean useColor = true;

    private AssetManager manager;
    private float[] cc;

    /**
     * COMPONENTS
     */
    // Texture
    public TextureComponent tc;
    // Relativistic effects
    public RelativisticEffectsComponent rec;

    public ModelComponent() {
        this(true);
    }

    public ModelComponent(Boolean initEnvironment) {
        if (initEnvironment) {
            env = new Environment();
            env.set(ambient);
            // Direction from Sun to Earth
            dlight = new DirectionalLight();
            dlight.color.set(1f, 0f, 0f, 1f);
            env.add(dlight);
        }
    }

    public void initialize() {
        this.initialize(false);
    }

    public void initialize(boolean mesh) {
<<<<<<< HEAD
        if (mesh) {
            if (!GlobalConf.scene.LAZY_MESH_INIT && modelFile != null && Gdx.files.internal(modelFile).exists()) {
                AssetBean.addAsset(modelFile, Model.class);
            }
        } else {
            if (modelFile != null && Gdx.files.internal(modelFile).exists()) {
                AssetBean.addAsset(modelFile, Model.class);
=======
        FileHandle model = modelFile != null ? GlobalConf.data.dataFileHandle(modelFile) : null;
        if (mesh) {
            if (!GlobalConf.scene.LAZY_MESH_INIT && modelFile != null && model.exists()) {
                AssetBean.addAsset(GlobalConf.data.dataFile(modelFile), Model.class);
            }
        } else {
            if (modelFile != null && model.exists()) {
                AssetBean.addAsset(GlobalConf.data.dataFile(modelFile), Model.class);
>>>>>>> 83ae354c
            }
        }

        if ((forceinit || !GlobalConf.scene.LAZY_TEXTURE_INIT) && tc != null) {
            tc.initialize();
        }

        rec = new RelativisticEffectsComponent();
    }

    public void doneLoading(AssetManager manager, Matrix4 localTransform, float[] cc) {
        doneLoading(manager, localTransform, cc, false);
    }

    public void doneLoading(AssetManager manager, Matrix4 localTransform, float[] cc, boolean mesh) {
        this.manager = manager;
        this.cc = cc;

        Model model = null;
        Map<String, Material> materials = null;

        if (staticLight) {
            // Remove dir and global ambient. Add ambient
            //env.remove(dlight);
            // Ambient
            ColorAttribute alight = new ColorAttribute(ColorAttribute.AmbientLight, .6f, .6f, .6f, 1f);
            env.set(alight);
        }

        if (!mesh || (mesh && !GlobalConf.scene.LAZY_MESH_INIT)) {
            Pair<Model, Map<String, Material>> modmat = initModelFile();
            model = modmat.getFirst();
            materials = modmat.getSecond();
        }

        // INITIALIZE MATERIAL
        if ((forceinit || !GlobalConf.scene.LAZY_TEXTURE_INIT) && tc != null) {
            tc.initMaterial(manager, materials, cc, culling);
        }

        // CREATE MAIN MODEL INSTANCE
        if (!mesh || (mesh && !GlobalConf.scene.LAZY_MESH_INIT)) {
            instance = new ModelInstance(model, localTransform);
        }

        // COLOR IF NO TEXTURE
        if (tc == null && instance != null) {
            addColorToMat();
        }
        // Subscribe to new graphics quality setting event
        EventManager.instance.subscribe(this, Events.GRAPHICS_QUALITY_UPDATED);
        // Initialised
        texInitialised = !GlobalConf.scene.LAZY_TEXTURE_INIT;
        // Loading
        texLoading = false;

        modelInitialised = !GlobalConf.scene.LAZY_MESH_INIT;
        modelLoading = false;
    }

    private Pair<Model, Map<String, Material>> initModelFile() {
        Model model = null;
        Map<String, Material> materials = null;
<<<<<<< HEAD
        if (modelFile != null && manager.isLoaded(modelFile)) {
=======
        if (modelFile != null && manager.isLoaded(GlobalConf.data.dataFile(modelFile))) {
>>>>>>> 83ae354c
            // Model comes from file (probably .obj or .g3db)
            model = manager.get(GlobalConf.data.dataFile(modelFile), Model.class);
            materials = new HashMap<String, Material>();
            if (model.materials.size == 0) {
                Material material = new Material();
                model.materials.add(material);
                materials.put("base", material);
            } else {
                if (model.materials.size > 1)
                    for (int i = 0; i < model.materials.size; i++) {
                        materials.put("base" + i, model.materials.get(i));
                    }
                else
                    materials.put("base0", model.materials.first());
            }

        } else if (type != null) {
            // We create the model
            Pair<Model, Map<String, Material>> pair = ModelCache.cache.getModel(type, params, Usage.Position | Usage.Normal | Usage.TextureCoordinates);
            model = pair.getFirst();
            materials = pair.getSecond();
        } else {
            // Data error!
            logger.error(new RuntimeException("The 'model' element must contain either a 'type' or a 'model' attribute"));
        }
        // Clear base material
        if (materials.containsKey("base"))
            materials.get("base").clear();

        return new Pair<Model, Map<String, Material>>(model, materials);
    }

    public void touch() {
        touch(null);
    }

    /**
     * Initialises the texture if it is not initialised yet
     */
    public void touch(Matrix4 localTransform) {
        if (GlobalConf.scene.LAZY_TEXTURE_INIT && !texInitialised) {

            if (tc != null) {
                if (!texLoading) {
                    logger.info(I18n.bundle.format("notif.loading", tc.base));
                    tc.initialize(manager);
                    // Set to loading
                    texLoading = true;
                } else if (tc.isFinishedLoading(manager)) {
                    Gdx.app.postRunnable(() -> {
                        tc.initMaterial(manager, instance, cc, culling);
                    });

                    // Set to initialised
                    texInitialised = true;
                    texLoading = false;
                }
            } else if (localTransform == null) {
                // Use color if necessary
                addColorToMat();
                // Set to initialised
                texInitialised = true;
                texLoading = false;
            }

        }

        if (localTransform != null && GlobalConf.scene.LAZY_MESH_INIT && !modelInitialised) {
            if (!modelLoading) {
                logger.info(I18n.bundle.format("notif.loading", modelFile));
<<<<<<< HEAD
                AssetBean.addAsset(modelFile, Model.class);
                modelLoading = true;
            } else if (manager.isLoaded(modelFile)) {
=======
                AssetBean.addAsset(GlobalConf.data.dataFile(modelFile), Model.class);
                modelLoading = true;
            } else if (manager.isLoaded(GlobalConf.data.dataFile(modelFile))) {
>>>>>>> 83ae354c
                Model model = null;
                Map<String, Material> materials = null;
                Pair<Model, Map<String, Material>> modmat = initModelFile();
                model = modmat.getFirst();
                materials = modmat.getSecond();
                instance = new ModelInstance(model, localTransform);

                // COLOR IF NO TEXTURE
                if (tc == null && instance != null) {
                    addColorToMat();
                }

                modelInitialised = true;
                modelLoading = false;

            }
        }

    }

    public void addColorToMat() {
        if (cc != null && useColor) {
            // Regular mesh, we use the color
            int n = instance.materials.size;
            for (int i = 0; i < n; i++) {
                Material material = instance.materials.get(i);
                if (material.get(TextureAttribute.Ambient) == null && material.get(TextureAttribute.Diffuse) == null) {
                    material.set(new ColorAttribute(ColorAttribute.Diffuse, cc[0], cc[1], cc[2], cc[3]));
                    material.set(new ColorAttribute(ColorAttribute.Ambient, cc[0], cc[1], cc[2], cc[3]));
                    if (!culling)
                        material.set(new IntAttribute(IntAttribute.CullFace, GL20.GL_NONE));
                }
            }
        }
    }

    public void addDirectionalLight(float r, float g, float b, float x, float y, float z) {
        DirectionalLight dl = new DirectionalLight();
        dl.set(r, g, b, x, y, z);
        env.add(dl);
    }

    public void dispose() {
        if (instance != null && instance.model != null)
            instance.model.dispose();
    }

    public void setTransparency(float alpha, int src, int dst) {
        if (instance != null) {
            int n = instance.materials.size;
            for (int i = 0; i < n; i++) {
                Material mat = instance.materials.get(i);
                BlendingAttribute ba = null;
                if (mat.has(BlendingAttribute.Type)) {
                    ba = (BlendingAttribute) mat.get(BlendingAttribute.Type);
                    ba.destFunction = dst;
                    ba.sourceFunction = src;
                } else {
                    ba = new BlendingAttribute(src, dst);
                    mat.set(ba);
                }
                ba.opacity = alpha;
            }
        }
    }

    public void setTransparency(float alpha) {
        setTransparency(alpha, GL20.GL_SRC_ALPHA, GL20.GL_ONE_MINUS_SRC_ALPHA);
    }

    public void setTransparencyColor(float alpha) {
        if (instance != null) {
            int n = instance.materials.size;
            for (int i = 0; i < n; i++) {
                ((ColorAttribute) instance.materials.get(i).get(ColorAttribute.Diffuse)).color.a = alpha;
            }
        }
    }

    /**
     * Sets the type of the model to construct.
     * 
     * @param type
     *            The type. Currently supported types are
     *            sphere|cylinder|ring|disc.
     */
    public void setType(String type) {
        this.type = type;
    }

    public void setTexture(TextureComponent tc) {
        this.tc = tc;
    }

    /**
     * Sets the model file path (this must be a .g3db, .g3dj or .obj).
     * 
     * @param model
     */
    public void setModel(String model) {
        this.modelFile = model;
    }

    public void setStaticlight(String staticLight) {
        this.staticLight = Boolean.valueOf(staticLight);
    }

    public void setParams(Map<String, Object> params) {
        this.params = params;
    }

    public void setScale(Double scale) {
        this.scale = scale;
    }

    public void setScale(Long scale) {
        this.scale = scale;
    }

    public void setCulling(String culling) {
        try {
            this.culling = Boolean.parseBoolean(culling);
        } catch (Exception e) {
        }
    }

    public void setCulling(Boolean culling) {
        this.culling = culling;
    }

    public void setUsecolor(String usecolor) {
        try {
            this.useColor = Boolean.parseBoolean(usecolor);
        } catch (Exception e) {
        }
    }

    public void updateRelativisticEffects(ICamera camera) {
        updateRelativisticEffects(camera, -1);
    }

    public void updateRelativisticEffects(ICamera camera, float vc) {
        for (Material mat : instance.materials) {
            updateRelativisticEffects(mat, camera, vc);
        }
    }

    public void updateRelativisticEffects(Material mat, ICamera camera) {
        updateRelativisticEffects(mat, camera, -1);
    }

    public void updateRelativisticEffects(Material mat, ICamera camera, float vc) {
        if (GlobalConf.runtime.RELATIVISTIC_ABERRATION) {
            rec.updateRelativisticEffectsMaterial(mat, camera, vc);
        } else if (rec.hasRelativisticEffects(mat)) {
            rec.removeRelativisticEffectsMaterial(mat);
        }

        if (GlobalConf.runtime.GRAVITATIONAL_WAVES) {
            rec.updateGravitationalWavesMaterial(mat);
        } else if (rec.hasGravitationalWaves(mat)) {
            rec.removeGravitationalWavesMaterial(mat);
        }
    }

    @Override
    public void notify(Events event, Object... data) {
        switch (event) {
        case GRAPHICS_QUALITY_UPDATED:
            if (texInitialised) {
                // Remove current textures
                // TODO
                texInitialised = false;
                if (tc != null)
                    tc.disposeTextures(this.manager);

            }
            break;
        default:
            break;
        }
    }

}<|MERGE_RESOLUTION|>--- conflicted
+++ resolved
@@ -110,15 +110,6 @@
     }
 
     public void initialize(boolean mesh) {
-<<<<<<< HEAD
-        if (mesh) {
-            if (!GlobalConf.scene.LAZY_MESH_INIT && modelFile != null && Gdx.files.internal(modelFile).exists()) {
-                AssetBean.addAsset(modelFile, Model.class);
-            }
-        } else {
-            if (modelFile != null && Gdx.files.internal(modelFile).exists()) {
-                AssetBean.addAsset(modelFile, Model.class);
-=======
         FileHandle model = modelFile != null ? GlobalConf.data.dataFileHandle(modelFile) : null;
         if (mesh) {
             if (!GlobalConf.scene.LAZY_MESH_INIT && modelFile != null && model.exists()) {
@@ -127,7 +118,6 @@
         } else {
             if (modelFile != null && model.exists()) {
                 AssetBean.addAsset(GlobalConf.data.dataFile(modelFile), Model.class);
->>>>>>> 83ae354c
             }
         }
 
@@ -191,11 +181,7 @@
     private Pair<Model, Map<String, Material>> initModelFile() {
         Model model = null;
         Map<String, Material> materials = null;
-<<<<<<< HEAD
-        if (modelFile != null && manager.isLoaded(modelFile)) {
-=======
         if (modelFile != null && manager.isLoaded(GlobalConf.data.dataFile(modelFile))) {
->>>>>>> 83ae354c
             // Model comes from file (probably .obj or .g3db)
             model = manager.get(GlobalConf.data.dataFile(modelFile), Model.class);
             materials = new HashMap<String, Material>();
@@ -266,15 +252,9 @@
         if (localTransform != null && GlobalConf.scene.LAZY_MESH_INIT && !modelInitialised) {
             if (!modelLoading) {
                 logger.info(I18n.bundle.format("notif.loading", modelFile));
-<<<<<<< HEAD
-                AssetBean.addAsset(modelFile, Model.class);
-                modelLoading = true;
-            } else if (manager.isLoaded(modelFile)) {
-=======
                 AssetBean.addAsset(GlobalConf.data.dataFile(modelFile), Model.class);
                 modelLoading = true;
             } else if (manager.isLoaded(GlobalConf.data.dataFile(modelFile))) {
->>>>>>> 83ae354c
                 Model model = null;
                 Map<String, Material> materials = null;
                 Pair<Model, Map<String, Material>> modmat = initModelFile();
