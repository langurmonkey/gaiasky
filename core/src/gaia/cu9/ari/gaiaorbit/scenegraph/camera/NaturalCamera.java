/*
 * This file is part of Gaia Sky, which is released under the Mozilla Public License 2.0.
 * See the file LICENSE.md in the project root for full license details.
 */

package gaia.cu9.ari.gaiaorbit.scenegraph.camera;

import com.badlogic.gdx.Gdx;
import com.badlogic.gdx.InputMultiplexer;
import com.badlogic.gdx.assets.AssetManager;
import com.badlogic.gdx.controllers.Controllers;
import com.badlogic.gdx.graphics.Color;
import com.badlogic.gdx.graphics.PerspectiveCamera;
import com.badlogic.gdx.graphics.Texture;
import com.badlogic.gdx.graphics.Texture.TextureFilter;
import com.badlogic.gdx.graphics.g2d.Sprite;
import com.badlogic.gdx.graphics.g2d.SpriteBatch;
import com.badlogic.gdx.math.MathUtils;
import com.badlogic.gdx.math.Vector2;
import com.badlogic.gdx.math.Vector3;
import gaia.cu9.ari.gaiaorbit.GaiaSky;
import gaia.cu9.ari.gaiaorbit.event.EventManager;
import gaia.cu9.ari.gaiaorbit.event.Events;
import gaia.cu9.ari.gaiaorbit.event.IObserver;
import gaia.cu9.ari.gaiaorbit.interfce.NaturalControllerListener;
import gaia.cu9.ari.gaiaorbit.interfce.NaturalInputListener;
<<<<<<< HEAD
import gaia.cu9.ari.gaiaorbit.interfce.OpenVRListener;
=======
import gaia.cu9.ari.gaiaorbit.render.ComponentTypes.ComponentType;
>>>>>>> 28929f1a
import gaia.cu9.ari.gaiaorbit.scenegraph.*;
import gaia.cu9.ari.gaiaorbit.scenegraph.camera.CameraManager.CameraMode;
import gaia.cu9.ari.gaiaorbit.scenegraph.component.RotationComponent;
import gaia.cu9.ari.gaiaorbit.scenegraph.octreewrapper.OctreeWrapper;
import gaia.cu9.ari.gaiaorbit.util.Constants;
import gaia.cu9.ari.gaiaorbit.util.GlobalConf;
import gaia.cu9.ari.gaiaorbit.util.GlobalResources;
import gaia.cu9.ari.gaiaorbit.util.MasterManager;
import gaia.cu9.ari.gaiaorbit.util.coord.Coordinates;
import gaia.cu9.ari.gaiaorbit.util.gravwaves.RelativisticEffectsManager;
import gaia.cu9.ari.gaiaorbit.util.math.MathUtilsd;
import gaia.cu9.ari.gaiaorbit.util.math.Vector3d;
import gaia.cu9.ari.gaiaorbit.util.time.ITimeFrameProvider;
<<<<<<< HEAD
import gaia.cu9.ari.gaiaorbit.vr.VRContext;
import gaia.cu9.ari.gaiaorbit.vr.VRContext.Space;
import gaia.cu9.ari.gaiaorbit.vr.VRContext.VRDevice;
import gaia.cu9.ari.gaiaorbit.vr.VRContext.VRDeviceType;
=======
import gaia.cu9.ari.gaiaorbit.util.tree.OctreeNode;
>>>>>>> 28929f1a

/**
 * Models the movement of the camera
 *
 * @author Toni Sagrista
 */
public class NaturalCamera extends AbstractCamera implements IObserver {

    private static final double MIN_DIST = 10 * Constants.M_TO_U;

    /** VR offset **/
    public Vector3d vroffset;

    /** VR position = pos + vroffset **/
    public Vector3d vrpos;

    /** Acceleration and velocity **/
    public Vector3d accel, vel, posbak;
    /** The force acting on the entity and the friction **/
    private Vector3d force, friction;

    public Vector3d direction, up, focusDirection;
    /** Indicates whether the camera is facing the focus or not **/
    public boolean facingFocus;

    /** Auxiliary double vectors **/
    private Vector3d aux1, aux2, aux3, aux5, aux4, dx;
    private Vector2 aux2f2;
    /** Auxiliary float vector **/
    private Vector3 auxf1;
    /** Acceleration, velocity and position for pitch, yaw and roll **/
    private Vector3d pitch, yaw, roll;
    /**
     * Acceleration, velocity and position for the horizontal and vertical
     * rotation around the focus
     **/
    private Vector3d horizontal, vertical;
    /** Time since last forward control issued, in seconds **/
    private double lastFwdTime = 0d;
    /** The last forward amount, positive forward, negative backward **/
    private double lastFwdAmount = 0;
    /** Previous angle in orientation lock **/
    double previousOrientationAngle = 0;
    /** Fov value backup **/
    float fovBackup;

    /** Thrust which keeps the camera going. Mainly for game pads **/
    private double thrust = 0;
    private int thrustDirection = 0;

    /** Info about whether the previous state is saved **/
    protected boolean stateSaved = false;

    /** Whether the camera stops after a few seconds or keeps going **/
    private boolean fullStop = true;

    /**
     * Entities for the Gaia_Scene mode
     **/
    protected CelestialBody entity1 = null, entity2 = null, entity3 = null;

    private CameraMode lastMode;

    /**
     * The focus entity
     */
    public IFocus focus, focusBak;

    /**
     * The direction point to seek
     */
    private Vector3d lastvel;
    /**
     * Focus position
     **/
    private Vector3d focusPos;
    /**
     * Free mode target
     **/
    private Vector3d freeTargetPos;
    private boolean freeTargetOn;

    private Vector3d desired;

    /** VR mode stuff **/
    private boolean firstAux = true;
    private float firstAngl = 0;

    /**
     * Velocity module, in case it comes from a game pad
     **/
    private double velocityGamepad = 0;
    private double gamepadMultiplier = 1;
    /** VR velocity vectors **/
    private Vector3 velocityVR0, velocityVR1;
    /** Magnitude of velocityVR vector **/
    private double velocityVR = 0;

    /**
     * Holds whether the last input was issued by a controller. Useful to keep
     * things rolling even if controller sticks do not move
     **/
    boolean inputByController = false;

    boolean diverted = false;

    private float planetariumFocusAngle = 0f;

    public double[] hudScales;
    public Color[] hudColors;
    public int hudColor;
    public float hudw, hudh;
    private static double HUD_SCALE_MIN = 0.5f;
    private static double HUD_SCALE_MAX = 3.0f;

    /**
     * The input controller attached to this camera
     **/
    private NaturalInputListener inputController;

    /**
     * Controller listener
     **/
    private NaturalControllerListener controllerListener;

    /** VR listener **/
    private OpenVRListener openVRListener;

    private SpriteBatch spriteBatch;
    private Texture focusCrosshair, focusArrow, velocityCrosshair, antivelocityCrosshair, gravWaveCrosshair;
    private Sprite[] hudSprites;

    public NaturalCamera(AssetManager assetManager, CameraManager parent) {
        super(parent);
        vroffset = new Vector3d();
        vrpos = new Vector3d();
        vel = new Vector3d();
        accel = new Vector3d();
        force = new Vector3d();
        posbak = new Vector3d();
        initialize(assetManager);

    }

    public void initialize(AssetManager assetManager) {
        camera = new PerspectiveCamera(GlobalConf.scene.CAMERA_FOV, Gdx.graphics.getWidth(), Gdx.graphics.getHeight());
        camera.near = (float) CAM_NEAR;
        camera.far = (float) CAM_FAR;

        // init cameras vector
        cameras = new PerspectiveCamera[] { camera, camLeft, camRight };

        fovFactor = camera.fieldOfView / 40f;

        up = new Vector3d(1, 0, 0);
        direction = new Vector3d(0, 1, 0);
        focusDirection = new Vector3d();
        desired = new Vector3d();
        pitch = new Vector3d(0.0f, 0.0f, -3.0291599E-6f);
        yaw = new Vector3d(0.0f, 0.0f, -7.9807205E-6f);
        roll = new Vector3d(0.0f, 0.0f, -1.4423944E-4f);
        horizontal = new Vector3d();
        vertical = new Vector3d();

        friction = new Vector3d();
        lastvel = new Vector3d();
        focusPos = new Vector3d();
        freeTargetPos = new Vector3d();
        freeTargetOn = false;

        aux1 = new Vector3d();
        aux2 = new Vector3d();
        aux3 = new Vector3d();
        aux4 = new Vector3d();
        aux5 = new Vector3d();
        auxf1 = new Vector3();
        aux2f2 = new Vector2();

        dx = new Vector3d();

        inputController = new NaturalInputListener(this);
        controllerListener = new NaturalControllerListener(this, GlobalConf.controls.CONTROLLER_MAPPINGS_FILE);
        if (GlobalConf.runtime.OPENVR)
            openVRListener = new OpenVRListener(this);

        // Init sprite batch for crosshair
        spriteBatch = new SpriteBatch(1000, GlobalResources.spriteShader);

        // Focus crosshair
        focusCrosshair = new Texture(Gdx.files.internal("img/crosshair-green.png"));
        focusCrosshair.setFilter(TextureFilter.Linear, TextureFilter.Linear);

        // Focus arrow
        focusArrow = new Texture(Gdx.files.internal("img/crosshair-green-arrow.png"));
        focusArrow.setFilter(TextureFilter.Linear, TextureFilter.Linear);

        // Velocity vector crosshair
        velocityCrosshair = new Texture(Gdx.files.internal("img/ai-vel.png"));
        velocityCrosshair.setFilter(TextureFilter.Linear, TextureFilter.Linear);

        // Antivelocity vector crosshair
        antivelocityCrosshair = new Texture(Gdx.files.internal("img/ai-antivel.png"));
        antivelocityCrosshair.setFilter(TextureFilter.Linear, TextureFilter.Linear);

        // Grav wave crosshair
        gravWaveCrosshair = new Texture(Gdx.files.internal("img/gravwave-pointer.png"));
        gravWaveCrosshair.setFilter(TextureFilter.Linear, TextureFilter.Linear);

        // Speed HUD
        Texture sHUD = new Texture(Gdx.files.internal("img/hud-corners.png"));
        sHUD.setFilter(TextureFilter.Linear, TextureFilter.Linear);
        hudw = sHUD.getWidth();
        hudh = sHUD.getHeight();

        hudScales = new double[] { HUD_SCALE_MIN, HUD_SCALE_MIN + (HUD_SCALE_MAX - HUD_SCALE_MIN) / 3d, HUD_SCALE_MIN + (HUD_SCALE_MAX - HUD_SCALE_MIN) * 2d / 3d };
        hudSprites = new Sprite[hudScales.length];
        hudColors = new Color[] { Color.WHITE, Color.GREEN, Color.GOLD, Color.LIME, Color.PINK, Color.ORANGE, Color.CORAL, Color.CYAN, Color.FIREBRICK, Color.FOREST };

        for (int i = 0; i < hudScales.length; i++) {
            hudSprites[i] = new Sprite(sHUD);
            hudSprites[i].setOriginCenter();
        }

        // Focus is changed from GUI
<<<<<<< HEAD
        EventManager.instance.subscribe(this, Events.FOCUS_CHANGE_CMD, Events.FOV_CHANGED_CMD, Events.ORIENTATION_LOCK_CMD, Events.CAMERA_POS_CMD, Events.CAMERA_DIR_CMD, Events.CAMERA_UP_CMD, Events.CAMERA_FWD, Events.CAMERA_PAN, Events.CAMERA_STOP, Events.CAMERA_CENTER, Events.GO_TO_OBJECT_CMD, Events.FREE_MODE_COORD_CMD);
=======
        EventManager.instance.subscribe(this, Events.FOCUS_CHANGE_CMD, Events.FOV_CHANGED_CMD, Events.ORIENTATION_LOCK_CMD, Events.CAMERA_POS_CMD, Events.CAMERA_DIR_CMD, Events.CAMERA_UP_CMD, Events.CAMERA_FWD, Events.CAMERA_ROTATE, Events.CAMERA_PAN, Events.CAMERA_ROLL, Events.CAMERA_TURN, Events.CAMERA_STOP, Events.CAMERA_CENTER, Events.GO_TO_OBJECT_CMD, Events.PLANETARIUM_FOCUS_ANGLE_CMD, Events.PLANETARIUM_CMD, Events.FREE_MODE_COORD_CMD, Events.CATALOG_VISIBLE, Events.CATALOG_REMOVE, Events.FOCUS_NOT_AVAILABLE, Events.TOGGLE_VISIBILITY_CMD);
>>>>>>> 28929f1a
    }

    public void update(double dt, ITimeFrameProvider time) {
        camUpdate(dt, time);
        if (MasterManager.instance != null) {
            // Send camera state
            MasterManager.instance.boardcastCameraAndTime(this.pos, this.direction, this.up, time);
        }
    }

    private void camUpdate(double dt, ITimeFrameProvider time) {
        inputController.updateKeys();

        // The whole update thread must lock the value of direction and up
        distance = pos.len();
        CameraMode m = (parent.current == this ? parent.mode : lastMode);
        double realTransUnits = getTranslateUnits();
        double translateUnits = Math.max(10d * Constants.M_TO_U, realTransUnits);
        switch (m) {
        case Focus:
<<<<<<< HEAD
            if (focus.withinMagLimit() && !focus.isCoordinatesTimeOverflow()) {
=======
            if (focus != null && focus.withinMagLimit() && !focus.isCoordinatesTimeOverflow()) {
>>>>>>> 28929f1a
                focusBak = focus;
                focus.getAbsolutePosition(aux4);
                // Hack, fix this by understanding underlying problem
                if (!aux4.hasNaN()) {
                    focusPos.set(aux4);
                }
                dx.set(0, 0, 0);

                if (GlobalConf.scene.FOCUS_LOCK) {

                    focus.getPredictedPosition(aux1, time, this, false);
                    // Get focus dx
                    dx.set(aux1).sub(focusPos);

                    // Lock orientation - FOR NOW THIS ONLY WORKS WITH
                    // PLANETS/MOONS
                    if (GlobalConf.scene.FOCUS_LOCK_ORIENTATION && time.getDt() > 0 && focus.getOrientation() != null) {
                        Double anglebak = null;
                        RotationComponent rc = focus.getRotationComponent();
                        if (rc != null) {
                            // Rotation component present - planets, etc
                            anglebak = rc.angle;
                        } else if (focus.getOrientationQuaternion() != null) {
                            anglebak = focus.getOrientationQuaternion().getPitch();
                        }
                        if (anglebak != null) {
                            Double angle = previousOrientationAngle != 0 ? (anglebak - previousOrientationAngle) : 0;
                            // aux5 <- focus (future) position
                            focus.getAbsolutePosition(aux5);
                            // aux3 <- focus to camera vector
                            aux3.set(pos).sub(aux5);
                            // aux2 <- spin axis
                            aux2.set(0, 1, 0).mul(focus.getOrientation());
                            // rotate aux3 around focus spin axis
                            aux3.rotate(aux2, angle);
                            // aux3 <- camera pos after rotating
                            aux3.add(aux5);
                            // pos <- aux3
                            pos.set(aux3);
<<<<<<< HEAD
                            //direction.rotate(aux2, angle);
=======
                            direction.rotate(aux2, angle);
>>>>>>> 28929f1a
                            up.rotate(aux2, angle);

                            previousOrientationAngle = anglebak;
                        }

<<<<<<< HEAD
                    }

                    // Add dx to camera position
                    pos.add(dx);

                }

                // Update direction to follow focus and activate custom input
                // listener
                this.focus.getAbsolutePosition(aux4).add(dx);

                if (!GlobalConf.runtime.OPENVR) {
                    if (!diverted) {
                        directionToTarget(dt, aux4, GlobalConf.scene.TURNING_SPEED / (GlobalConf.scene.CINEMATIC_CAMERA ? 1e3f : 1e2f));
                    } else {
                        updateRotationFree(dt, GlobalConf.scene.TURNING_SPEED);
                    }
                    updateRoll(dt, GlobalConf.scene.TURNING_SPEED);
                }

                updatePosition(dt, translateUnits, realTransUnits);
                if (!GlobalConf.runtime.OPENVR)
                    updateRotation(dt, aux4);

                // Update focus direction
                focusDirection.set(aux4).sub(pos).nor();
                focus = focusBak;

                double dist = aux4.dst(pos);
                if (dist < focus.getRadius()) {
                    // aux2 <- focus-cam with a length of radius
                    aux2.set(pos).sub(aux4).nor().scl(focus.getRadius());
                    // Correct camera position
                    pos.set(aux4).add(aux2);
                }

                EventManager.instance.post(Events.FOCUS_INFO_UPDATED, focus.getDistToCamera() - focus.getRadius(), focus.getViewAngle(), focus.getAlpha(), focus.getDelta(), focus.getAbsolutePosition(aux2).len() - focus.getRadius());
            } else {
                EventManager.instance.post(Events.CAMERA_MODE_CMD, CameraMode.Free_Camera);
            }
            break;
        case Free_Camera:
            updatePosition(dt, translateUnits, GlobalConf.scene.FREE_CAMERA_TARGET_MODE_ON ? realTransUnits : 1);
            if (!GlobalConf.runtime.OPENVR) {

                // If target is present, update direction
                if (freeTargetOn) {
                    directionToTarget(dt, freeTargetPos, GlobalConf.scene.TURNING_SPEED / (GlobalConf.scene.CINEMATIC_CAMERA ? 1e3f : 1e2f));
                    if (facingFocus) {
                        freeTargetOn = false;
                    }
                }

                // Update direction with pitch, yaw, roll
                updateRotationFree(dt, GlobalConf.scene.TURNING_SPEED);
                updateRoll(dt, GlobalConf.scene.TURNING_SPEED);
            }
            updateLateral(dt, translateUnits);
            break;
=======
                    }

                    // Add dx to camera position
                    pos.add(dx);

                }

                // Update direction to follow focus and activate custom input
                // listener
                this.focus.getAbsolutePosition(aux4).add(dx);

                if (!diverted) {
                    directionToTarget(dt, aux4, GlobalConf.scene.TURNING_SPEED / (GlobalConf.scene.CINEMATIC_CAMERA ? 1e3f : 1e2f), planetariumFocusAngle);
                } else {
                    updateRotationFree(dt, GlobalConf.scene.TURNING_SPEED);
                }
                updateRoll(dt, GlobalConf.scene.TURNING_SPEED);

                updatePosition(dt, translateUnits, realTransUnits);
                updateRotation(dt, aux4);

                // Update focus direction
                focusDirection.set(aux4).sub(pos).nor();
                focus = focusBak;

                double dist = aux4.dst(pos);
                if (dist < focus.getRadius()) {
                    // aux2 <- focus-cam with a length of radius
                    aux2.set(pos).sub(aux4).nor().scl(focus.getRadius());
                    // Correct camera position
                    pos.set(aux4).add(aux2);
                }

                EventManager.instance.post(Events.FOCUS_INFO_UPDATED, focus.getDistToCamera() - focus.getRadius(), focus.getViewAngle(), focus.getAlpha(), focus.getDelta(), focus.getAbsolutePosition(aux2).len() - focus.getRadius());
            } else {
                EventManager.instance.post(Events.CAMERA_MODE_CMD, CameraMode.Free_Camera);
            }
            break;
        case Free_Camera:
            updatePosition(dt, translateUnits, GlobalConf.scene.FREE_CAMERA_TARGET_MODE_ON ? realTransUnits : 1);

            // If target is present, update direction
            if (freeTargetOn) {
                directionToTarget(dt, freeTargetPos, GlobalConf.scene.TURNING_SPEED / (GlobalConf.scene.CINEMATIC_CAMERA ? 1e3f : 1e2f), planetariumFocusAngle);
                if (facingFocus) {
                    freeTargetOn = false;
                }
            }

            // Update direction with pitch, yaw, roll
            updateRotationFree(dt, GlobalConf.scene.TURNING_SPEED);
            updateRoll(dt, GlobalConf.scene.TURNING_SPEED);
            updateLateral(dt, translateUnits);
            break;
        case Gaia_Scene:
            if (entity1 == null || entity2 == null) {
                entity1 = (CelestialBody) GaiaSky.instance.sg.getNode("Gaia");
                entity2 = (CelestialBody) GaiaSky.instance.sg.getNode("Earth");
                entity3 = (CelestialBody) GaiaSky.instance.sg.getNode("Mars");
            }
            AbstractPositionEntity fccopy = entity1.getLineCopy();
            fccopy.getRoot().translation.set(0f, 0f, 0f);
            fccopy.getRoot().update(time, null, this);
            this.pos.set(fccopy.translation);

            this.pos.add(0, 0, entity1.getRadius() * 5);
            this.posinv.set(this.pos).scl(-1);
            this.direction.set(0, 0, -1);
            this.up.set(0, 1, 0);
            closest = entity1;

            // Return to pool
            SceneGraphNode ape = fccopy;
            do {
                ape.returnToPool();
                ape = ape.parent;
            } while (ape != null);

            break;
>>>>>>> 28929f1a
        default:
            break;
        }

        // Update camera recorder
        EventManager.instance.post(Events.UPDATE_CAM_RECORDER, time, pos, direction, up);

        // Update actual camera
        lastFwdTime += dt;
        lastMode = m;

        if (pos.hasNaN()) {
            pos.set(posbak);
        } else {
            posbak.set(pos);
        }

        updatePerspectiveCamera();
    }

    public void updateHUD(float dt) {
        double angleVelDirection = vel.anglePrecise(direction);
        if (angleVelDirection < 60 || angleVelDirection > 120) {
            // Current speed
            double speed = vel.len() * (angleVelDirection < 60 ? 1 : -1) * Constants.U_TO_KM;
            // Distance covered since last frame
            double dist = (speed * dt);

            float hud_scl_dist = 1;
            double sp = Math.abs(speed);
            if (sp < 3e4) {
                hud_scl_dist = 1e4f;
                hudColor = 0;
            } else if (sp < 3e6) {
                hud_scl_dist = 1e6f;
                hudColor = 1;
            } else if (sp < 3e8) {
                hud_scl_dist = 1e8f;
                hudColor = 2;
            } else if (sp < 3e10) {
                hud_scl_dist = 1e10f;
                hudColor = 3;
            } else if (sp < 3e12) {
                hud_scl_dist = 1e12f;
                hudColor = 4;
            } else if (sp < 3e14) {
                hud_scl_dist = 1e14f;
                hudColor = 5;
            } else if (sp < 3e20) {
                hud_scl_dist = 1e20f;
                hudColor = 6;
            }

            // Update scales
            for (int i = 0; i < hudScales.length; i++) {
                double distpart = dist / hud_scl_dist;

                hudScales[i] = hudScales[i] + (HUD_SCALE_MAX - HUD_SCALE_MIN) * distpart;
                if (dist > 0 && hudScales[i] > HUD_SCALE_MAX) {
                    hudScales[i] = HUD_SCALE_MIN;
                }
                if (dist < 0 && hudScales[i] < HUD_SCALE_MIN) {
                    hudScales[i] = HUD_SCALE_MAX;
                }
            }
        } else {
            hudColor = 0;
        }

    }

    protected void updatePerspectiveCamera() {
        double closestStarDist = closestStar == null ? Double.MAX_VALUE : closestStar.getClosestDist();
        if (closest != null) {
            camera.near = (float) Math.min(CAM_NEAR, Math.min(closest.getDistToCamera() - closest.getRadius(), closestStarDist) / 3);
        }
        camera.position.set(0f, 0f, 0f);
        camera.direction.set(direction.valuesf());
        camera.up.set(up.valuesf());
        camera.update();

        vrpos.set(pos).add(vroffset);
        posinv.set(vrpos).scl(-1);
    }

    /**
     * Adds a forward movement by the given amount.
     *
     * @param amount Positive for forward force, negative for backward force.
     */
    public void addForwardForce(double amount) {
        double tu = getTranslateUnits();
        if (amount <= 0) {
            // Avoid getting stuck in surface
            tu = Math.max(10d * Constants.M_TO_U, tu);
        }
        if (parent.mode == CameraMode.Focus) {
            desired.set(focusDirection);
        } else {
            desired.set(direction);
        }

        desired.nor().scl(amount * tu * 10);
        force.add(desired);
        // We reset the time counter
        lastFwdTime = 0;
        lastFwdAmount = amount;
    }

    /**
     * Sets the gamepad velocity as it comes from the joystick sensor.
     *
     * @param amount The amount in [-1, 1].
     */
    public void setVelocity(double amount) {
        velocityGamepad = amount;
    }

    /**
     * Sets the velocity of the VR controller as a vector. The magnitude of this
     * vector should not be larger than 1
     * 
     * @param p0
     *            Start point of the beam
     * @param p1
     *            End point of the beam
     */
    public void setVelocityVR(Vector3 p0, Vector3 p1, double amount) {
        if (getMode() == CameraMode.Focus) {
            setVelocity(amount);
        } else {
            velocityVR0 = p0;
            velocityVR1 = p1;
            velocityVR = amount;
        }
    }

    /**
     * Clears the velocityVR vector
     */
    public void clearVelocityVR() {
        setVelocity(0);
        velocityVR0 = null;
        velocityVR1 = null;
        velocityVR = 0;
    }

    /**
     * Adds a pan movement to the camera.
     *
     * @param deltaX Amount of horizontal movement.
     * @param deltaY Amount of vertical movement.
     */
    public void addPanMovement(double deltaX, double deltaY) {
        double tu = getTranslateUnits();
        desired.set(direction).crs(up).nor().scl(-deltaX * tu);
        desired.add(aux1.set(up).nor().scl(-deltaY * tu));
        force.add(desired);
    }

    /**
     * Adds a rotation force to the camera. DeltaX corresponds to yaw (right/left)
     * and deltaY corresponds to pitch (up/down).
     *
     * @param deltaX              The yaw amount.
     * @param deltaY              The pitch amount.
     * @param focusLookKeyPressed The key to look around when on focus mode is
     *                            pressed.
     */
    public void addRotateMovement(double deltaX, double deltaY, boolean focusLookKeyPressed, boolean acceleration) {
        // Just update yaw with X and pitch with Y
        if (parent.mode.equals(CameraMode.Free_Camera)) {
            addYaw(deltaX, acceleration);
            addPitch(deltaY, acceleration);
        } else if (parent.mode.equals(CameraMode.Focus)) {
            double th = 30;
            double vadeg = Math.toDegrees(focus.getViewAngle());

            if (focusLookKeyPressed) {
                addYaw(deltaX, acceleration);
                addPitch(deltaY, acceleration);
            } else {
                // This factor slows the rotation as the focus gets closer and closer
                double factor = vadeg > th ? Math.pow(th / vadeg, 3) : 1.0;
                addHorizontalRotation(deltaX * factor, acceleration);
                addVerticalRotation(deltaY * factor, acceleration);
            }
        }
    }

    public void setGamepadMultiplier(double amount) {
        gamepadMultiplier = amount;
    }

    public void addAmount(Vector3d vec, double amount, boolean x) {
        if (x)
            vec.x += amount;
        else
            vec.y = amount;
    }

    /**
     * Adds the given amount to the camera yaw acceleration
     **/
    public void addYaw(double amount, boolean acceleration) {
        addAmount(yaw, amount, acceleration);
    }

    public void setYaw(double amount) {
        yaw.x = 0;
        yaw.y = amount;
    }

    /**
     * Adds the given amount to the camera pitch acceleration
     **/
    public void addPitch(double amount, boolean acceleration) {
        addAmount(pitch, amount, acceleration);
    }

    public void setPitch(double amount) {
        pitch.x = 0;
        pitch.y = amount;
    }

    /**
     * Adds the given amount to the camera roll acceleration
     **/
    public void addRoll(double amount, boolean acceleration) {
        addAmount(roll, amount, acceleration);
    }

    public void setRoll(double amount) {
        roll.x = 0;
        roll.y = amount;
    }

    /**
     * Adds the given amount to camera horizontal rotation around the focus
     * acceleration
     **/
    public void addHorizontalRotation(double amount, boolean acceleration) {
        addAmount(horizontal, amount, acceleration);
    }

    public void setHorizontalRotation(double amount) {
        horizontal.x = 0;
        horizontal.y = amount;
    }

    /**
     * Adds the given amount to camera vertical rotation around the focus
     * acceleration
     **/
    public void addVerticalRotation(double amount, boolean acceleration) {
        addAmount(vertical, amount, acceleration);
    }

    public void setVerticalRotation(double amount) {
        vertical.x = 0;
        vertical.y = amount;
    }

    /**
     * Stops the camera movement.
     *
     * @return True if the camera had any movement at all and it has been stopped.
     * False if camera was already still.
     */
    public boolean stopMovement() {
        boolean stopped = (vel.len2() != 0 || yaw.y != 0 || pitch.y != 0 || roll.y != 0 || vertical.y != 0 || horizontal.y != 0);
        force.setZero();
        vel.setZero();
        yaw.y = 0;
        pitch.y = 0;
        roll.y = 0;
        horizontal.y = 0;
        vertical.y = 0;
        return stopped;
    }

    /**
     * Stops the camera movement.
     *
     * @return True if the camera had any movement at all and it has been stopped.
     * False if camera was already still.
     */
    public boolean stopTotalMovement() {
        boolean stopped = (vel.len2() != 0 || yaw.y != 0 || pitch.y != 0 || roll.y != 0 || vertical.y != 0 || horizontal.y != 0);
        force.setZero();
        vel.setZero();
        yaw.setZero();
        pitch.setZero();
        roll.setZero();
        horizontal.setZero();
        vertical.setZero();
        return stopped;
    }

    public boolean stopRotateMovement() {
        boolean stopped = (yaw.y != 0 || pitch.y != 0 || vertical.y != 0 || horizontal.y != 0);
        yaw.setZero();
        pitch.setZero();
        horizontal.setZero();
        vertical.setZero();
        return stopped;
    }

    public boolean stopRollMovement() {
        boolean stopped = (roll.y != 0);
        roll.setZero();
        return stopped;
    }

    public boolean stopTurnMovement() {
        boolean stopped = (yaw.y != 0 || pitch.y != 0 || roll.y != 0 || vertical.y != 0 || horizontal.y != 0);
        yaw.setZero();
        pitch.setZero();
        roll.setZero();
        horizontal.setZero();
        vertical.setZero();
        return stopped;
    }

    /**
     * Stops the camera movement.
     *
     * @return True if the camera had any movement at all and it has been stopped.
     * False if camera was already still.
     */
    public boolean stopForwardMovement() {
        boolean stopped = (vel.len2() != 0);
        force.setZero();
        vel.setZero();
        return stopped;
    }

    private void checkVel() {
        if (vel.hasNaN()) {
            int a = 3;
        }
    }

    /**
     * Updates the position of this entity using the current force
     *
     * @param dt
     * @param multiplier
     */
    protected void updatePosition(double dt, double multiplier, double transUnits) {
        // Calculate velocity if coming from gamepad
        if (velocityGamepad != 0) {
            vel.set(direction).nor().scl(velocityGamepad * gamepadMultiplier * multiplier);
        } else if (velocityVR != 0) {
            vel.set(velocityVR1).sub(velocityVR0).nor().scl(velocityVR * gamepadMultiplier * multiplier);
        }

        double forceLen = force.len();
        double velocity = vel.len();

        // Half a second after we have stopped zooming, real friction kicks in
        if (fullStop)
            friction.set(force).nor().scl(-forceLen * dt * (lastFwdTime > 1 ? (lastFwdTime - 1) * 1000 : 1));
        else
            friction.set(force).nor().scl(-forceLen * dt);

        force.add(friction);

<<<<<<< HEAD
        if (lastFwdTime > (GlobalConf.scene.CINEMATIC_CAMERA ? 1.5 : 0.25) && velocityGamepad == 0 && velocityVR == 0 && fullStop || lastFwdAmount > 0 && transUnits == 0) {
=======
        if (lastFwdTime > (cinematic ? 250 : 0.25) && velocityGamepad == 0 && fullStop || lastFwdAmount > 0 && transUnits == 0) {
>>>>>>> 28929f1a
            stopForwardMovement();
        }

        if (thrust != 0)
            force.add(thrust).scl(thrustDirection);
        applyForce(force);

        if (!(force.isZero() && velocity == 0 && accel.isZero())) {
            vel.add(accel.scl(dt));

            // Clamp to top speed
            if (GlobalConf.scene.CAMERA_SPEED_LIMIT > 0 && vel.len() > GlobalConf.scene.CAMERA_SPEED_LIMIT) {
                vel.clamp(0, GlobalConf.scene.CAMERA_SPEED_LIMIT);
            }

            // Velocity changed direction
            if (lastvel.dot(vel) < 0) {
                vel.setZero();
            }

            velocity = vel.len();

            if (parent.mode.equals(CameraMode.Focus)) {
                // Use direction vector as velocity so that if we turn the
                // velocity also turns
                double sign = Math.signum(vel.dot(focusDirection));
                vel.set(focusDirection).nor().scl(sign * velocity);
            }

            vel.clamp(0, multiplier);
            // Aux1 is the step to take
            aux1.set(vel).scl(dt);
            // Aux2 contains the new position
            pos.add(aux1);

            accel.setZero();

            lastvel.set(vel);
            force.setZero();
        }
        posinv.set(pos).add(vroffset).scl(-1);
    }

    /**
     * Updates the rotation for the free camera.
     *
     * @param dt
     */
    private void updateRotationFree(double dt, double rotateSpeed) {
        // Add position to compensate for coordinates centered on camera
        if (updatePosition(pitch, dt)) {
            // Pitch
            aux1.set(direction).crs(up).nor();
            rotate(aux1, pitch.z * rotateSpeed);
        }
        if (updatePosition(yaw, dt)) {
            // Yaw
            rotate(up, -yaw.z * rotateSpeed);
        }

        defaultState(pitch, !GlobalConf.scene.CINEMATIC_CAMERA && !inputByController);
        defaultState(yaw, !GlobalConf.scene.CINEMATIC_CAMERA && !inputByController);
    }

    private void updateRoll(double dt, double rotateSpeed) {
        if (updatePosition(roll, dt)) {
            // Roll
            rotate(direction, -roll.z * rotateSpeed);
        }
        defaultState(roll, !GlobalConf.scene.CINEMATIC_CAMERA && !inputByController);
    }

    /**
     * Updates the direction vector using the pitch, yaw and roll forces.
     *
     * @param dt
     */
    private void updateRotation(double dt, final Vector3d rotationCenter) {
        // Add position to compensate for coordinates centered on camera
        // rotationCenter.add(pos);
        if (updatePosition(vertical, dt)) {
            // Pitch
            aux1.set(direction).crs(up).nor();
            rotateAround(rotationCenter, aux1, vertical.z * GlobalConf.scene.ROTATION_SPEED);
        }
        if (updatePosition(horizontal, dt)) {
            // Yaw
            rotateAround(rotationCenter, up, -horizontal.z * GlobalConf.scene.ROTATION_SPEED);
        }

        defaultState(vertical, !GlobalConf.scene.CINEMATIC_CAMERA && !inputByController);
        defaultState(horizontal, !GlobalConf.scene.CINEMATIC_CAMERA && !inputByController);

    }

    private void defaultState(Vector3d vec, boolean resetVelocity) {
        // Always reset acceleration
        vec.x = 0;

        // Reset velocity if needed
        if (resetVelocity)
            vec.y = 0;
    }

    private void updateLateral(double dt, double translateUnits) {
        // Pan with hor
        aux1.set(direction).crs(up).nor();
        aux1.scl(horizontal.y * dt * translateUnits);
        translate(aux1);

    }

    /**
     * Updates the given accel/vel/pos of the angle using dt.
     *
     * @param angle
     * @param dt
     * @return
     */
    private boolean updatePosition(Vector3d angle, double dt) {
        if (angle.x != 0 || angle.y != 0) {
            // Calculate velocity from acceleration
            angle.y += angle.x * dt;
            // Cap velocity
            angle.y = Math.signum(angle.y) * Math.abs(angle.y);
            // Update position
            angle.z = (angle.y * dt) % 360f;
            return true;
        } else {
            return false;
        }
    }

    /**
     * Updates the camera direction and up vectors with a gentle turn towards
     * the given target.
     * 
     * @param dt
     *            The current time step
     * @param target
     *            The position of the target
     * @param turnVelocity
     *            The velocity at which to turn
     */
    private void directionToTarget(double dt, final Vector3d target, double turnVelocity) {
        desired.set(target).sub(pos);
        desired.nor();
        double angl = desired.angle(direction);
        //boolean samedir = aux1.set(desired).add(direction).len2() > Math.max(desired.len2(), direction.len2());
        if (angl > 0.5) {
            // Add desired to direction with given turn velocity (v*dt)
            desired.scl(turnVelocity * dt);
            direction.add(desired).nor();

            // Update up so that it is always perpendicular
            aux1.set(direction).crs(up);
            up.set(aux1).crs(direction).nor();
            facingFocus = false;
        } else {
            facingFocus = true;
        }
    }

    /**
     * Updates the camera mode
     */
    @Override
    public void updateMode(CameraMode mode, boolean centerFocus, boolean postEvent) {
        InputMultiplexer im = (InputMultiplexer) Gdx.input.getInputProcessor();
        switch (mode) {
        case Focus:
<<<<<<< HEAD
=======
            diverted = !centerFocus;
>>>>>>> 28929f1a
            checkFocus();
        case Free_Camera:
        case Gaia_Scene:
            Gdx.app.postRunnable(() -> {
<<<<<<< HEAD
                // Register input controller
=======
                // Register input controllers
>>>>>>> 28929f1a
                if (!im.getProcessors().contains(inputController, true))
                    im.addProcessor(im.size(), inputController);
                // Register controller listener
                Controllers.clearListeners();
<<<<<<< HEAD
                Controllers.addListener(controllerListener);
                if (GlobalConf.runtime.OPENVR)
                    GaiaSky.instance.vrContext.addListener(openVRListener);
=======
                GlobalConf.controls.addControllerListener(controllerListener);
>>>>>>> 28929f1a
            });
            break;
        default:
            Gdx.app.postRunnable(() -> {
<<<<<<< HEAD
                // Unregister input controller
                im.removeProcessor(inputController);
                // Unregister controller listener
                Controllers.removeListener(controllerListener);
                // Remove vr listener
                if (GlobalConf.runtime.OPENVR)
                    GaiaSky.instance.vrContext.removeListener(openVRListener);
=======
                // Unregister input controllers
                im.removeProcessor(inputController);
                // Unregister controller listener
                GlobalConf.controls.removeControllerListener(controllerListener);
>>>>>>> 28929f1a
            });
            break;
        }
    }

    public void setFocus(IFocus focus) {
        if (focus != null && GaiaSky.instance.isOn(focus.getCt())) {
            this.focus = focus;
            this.focus.makeFocus();
            // Reset facing focus
            this.facingFocus = false;
            // Create event to notify focus change
            EventManager.instance.post(Events.FOCUS_CHANGED, focus);
        }
    }

    /**
     * This depends on the distance from the focus.
     *
     * @return The translate units
     */
    public double getTranslateUnits() {
        double dist;
        if (parent.mode == CameraMode.Focus && focus != null) {
            dist = focus.getDistToCamera() - (focus.getRadius() + MIN_DIST);
        } else if (parent.mode == CameraMode.Free_Camera && closest != null) {
            dist = closest.getDistToCamera() - (closest.getRadius() + MIN_DIST);
        } else {
            dist = distance;
        }
        return dist > 0 ? dist * GlobalConf.scene.CAMERA_SPEED : 0;
    }

    /**
     * Depends on the distance to the focus
     *
     * @return The rotation units
     */
    public double getRotationUnits() {
        double dist;
        if (parent.mode == CameraMode.Focus) {
            AbstractPositionEntity ancestor = (AbstractPositionEntity) focus;
            dist = ancestor.distToCamera - ancestor.getRadius();
        } else {
            dist = distance;
        }
        return Math.max(2000, Math.min(dist * Constants.U_TO_KM, GlobalConf.scene.ROTATION_SPEED));
    }

    @Override
    public void notify(Events event, Object... data) {
        switch (event) {
        case FOCUS_CHANGE_CMD:
            // Check the type of the parameter: IFocus or String
            IFocus focus = null;
<<<<<<< HEAD
=======

            // Center focus or not
            boolean centerFocus = true;
            if (data.length > 1)
                centerFocus = (Boolean) data[1];

>>>>>>> 28929f1a
            if (data[0] instanceof String) {
                SceneGraphNode sgn = GaiaSky.instance.sg.getNode((String) data[0]);
                if (sgn instanceof IFocus) {
                    focus = (IFocus) sgn;
<<<<<<< HEAD
                }
            } else if (data[0] instanceof IFocus) {
                focus = (IFocus) data[0];
            }
            setFocus(focus);

            checkFocus();

            break;
        case FOV_CHANGED_CMD:
            float fov = MathUtilsd.clamp((float) data[0], Constants.MIN_FOV, Constants.MAX_FOV);

            for (PerspectiveCamera cam : cameras) {
                cam.fieldOfView = fov;
            }
            fovFactor = camera.fieldOfView / 40f;
            if (parent.current == this) {
                EventManager.instance.post(Events.FOV_CHANGE_NOTIFICATION, fov, fovFactor);
            }
            break;
        case PLANETARIUM_CMD:
            boolean state = (boolean) data[0];
            EventManager.instance.post(Events.FISHEYE_CMD, state);
            if (state) {
                fovBackup = GaiaSky.instance.cam.getCamera().fieldOfView;
                EventManager.instance.post(Events.FOV_CHANGED_CMD, 130f);
                EventManager.instance.post(Events.PLANETARIUM_FOCUS_ANGLE_CMD, 30f);
            } else {
                EventManager.instance.post(Events.FOV_CHANGED_CMD, fovBackup);
                EventManager.instance.post(Events.PLANETARIUM_FOCUS_ANGLE_CMD, 0f);
            }
            break;
        case CAMERA_POS_CMD:
            pos.set((double[]) data[0]);
            posinv.set(pos).add(vroffset).scl(-1d);
            break;
        case CAMERA_DIR_CMD:
            direction.set((double[]) data[0]);
            break;
        case CAMERA_UP_CMD:
            up.set((double[]) data[0]);
            break;
        case CAMERA_FWD:
            addForwardForce((double) data[0]);
            break;
        case CAMERA_ROTATE:
            addRotateMovement((double) data[0], (double) data[1], false, true);
            break;
        case CAMERA_TURN:
            addRotateMovement((double) data[0], (double) data[1], true, true);
            break;
        case CAMERA_PAN:

            break;
        case CAMERA_ROLL:
            addRoll((double) data[0], GlobalConf.scene.CINEMATIC_CAMERA);
            break;
        case CAMERA_STOP:
            stopTotalMovement();
            break;
        case CAMERA_CENTER:
            break;
        case GO_TO_OBJECT_CMD:
            if (this.focus != null) {
                final IFocus f = this.focus;
                Gdx.app.postRunnable(new Runnable() {
                    @Override
                    public void run() {
                        // Position camera near focus
                        stopTotalMovement();

                        f.getAbsolutePosition(aux1);
                        pos.set(aux1);

                        if (GlobalConf.runtime.OPENVR) {
                            VRContext vrContext = GaiaSky.instance.vrContext;
                            VRDevice hmd = vrContext.getDeviceByType(VRDeviceType.HeadMountedDisplay);
                            aux3.set(hmd.getDirection(Space.Tracker));
                        } else {
                            aux3.set(0, 0, -1);
                        }
                        aux2.set(aux3).scl(-f.getSize() * 3);
                        pos.add(aux2);
                        posinv.set(pos).add(vroffset).scl(-1);
                        direction.set(aux3);
                        up.set(0, 1, 0);
                        rotate(up, 0.01);
                    }

=======
                    diverted = !centerFocus;
                }
            } else if (data[0] instanceof IFocus) {
                focus = (IFocus) data[0];
                diverted = !centerFocus;
            }
            setFocus(focus);

            checkFocus();

            break;
        case FOV_CHANGED_CMD:
            float fov = MathUtilsd.clamp((float) data[0], Constants.MIN_FOV, Constants.MAX_FOV);

            for (PerspectiveCamera cam : cameras) {
                cam.fieldOfView = fov;
            }
            fovFactor = camera.fieldOfView / 40f;
            if (parent.current == this) {
                EventManager.instance.post(Events.FOV_CHANGE_NOTIFICATION, fov, fovFactor);
            }
            break;
        case PLANETARIUM_CMD:
            boolean state = (boolean) data[0];
            EventManager.instance.post(Events.FISHEYE_CMD, state);
            if (state) {
                fovBackup = GaiaSky.instance.cam.getCamera().fieldOfView;
                EventManager.instance.post(Events.FOV_CHANGED_CMD, 130f);
                EventManager.instance.post(Events.PLANETARIUM_FOCUS_ANGLE_CMD, 30f);
            } else {
                EventManager.instance.post(Events.FOV_CHANGED_CMD, fovBackup);
                EventManager.instance.post(Events.PLANETARIUM_FOCUS_ANGLE_CMD, 0f);
            }
            break;
        case CAMERA_POS_CMD:
            pos.set((double[]) data[0]);
            posinv.set(pos).scl(-1d);
            break;
        case CAMERA_DIR_CMD:
            direction.set((double[]) data[0]).nor();
            break;
        case CAMERA_UP_CMD:
            up.set((double[]) data[0]).nor();
            break;
        case CAMERA_FWD:
            addForwardForce((double) data[0]);
            break;
        case CAMERA_ROTATE:
            addRotateMovement((double) data[0], (double) data[1], false, true);
            break;
        case CAMERA_TURN:
            addRotateMovement((double) data[0], (double) data[1], true, true);
            break;
        case CAMERA_PAN:

            break;
        case CAMERA_ROLL:
            addRoll((double) data[0], GlobalConf.scene.CINEMATIC_CAMERA);
            break;
        case CAMERA_STOP:
            stopTotalMovement();
            break;
        case CAMERA_CENTER:
            diverted = false;
            break;
        case GO_TO_OBJECT_CMD:
            if (this.focus != null) {
                final IFocus f = this.focus;
                Gdx.app.postRunnable(new Runnable() {
                    @Override
                    public void run() {
                        // Position camera near focus
                        stopTotalMovement();

                        f.getAbsolutePosition(aux1);
                        pos.set(aux1);

                        pos.add(0, 0, -f.getSize() * 3);
                        posinv.set(pos).scl(-1);
                        direction.set(0, 0, 1);
                        up.set(0, 1, 0);
                        rotate(up, 0.01);
                    }

>>>>>>> 28929f1a
                });

            }
            break;
<<<<<<< HEAD
=======
        case PLANETARIUM_FOCUS_ANGLE_CMD:
            if (data.length == 0)
                planetariumFocusAngle = 0;
            else
                planetariumFocusAngle = (float) data[0];
            break;
>>>>>>> 28929f1a
        case ORIENTATION_LOCK_CMD:
            previousOrientationAngle = 0;
            break;
        case FREE_MODE_COORD_CMD:
            float ra = (Float) data[0];
            float dec = (Float) data[1];
            float dist = (float) (1e12 * Constants.PC_TO_U);
            aux1.set(MathUtilsd.degRad * ra, MathUtilsd.degRad * dec, dist);
            Coordinates.sphericalToCartesian(aux1, freeTargetPos);
            facingFocus = false;
            freeTargetOn = true;
            break;
<<<<<<< HEAD
=======
        case FOCUS_NOT_AVAILABLE:
            if (getMode().isFocus()) {
                boolean found = false;
                if (data[0] instanceof IFocus) {
                    focus = (IFocus) data[0];
                    found = isFocus(focus);
                } else if (data[0] instanceof OctreeWrapper) {
                    OctreeWrapper octree = (OctreeWrapper) data[0];
                    OctreeNode octant = this.focus.getOctant();
                    if (octant != null && octant.getRoot() == octree.root) {
                        found = true;
                    }
                }
                if (found) {
                    // Set camera  free
                    EventManager.instance.post(Events.CAMERA_MODE_CMD, CameraMode.Free_Camera);
                }
            }
            break;
        case TOGGLE_VISIBILITY_CMD:
            if(getMode().isFocus()){
                ComponentType ct = ComponentType.getFromKey((String) data[0]);
                if(this.focus != null && this.focus.getCt().isEnabled(ct)){
                    // Set camera  free
                    EventManager.instance.post(Events.CAMERA_MODE_CMD, CameraMode.Free_Camera);
                }
            }
            break;
>>>>>>> 28929f1a
        default:
            break;
        }

    }

    /**
     * Rotates the direction and up vector of this camera by the given angle around
     * the given axis, with the axis attached to given point. The direction and up
     * vector will not be orthogonalized.
     *
     * @param rotationCenter the point to attach the axis to
     * @param rotationAxis   the axis to rotate around
     * @param angle          the angle, in degrees
     */
    public void rotateAround(final Vector3d rotationCenter, Vector3d rotationAxis, double angle) {
        rotate(rotationAxis, angle);

        // aux3 <- pos-point vector
        aux3.set(pos).sub(rotationCenter);
        aux3.rotate(rotationAxis, angle);
        pos.set(aux3).add(rotationCenter);
    }

    public void rotate(Vector3d axis, double angle) {
        direction.rotate(axis, angle);
        up.rotate(axis, angle);
    }

    /**
     * Moves the camera by the given amount on each axis.
     *
     * @param x the displacement on the x-axis
     * @param y the displacement on the y-axis
     * @param z the displacement on the z-axis
     */
    public void translate(double x, double y, double z) {
        pos.add(x, y, z);
    }

    /**
     * Moves the camera by the given vector.
     *
     * @param vec the displacement vector
     */
    public void translate(Vector3d vec) {
        pos.add(vec);
    }

    /**
     * Applies the given force to this entity's acceleration
     *
     * @param force
     */
    protected void applyForce(Vector3d force) {
        if (force != null) {
            accel.add(force);
        }
    }

    @Override
    public PerspectiveCamera[] getFrontCameras() {
        return new PerspectiveCamera[] { camera };
    }

    @Override
    public PerspectiveCamera getCamera() {
        return camera;
    }

    @Override
    public Vector3d getDirection() {
        return direction;
    }

    @Override
    public void setDirection(Vector3d dir) {
        this.direction.set(dir);
    }

    @Override
    public Vector3d getUp() {
        return up;
    }

    public void setUp(Vector3d up) {
        this.up.set(up);
    }

    @Override
    public Vector3d[] getDirections() {
        return new Vector3d[] { direction };
    }

    @Override
    public int getNCameras() {
        return 1;
    }

    @Override
    public CameraMode getMode() {
        return parent.mode;
    }

    @Override
    public double getSpeed() {
        return parent.getSpeed();
    }

    @Override
    public boolean isFocus(IFocus focus) {
        return this.focus != null && this.focus == focus;
    }

    @Override
    public IFocus getFocus() {
        return getMode().equals(CameraMode.Focus) ? this.focus : null;
    }

    /**
     * Checks the position of the camera does not collide with the focus object.
     */
    public void checkFocus() {
        if (focus != null && !(focus instanceof Star) && !(focus instanceof ParticleGroup)) {
            // Move camera if too close to focus
            this.focus.getAbsolutePosition(aux1);
            if (pos.dst(aux1) < this.focus.getRadius()) {
                // Position camera near focus
                stopTotalMovement();

                this.focus.getAbsolutePosition(aux1);
                pos.set(aux1);

                pos.add(0, 0, -this.focus.getSize() * 6);
                posinv.set(pos).add(vroffset).scl(-1);
                direction.set(0, 0, 1);
            }
        }
    }

    public void resetState() {
        pos.setZero();
        posinv.setZero();
        vroffset.setZero();
        direction.set(0, 0, -1);
        for (PerspectiveCamera cam : cameras) {
            cam.position.setZero();
            cam.direction.set(0, 0, -1);
            cam.update();
        }
    }

    public void setInputByController(boolean controller) {
        this.inputByController = controller;
    }

    @Override
    public void setCamera(PerspectiveCamera cam) {
        this.camera = cam;
    }

    public void setThrust(double thrust, int direction) {
        this.thrust = thrust;
        this.thrustDirection = direction;
    }

    @Override
    public void render(int rw, int rh) {
        boolean draw = !GlobalConf.program.CUBEMAP360_MODE && !GlobalConf.program.STEREOSCOPIC_MODE && !GlobalConf.postprocess.POSTPROCESS_FISHEYE;

        spriteBatch.begin();

        // Renders crosshair if focus mode
        if (GlobalConf.scene.CROSSHAIR && draw) {

            // Focus crosshair only in focus mode
            IFocus chFocus = null;
            if (getMode().equals(CameraMode.Focus)) {
                // Green
                spriteBatch.setColor(0, 1, 0, 1);
                chFocus = focus;
            } else if (getMode().equals(CameraMode.Free_Camera) && closest != null) {
                // Orange
                spriteBatch.setColor(1f, .7f, .2f, 1f);
                chFocus = (IFocus) closest;
            }

            if (chFocus != null && chFocus.getDistToCamera() > chFocus.getRadius() * 2) {
                float chw = focusCrosshair.getWidth();
                float chh = focusCrosshair.getHeight();
                float chw2 = chw / 2;
                float chh2 = chh / 2;

                chFocus.getAbsolutePosition(aux1).add(posinv);

                GlobalResources.applyRelativisticAberration(aux1, this);
                RelativisticEffectsManager.getInstance().gravitationalWavePos(aux1);

                aux1.nor().scl(chFocus.getDistToCamera() - chFocus.getRadius());
                boolean inside = projectToScreen(aux1, auxf1, rw, rh, chw, chh, chw2, chh2);

                if (inside) {
                    spriteBatch.draw(focusCrosshair, auxf1.x - chw2, auxf1.y - chh2, chw, chh);
                } else {
                    float ang = firstAux ? -90 + aux2f2.angle() : firstAngl;
                    if (firstAux) {
                        firstAngl = ang;
                    }
                    firstAux = !firstAux;
                    //                    spriteBatch.draw(focusArrow, auxf1.x - chw2, auxf1.y - chh2, chw2, chh2, chw, chh, 1f, 1f, -90 + aux2f2.angle(), 0, 0, (int) chw, (int) chh, false, false);
                    aux2f2.set(auxf1.x - (Gdx.graphics.getWidth() / 2), auxf1.y - (Gdx.graphics.getHeight() / 2));
<<<<<<< HEAD
                    aux2.set(up).rotate(direction, 90).add(up).scl(0.04);
                    aux1.set(vroffset).add(aux2).scl(1 / VRContext.VROFFSET_FACTOR).add(direction);
                    projectToScreen(aux1, auxf1, rw, rh, chw, chh, chw2, chh2);
                    spriteBatch.draw(focusArrow, auxf1.x, auxf1.y, chw2, chh2, chw, chh, 1f, 1f, ang, 0, 0, (int) chw, (int) chw, false, false);
=======
                    spriteBatch.draw(focusArrow, auxf1.x - chw2, auxf1.y - chh2, chw2, chh2, chw, chh, 1f, 1f, -90 + aux2f2.angle(), 0, 0, (int) chw, (int) chh, false, false);
>>>>>>> 28929f1a
                }
            }

            // Gravitational waves crosshair
            if (GlobalConf.runtime.GRAVITATIONAL_WAVES) {
                RelativisticEffectsManager gw = RelativisticEffectsManager.getInstance();

                float chw = gravWaveCrosshair.getWidth();
                float chh = gravWaveCrosshair.getHeight();
                float chw2 = chw / 2;
                float chh2 = chh / 2;

                aux1.set(gw.gw).nor().scl(1e12).add(posinv);

                GlobalResources.applyRelativisticAberration(aux1, this);
                // GravitationalWavesManager.instance().gravitationalWavePos(aux1);

                boolean inside = projectToScreen(aux1, auxf1, rw, rh, chw, chh, chw2, chh2);

                if (inside) {
                    // Cyan
                    spriteBatch.setColor(0, 1, 1, 1);
                    spriteBatch.draw(gravWaveCrosshair, auxf1.x - chw2, auxf1.y - chh2, chw, chh);
                }
            }
            spriteBatch.end();
        }
<<<<<<< HEAD
=======

        if (false && GlobalConf.program.DISPLAY_HUD) {
            // Speed HUD
            float dx, dy;
            float centerx = rw / 2;
            float centery = rh / 2;
            if (vel.len2() != 0) {
                aux1.set(vel);
                if (vel.anglePrecise(direction) > 90) {
                    aux1.scl(-1);
                }
                projectToScreen(aux1, auxf1, rw, rh, 0, 0, 0, 0);
                dx = auxf1.x - rw / 2;
                dy = auxf1.y - rh / 2;
            } else {
                dx = 0;
                dy = 0;
            }

            for (int i = 0; i < hudScales.length; i++) {
                float scl = (float) hudScales[i];

                float dscale = (float) MathUtilsd.lint(scl, HUD_SCALE_MIN, HUD_SCALE_MAX, 1d, 0d);

                Sprite s = hudSprites[i];
                s.setColor(hudColors[hudColor]);
                s.setOriginCenter();
                s.setScale(scl);
                s.setPosition(centerx + (dx * dscale) - hudw / 2, centery + (dy * dscale) - hudh / 2);
                s.draw(spriteBatch);

            }
        }

        spriteBatch.end();
    }

    private void drawVelCrosshair(Texture tex, int rw, int rh, float chw, float chh, float chw2, float chh2, float scl) {
        aux1.set(vel).scl(scl);
        projectToScreen(aux1, auxf1, rw, rh, chw, chh, chw2, chh2);

        spriteBatch.draw(tex, auxf1.x - chw2, auxf1.y - chh2, chw, chh);
>>>>>>> 28929f1a
    }

    /**
     * Projects to screen
     *
     * @param vec
     * @param out
     * @param rw
     * @param rh
     * @param chw
     * @param chh
     * @param chw2
     * @param chh2
     * @return False if projected point falls outside the screen bounds, true
     * otherwise
     */
    private boolean projectToScreen(Vector3d vec, Vector3 out, int rw, int rh, float chw, float chh, float chw2, float chh2) {
        vec.put(out);
        camera.project(out, 0, 0, rw, rh);

        double ang = direction.angle(vec);

        if (ang > 90) {
            out.x = rw - out.x;
            out.y = rh - out.y;

            float w2 = rw / 2f;
            float h2 = rh / 2f;

            // Q1 | Q2
            // -------
            // Q3 | Q4

            if (out.x <= w2 && out.y >= h2) {
                // Q1
                out.x = chw2;
                out.y = rh - chh2;

            } else if (out.x > w2 && out.y > h2) {
                // Q2
                out.x = rw - chw2;
                out.y = rh - chh2;
            } else if (out.x <= w2 && out.y <= h2) {
                // Q3
                out.x = chw2;
                out.y = chh2;
            } else if (out.x > w2 && out.y < h2) {
                // Q4
                out.x = rw - chw2;
                out.y = chh2;
            }
        }

        out.x = MathUtils.clamp(out.x, chw2, rw - chw2);
        out.y = MathUtils.clamp(out.y, chh2, rh - chh2);

        return ang < 30;
    }

    @Override
    public void resize(int width, int height) {
    }

    @Override
    public Vector3d getPos() {
        return vrpos;
    }

    @Override
    public Vector3d getInversePos() {
        return posinv;
    }

    @Override
    public Vector3d getVelocity() {
        return vel;
    }

}<|MERGE_RESOLUTION|>--- conflicted
+++ resolved
@@ -24,11 +24,8 @@
 import gaia.cu9.ari.gaiaorbit.event.IObserver;
 import gaia.cu9.ari.gaiaorbit.interfce.NaturalControllerListener;
 import gaia.cu9.ari.gaiaorbit.interfce.NaturalInputListener;
-<<<<<<< HEAD
 import gaia.cu9.ari.gaiaorbit.interfce.OpenVRListener;
-=======
 import gaia.cu9.ari.gaiaorbit.render.ComponentTypes.ComponentType;
->>>>>>> 28929f1a
 import gaia.cu9.ari.gaiaorbit.scenegraph.*;
 import gaia.cu9.ari.gaiaorbit.scenegraph.camera.CameraManager.CameraMode;
 import gaia.cu9.ari.gaiaorbit.scenegraph.component.RotationComponent;
@@ -42,14 +39,11 @@
 import gaia.cu9.ari.gaiaorbit.util.math.MathUtilsd;
 import gaia.cu9.ari.gaiaorbit.util.math.Vector3d;
 import gaia.cu9.ari.gaiaorbit.util.time.ITimeFrameProvider;
-<<<<<<< HEAD
 import gaia.cu9.ari.gaiaorbit.vr.VRContext;
 import gaia.cu9.ari.gaiaorbit.vr.VRContext.Space;
 import gaia.cu9.ari.gaiaorbit.vr.VRContext.VRDevice;
 import gaia.cu9.ari.gaiaorbit.vr.VRContext.VRDeviceType;
-=======
 import gaia.cu9.ari.gaiaorbit.util.tree.OctreeNode;
->>>>>>> 28929f1a
 
 /**
  * Models the movement of the camera
@@ -274,11 +268,7 @@
         }
 
         // Focus is changed from GUI
-<<<<<<< HEAD
-        EventManager.instance.subscribe(this, Events.FOCUS_CHANGE_CMD, Events.FOV_CHANGED_CMD, Events.ORIENTATION_LOCK_CMD, Events.CAMERA_POS_CMD, Events.CAMERA_DIR_CMD, Events.CAMERA_UP_CMD, Events.CAMERA_FWD, Events.CAMERA_PAN, Events.CAMERA_STOP, Events.CAMERA_CENTER, Events.GO_TO_OBJECT_CMD, Events.FREE_MODE_COORD_CMD);
-=======
-        EventManager.instance.subscribe(this, Events.FOCUS_CHANGE_CMD, Events.FOV_CHANGED_CMD, Events.ORIENTATION_LOCK_CMD, Events.CAMERA_POS_CMD, Events.CAMERA_DIR_CMD, Events.CAMERA_UP_CMD, Events.CAMERA_FWD, Events.CAMERA_ROTATE, Events.CAMERA_PAN, Events.CAMERA_ROLL, Events.CAMERA_TURN, Events.CAMERA_STOP, Events.CAMERA_CENTER, Events.GO_TO_OBJECT_CMD, Events.PLANETARIUM_FOCUS_ANGLE_CMD, Events.PLANETARIUM_CMD, Events.FREE_MODE_COORD_CMD, Events.CATALOG_VISIBLE, Events.CATALOG_REMOVE, Events.FOCUS_NOT_AVAILABLE, Events.TOGGLE_VISIBILITY_CMD);
->>>>>>> 28929f1a
+        EventManager.instance.subscribe(this, Events.FOCUS_CHANGE_CMD, Events.FOV_CHANGED_CMD, Events.ORIENTATION_LOCK_CMD, Events.CAMERA_POS_CMD, Events.CAMERA_DIR_CMD, Events.CAMERA_UP_CMD, Events.CAMERA_FWD, Events.CAMERA_PAN, Events.CAMERA_STOP, Events.CAMERA_CENTER, Events.GO_TO_OBJECT_CMD, Events.FREE_MODE_COORD_CMD, Events.CATALOG_VISIBLE, Events.CATALOG_REMOVE, Events.FOCUS_NOT_AVAILABLE, Events.TOGGLE_VISIBILITY_CMD);
     }
 
     public void update(double dt, ITimeFrameProvider time) {
@@ -299,11 +289,7 @@
         double translateUnits = Math.max(10d * Constants.M_TO_U, realTransUnits);
         switch (m) {
         case Focus:
-<<<<<<< HEAD
-            if (focus.withinMagLimit() && !focus.isCoordinatesTimeOverflow()) {
-=======
             if (focus != null && focus.withinMagLimit() && !focus.isCoordinatesTimeOverflow()) {
->>>>>>> 28929f1a
                 focusBak = focus;
                 focus.getAbsolutePosition(aux4);
                 // Hack, fix this by understanding underlying problem
@@ -343,17 +329,12 @@
                             aux3.add(aux5);
                             // pos <- aux3
                             pos.set(aux3);
-<<<<<<< HEAD
                             //direction.rotate(aux2, angle);
-=======
-                            direction.rotate(aux2, angle);
->>>>>>> 28929f1a
                             up.rotate(aux2, angle);
 
                             previousOrientationAngle = anglebak;
                         }
 
-<<<<<<< HEAD
                     }
 
                     // Add dx to camera position
@@ -413,87 +394,6 @@
             }
             updateLateral(dt, translateUnits);
             break;
-=======
-                    }
-
-                    // Add dx to camera position
-                    pos.add(dx);
-
-                }
-
-                // Update direction to follow focus and activate custom input
-                // listener
-                this.focus.getAbsolutePosition(aux4).add(dx);
-
-                if (!diverted) {
-                    directionToTarget(dt, aux4, GlobalConf.scene.TURNING_SPEED / (GlobalConf.scene.CINEMATIC_CAMERA ? 1e3f : 1e2f), planetariumFocusAngle);
-                } else {
-                    updateRotationFree(dt, GlobalConf.scene.TURNING_SPEED);
-                }
-                updateRoll(dt, GlobalConf.scene.TURNING_SPEED);
-
-                updatePosition(dt, translateUnits, realTransUnits);
-                updateRotation(dt, aux4);
-
-                // Update focus direction
-                focusDirection.set(aux4).sub(pos).nor();
-                focus = focusBak;
-
-                double dist = aux4.dst(pos);
-                if (dist < focus.getRadius()) {
-                    // aux2 <- focus-cam with a length of radius
-                    aux2.set(pos).sub(aux4).nor().scl(focus.getRadius());
-                    // Correct camera position
-                    pos.set(aux4).add(aux2);
-                }
-
-                EventManager.instance.post(Events.FOCUS_INFO_UPDATED, focus.getDistToCamera() - focus.getRadius(), focus.getViewAngle(), focus.getAlpha(), focus.getDelta(), focus.getAbsolutePosition(aux2).len() - focus.getRadius());
-            } else {
-                EventManager.instance.post(Events.CAMERA_MODE_CMD, CameraMode.Free_Camera);
-            }
-            break;
-        case Free_Camera:
-            updatePosition(dt, translateUnits, GlobalConf.scene.FREE_CAMERA_TARGET_MODE_ON ? realTransUnits : 1);
-
-            // If target is present, update direction
-            if (freeTargetOn) {
-                directionToTarget(dt, freeTargetPos, GlobalConf.scene.TURNING_SPEED / (GlobalConf.scene.CINEMATIC_CAMERA ? 1e3f : 1e2f), planetariumFocusAngle);
-                if (facingFocus) {
-                    freeTargetOn = false;
-                }
-            }
-
-            // Update direction with pitch, yaw, roll
-            updateRotationFree(dt, GlobalConf.scene.TURNING_SPEED);
-            updateRoll(dt, GlobalConf.scene.TURNING_SPEED);
-            updateLateral(dt, translateUnits);
-            break;
-        case Gaia_Scene:
-            if (entity1 == null || entity2 == null) {
-                entity1 = (CelestialBody) GaiaSky.instance.sg.getNode("Gaia");
-                entity2 = (CelestialBody) GaiaSky.instance.sg.getNode("Earth");
-                entity3 = (CelestialBody) GaiaSky.instance.sg.getNode("Mars");
-            }
-            AbstractPositionEntity fccopy = entity1.getLineCopy();
-            fccopy.getRoot().translation.set(0f, 0f, 0f);
-            fccopy.getRoot().update(time, null, this);
-            this.pos.set(fccopy.translation);
-
-            this.pos.add(0, 0, entity1.getRadius() * 5);
-            this.posinv.set(this.pos).scl(-1);
-            this.direction.set(0, 0, -1);
-            this.up.set(0, 1, 0);
-            closest = entity1;
-
-            // Return to pool
-            SceneGraphNode ape = fccopy;
-            do {
-                ape.returnToPool();
-                ape = ape.parent;
-            } while (ape != null);
-
-            break;
->>>>>>> 28929f1a
         default:
             break;
         }
@@ -831,12 +731,6 @@
         return stopped;
     }
 
-    private void checkVel() {
-        if (vel.hasNaN()) {
-            int a = 3;
-        }
-    }
-
     /**
      * Updates the position of this entity using the current force
      *
@@ -862,11 +756,7 @@
 
         force.add(friction);
 
-<<<<<<< HEAD
         if (lastFwdTime > (GlobalConf.scene.CINEMATIC_CAMERA ? 1.5 : 0.25) && velocityGamepad == 0 && velocityVR == 0 && fullStop || lastFwdAmount > 0 && transUnits == 0) {
-=======
-        if (lastFwdTime > (cinematic ? 250 : 0.25) && velocityGamepad == 0 && fullStop || lastFwdAmount > 0 && transUnits == 0) {
->>>>>>> 28929f1a
             stopForwardMovement();
         }
 
@@ -1001,15 +891,12 @@
     }
 
     /**
-     * Updates the camera direction and up vectors with a gentle turn towards
-     * the given target.
-     * 
-     * @param dt
-     *            The current time step
-     * @param target
-     *            The position of the target
-     * @param turnVelocity
-     *            The velocity at which to turn
+     * Updates the camera direction and up vectors with a gentle turn towards the
+     * given target.
+     *
+     * @param dt               The current time step
+     * @param target           The position of the target
+     * @param turnVelocity     The velocity at which to turn
      */
     private void directionToTarget(double dt, final Vector3d target, double turnVelocity) {
         desired.set(target).sub(pos);
@@ -1038,48 +925,29 @@
         InputMultiplexer im = (InputMultiplexer) Gdx.input.getInputProcessor();
         switch (mode) {
         case Focus:
-<<<<<<< HEAD
-=======
-            diverted = !centerFocus;
->>>>>>> 28929f1a
             checkFocus();
         case Free_Camera:
         case Gaia_Scene:
             Gdx.app.postRunnable(() -> {
-<<<<<<< HEAD
-                // Register input controller
-=======
                 // Register input controllers
->>>>>>> 28929f1a
                 if (!im.getProcessors().contains(inputController, true))
                     im.addProcessor(im.size(), inputController);
                 // Register controller listener
                 Controllers.clearListeners();
-<<<<<<< HEAD
-                Controllers.addListener(controllerListener);
+                GlobalConf.controls.addControllerListener(controllerListener);
                 if (GlobalConf.runtime.OPENVR)
                     GaiaSky.instance.vrContext.addListener(openVRListener);
-=======
-                GlobalConf.controls.addControllerListener(controllerListener);
->>>>>>> 28929f1a
             });
             break;
         default:
             Gdx.app.postRunnable(() -> {
-<<<<<<< HEAD
-                // Unregister input controller
-                im.removeProcessor(inputController);
-                // Unregister controller listener
-                Controllers.removeListener(controllerListener);
-                // Remove vr listener
-                if (GlobalConf.runtime.OPENVR)
-                    GaiaSky.instance.vrContext.removeListener(openVRListener);
-=======
                 // Unregister input controllers
                 im.removeProcessor(inputController);
                 // Unregister controller listener
                 GlobalConf.controls.removeControllerListener(controllerListener);
->>>>>>> 28929f1a
+                // Remove vr listener
+                if (GlobalConf.runtime.OPENVR)
+                    GaiaSky.instance.vrContext.removeListener(openVRListener);
             });
             break;
         }
@@ -1135,20 +1003,10 @@
         case FOCUS_CHANGE_CMD:
             // Check the type of the parameter: IFocus or String
             IFocus focus = null;
-<<<<<<< HEAD
-=======
-
-            // Center focus or not
-            boolean centerFocus = true;
-            if (data.length > 1)
-                centerFocus = (Boolean) data[1];
-
->>>>>>> 28929f1a
             if (data[0] instanceof String) {
                 SceneGraphNode sgn = GaiaSky.instance.sg.getNode((String) data[0]);
                 if (sgn instanceof IFocus) {
                     focus = (IFocus) sgn;
-<<<<<<< HEAD
                 }
             } else if (data[0] instanceof IFocus) {
                 focus = (IFocus) data[0];
@@ -1186,10 +1044,10 @@
             posinv.set(pos).add(vroffset).scl(-1d);
             break;
         case CAMERA_DIR_CMD:
-            direction.set((double[]) data[0]);
+            direction.set((double[]) data[0]).nor();
             break;
         case CAMERA_UP_CMD:
-            up.set((double[]) data[0]);
+            up.set((double[]) data[0]).nor();
             break;
         case CAMERA_FWD:
             addForwardForce((double) data[0]);
@@ -1238,105 +1096,10 @@
                         rotate(up, 0.01);
                     }
 
-=======
-                    diverted = !centerFocus;
-                }
-            } else if (data[0] instanceof IFocus) {
-                focus = (IFocus) data[0];
-                diverted = !centerFocus;
-            }
-            setFocus(focus);
-
-            checkFocus();
-
-            break;
-        case FOV_CHANGED_CMD:
-            float fov = MathUtilsd.clamp((float) data[0], Constants.MIN_FOV, Constants.MAX_FOV);
-
-            for (PerspectiveCamera cam : cameras) {
-                cam.fieldOfView = fov;
-            }
-            fovFactor = camera.fieldOfView / 40f;
-            if (parent.current == this) {
-                EventManager.instance.post(Events.FOV_CHANGE_NOTIFICATION, fov, fovFactor);
-            }
-            break;
-        case PLANETARIUM_CMD:
-            boolean state = (boolean) data[0];
-            EventManager.instance.post(Events.FISHEYE_CMD, state);
-            if (state) {
-                fovBackup = GaiaSky.instance.cam.getCamera().fieldOfView;
-                EventManager.instance.post(Events.FOV_CHANGED_CMD, 130f);
-                EventManager.instance.post(Events.PLANETARIUM_FOCUS_ANGLE_CMD, 30f);
-            } else {
-                EventManager.instance.post(Events.FOV_CHANGED_CMD, fovBackup);
-                EventManager.instance.post(Events.PLANETARIUM_FOCUS_ANGLE_CMD, 0f);
-            }
-            break;
-        case CAMERA_POS_CMD:
-            pos.set((double[]) data[0]);
-            posinv.set(pos).scl(-1d);
-            break;
-        case CAMERA_DIR_CMD:
-            direction.set((double[]) data[0]).nor();
-            break;
-        case CAMERA_UP_CMD:
-            up.set((double[]) data[0]).nor();
-            break;
-        case CAMERA_FWD:
-            addForwardForce((double) data[0]);
-            break;
-        case CAMERA_ROTATE:
-            addRotateMovement((double) data[0], (double) data[1], false, true);
-            break;
-        case CAMERA_TURN:
-            addRotateMovement((double) data[0], (double) data[1], true, true);
-            break;
-        case CAMERA_PAN:
-
-            break;
-        case CAMERA_ROLL:
-            addRoll((double) data[0], GlobalConf.scene.CINEMATIC_CAMERA);
-            break;
-        case CAMERA_STOP:
-            stopTotalMovement();
-            break;
-        case CAMERA_CENTER:
-            diverted = false;
-            break;
-        case GO_TO_OBJECT_CMD:
-            if (this.focus != null) {
-                final IFocus f = this.focus;
-                Gdx.app.postRunnable(new Runnable() {
-                    @Override
-                    public void run() {
-                        // Position camera near focus
-                        stopTotalMovement();
-
-                        f.getAbsolutePosition(aux1);
-                        pos.set(aux1);
-
-                        pos.add(0, 0, -f.getSize() * 3);
-                        posinv.set(pos).scl(-1);
-                        direction.set(0, 0, 1);
-                        up.set(0, 1, 0);
-                        rotate(up, 0.01);
-                    }
-
->>>>>>> 28929f1a
                 });
 
             }
             break;
-<<<<<<< HEAD
-=======
-        case PLANETARIUM_FOCUS_ANGLE_CMD:
-            if (data.length == 0)
-                planetariumFocusAngle = 0;
-            else
-                planetariumFocusAngle = (float) data[0];
-            break;
->>>>>>> 28929f1a
         case ORIENTATION_LOCK_CMD:
             previousOrientationAngle = 0;
             break;
@@ -1349,8 +1112,6 @@
             facingFocus = false;
             freeTargetOn = true;
             break;
-<<<<<<< HEAD
-=======
         case FOCUS_NOT_AVAILABLE:
             if (getMode().isFocus()) {
                 boolean found = false;
@@ -1379,7 +1140,6 @@
                 }
             }
             break;
->>>>>>> 28929f1a
         default:
             break;
         }
@@ -1591,14 +1351,10 @@
                     firstAux = !firstAux;
                     //                    spriteBatch.draw(focusArrow, auxf1.x - chw2, auxf1.y - chh2, chw2, chh2, chw, chh, 1f, 1f, -90 + aux2f2.angle(), 0, 0, (int) chw, (int) chh, false, false);
                     aux2f2.set(auxf1.x - (Gdx.graphics.getWidth() / 2), auxf1.y - (Gdx.graphics.getHeight() / 2));
-<<<<<<< HEAD
                     aux2.set(up).rotate(direction, 90).add(up).scl(0.04);
                     aux1.set(vroffset).add(aux2).scl(1 / VRContext.VROFFSET_FACTOR).add(direction);
                     projectToScreen(aux1, auxf1, rw, rh, chw, chh, chw2, chh2);
                     spriteBatch.draw(focusArrow, auxf1.x, auxf1.y, chw2, chh2, chw, chh, 1f, 1f, ang, 0, 0, (int) chw, (int) chw, false, false);
-=======
-                    spriteBatch.draw(focusArrow, auxf1.x - chw2, auxf1.y - chh2, chw2, chh2, chw, chh, 1f, 1f, -90 + aux2f2.angle(), 0, 0, (int) chw, (int) chh, false, false);
->>>>>>> 28929f1a
                 }
             }
 
@@ -1624,10 +1380,7 @@
                     spriteBatch.draw(gravWaveCrosshair, auxf1.x - chw2, auxf1.y - chh2, chw, chh);
                 }
             }
-            spriteBatch.end();
-        }
-<<<<<<< HEAD
-=======
+        }
 
         if (false && GlobalConf.program.DISPLAY_HUD) {
             // Speed HUD
@@ -1670,7 +1423,6 @@
         projectToScreen(aux1, auxf1, rw, rh, chw, chh, chw2, chh2);
 
         spriteBatch.draw(tex, auxf1.x - chw2, auxf1.y - chh2, chw, chh);
->>>>>>> 28929f1a
     }
 
     /**
