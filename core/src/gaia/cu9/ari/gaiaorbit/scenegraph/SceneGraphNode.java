--- conflicted
+++ resolved
@@ -109,17 +109,12 @@
         /** Grids shader **/
         MODEL_GRIDS(22),
         /** Clouds **/
-<<<<<<< HEAD
-        MODEL_CLOUD(22),
-        
-        /** Line VR **/
-        LINE_VR(25),
-=======
         MODEL_CLOUD(23),
         /** Using normal shader for per-pixel lighting, with additive blending **/
         MODEL_NORMAL_ADDITIVE(24),
-
->>>>>>> 87f2031f
+        /** Line VR **/
+        LINE_VR(25),
+
 
         /** None **/
         NONE(-1);
