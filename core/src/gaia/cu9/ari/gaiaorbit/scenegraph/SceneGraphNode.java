package gaia.cu9.ari.gaiaorbit.scenegraph;

import java.util.Iterator;
import java.util.List;

import com.badlogic.gdx.assets.AssetManager;
import com.badlogic.gdx.math.Matrix4;
import com.badlogic.gdx.math.Vector3;
import com.badlogic.gdx.utils.Array;
import com.badlogic.gdx.utils.Bits;
import com.badlogic.gdx.utils.ObjectMap;

import gaia.cu9.ari.gaiaorbit.GaiaSky;
import gaia.cu9.ari.gaiaorbit.render.ComponentType;
import gaia.cu9.ari.gaiaorbit.render.IRenderable;
import gaia.cu9.ari.gaiaorbit.render.SceneGraphRenderer;
import gaia.cu9.ari.gaiaorbit.scenegraph.camera.ICamera;
import gaia.cu9.ari.gaiaorbit.scenegraph.octreewrapper.AbstractOctreeWrapper;
import gaia.cu9.ari.gaiaorbit.util.ComponentTypes;
import gaia.cu9.ari.gaiaorbit.util.I18n;
import gaia.cu9.ari.gaiaorbit.util.math.Matrix4d;
import gaia.cu9.ari.gaiaorbit.util.math.Vector2d;
import gaia.cu9.ari.gaiaorbit.util.math.Vector3d;
import gaia.cu9.ari.gaiaorbit.util.time.ITimeFrameProvider;
import gaia.cu9.ari.gaiaorbit.util.tree.IPosition;

/**
 * A scene graph entity.
 * 
 * @author Toni Sagrista
 *
 */
public class SceneGraphNode implements IStarContainer, IPosition {
    public static final String ROOT_NAME = "Universe";

    protected static class TLV3D extends ThreadLocal<Vector3d> {
        @Override
        protected Vector3d initialValue() {
            return new Vector3d();
        }
    }

    protected static class TLV3 extends ThreadLocal<Vector3> {
        @Override
        protected Vector3 initialValue() {
            return new Vector3();
        }
    }

    protected static class TLV2D extends ThreadLocal<Vector2d> {
        @Override
        protected Vector2d initialValue() {
            return new Vector2d();
        }
    }

    protected static TLV3D aux3d1 = new TLV3D(), aux3d2 = new TLV3D(), aux3d3 = new TLV3D();
    protected static TLV3 aux3f1 = new TLV3(), aux3f2 = new TLV3(), aux3f3 = new TLV3(), aux3f4 = new TLV3();
    protected static TLV2D aux2d1 = new TLV2D(), aux2d2 = new TLV2D(), aux2d3 = new TLV2D();

    /**
     * Describes to which render group this node belongs at a particular time
     * step.
     */
    public static enum RenderGroup {
        /** Using normal shader for per-pixel lighting **/
        MODEL_NORMAL(0),
        /** Using default shader, no normal map **/
        MODEL_DEFAULT(1),
        /** Shader - stars **/
        BILLBOARD_STAR(2),
        /** Shader - galaxies **/
        BILLBOARD_GAL(3),
        /** Shader - front (planets, satellites...) **/
        BILLBOARD_SSO(4),
        /** Single pixel **/
        POINT_STAR(5),
        /** Line **/
        LINE(6),
        /** Annotations **/
        FONT_ANNOTATION(7),
        /** Atmospheres of planets **/
        MODEL_ATM(8),
        /** Label **/
        FONT_LABEL(9),
        /** Model star **/
        MODEL_STAR(10),
        /** Galaxy as a whole **/
        GALAXY(11),
        /** Model close up **/
        MODEL_CLOSEUP(12),
        /** Beams **/
        MODEL_BEAM(13),
        /** Particle grup **/
        PARTICLE_GROUP(14),
        /** Star grup **/
        STAR_GROUP(15),
        /** Shapes **/
        SHAPE(16),
        /** Regular billboard sprite **/
        BILLBOARD_SPRITE(17),
        /** Line GPU **/
        LINE_GPU(18),
        /** Particle positions from orbital elements **/
        PARTICLE_ORBIT_ELEMENTS(19),
        /** Transparent meshes **/
        MODEL_MESH(20),
        /** Grids shader **/
        MODEL_GRIDS(21),
        /** Clouds **/
        MODEL_CLOUD(22),
<<<<<<< HEAD
        
        /** Line VR **/
        LINE_VR(25),
=======
>>>>>>> 83ae354c

        /** None **/
        NONE(-1);

        private int index;

        private RenderGroup(int index) {
            this.index = index;
        }

        public boolean is(Bits rgmask) {
            return (index < 0 && rgmask.isEmpty()) || rgmask.get(index);
        }

        /**
         * Adds the given render groups to the given Bits mask
         * 
         * @param rgmask
         *            The bit mask
         * @param rgs
         *            The render groups
         * @return The bits instance
         */
        public static Bits add(Bits rgmask, RenderGroup... rgs) {
            for (RenderGroup rg : rgs) {
                rgmask.set(rg.index);
            }
            return rgmask;
        }

        /**
         * Sets the given Bits mask to the given render groups
         * 
         * @param rgmask
         *            The bit mask
         * @param rgs
         *            The render groups
         * @return The bits instance
         */
        public static Bits set(Bits rgmask, RenderGroup... rgs) {
            rgmask.clear();
            return add(rgmask, rgs);
        }

    }

    /** Reference to scene graph **/
    public static ISceneGraph sg;

    /** The internal identifier **/
    public long id = -1;

    /**
     * The parent entity.
     */
    public SceneGraphNode parent;

    /**
     * List of children entities.
     */
    public Array<SceneGraphNode> children;

    /**
     * Translation object.
     */
    public Vector3d translation;

    /**
     * Local transform matrix. Contains the transform matrix and the
     * transformations that will be applied to this object and not to its
     * children.
     */
    public Matrix4 localTransform;

    /**
     * This transform stores only the orientation of the object. For example in
     * planets, it stores their orientation with respect to their equatorial
     * plane, but not other transformations applied to the object such as the
     * size or the rotation angle at the time.
     */
    public Matrix4d orientation;

    /**
     * The name of the node, if any.
     */
    public String name;

    /**
     * The key to the name in the i18n system.
     */
    protected String namekey = null;

    /**
     * The parent name.
     */
    public String parentName = null;

    /**
     * The key of the parent
     */
    protected String parentkey = null;

    /**
     * The total number of descendants under this node.
     */
    public int numChildren;

    /**
     * Flag indicating whether the object has been computed in this step.
     */
    public boolean computed = true;

    /**
     * The transparency value (alpha)
     */
    public float opacity = 1f;

    /**
     * Component types, for managing visibility
     */
    public ComponentTypes ct;

    public SceneGraphNode() {
        // Identity
        this.translation = new Vector3d();
    }

    public SceneGraphNode(int id) {
        this();
        this.id = id;
    }

    public SceneGraphNode(ComponentType ct) {
        super();
        this.ct = new ComponentTypes(ct);
    }

    public SceneGraphNode(String name, SceneGraphNode parent) {
        this();
        this.name = name;
        this.parent = parent;
    }

    public SceneGraphNode(String name) {
        this(name, null);
    }

    public SceneGraphNode(SceneGraphNode parent) {
        this(null, parent);
    }

    /**
     * Adds the given SceneGraphNode list as children to this node.
     * 
     * @param children
     */
    public final void add(SceneGraphNode... children) {
        if (this.children == null) {
            initChildren(this.parent == null || this instanceof AbstractOctreeWrapper ? 300000 : children.length * 5, this.parent == null ? 1000 : children.length);
        }
        for (int i = 0; i < children.length; i++) {
            SceneGraphNode child = children[i];
            this.children.add(child);
            child.parent = this;
        }
        numChildren += children.length;
    }

    /**
     * Adds a child to the given node and updates the number of children in this
     * node and in all ancestors.
     * 
     * @param child
     *            The child node to add.
     * @param updateAncestorCount
     *            Whether to update the ancestors number of children.
     */
    public final void addChild(SceneGraphNode child, boolean updateAncestorCount) {
        if (this.children == null) {
            initChildren(this.parent == null ? 200 : 5, this.parent == null ? 100 : 1);
        }
        this.children.add(child);
        child.parent = this;
        numChildren++;

        if (updateAncestorCount) {
            // Update num children in ancestors
            SceneGraphNode ancestor = this.parent;
            while (ancestor != null) {
                ancestor.numChildren++;
                ancestor = ancestor.parent;
            }
        }
    }

    /**
     * Removes the given child from this node, if it exists.
     * 
     * @param child
     * @param updateAncestorCount
     */
    public final void removeChild(SceneGraphNode child, boolean updateAncestorCount) {
        if (this.children.contains(child, true)) {
            this.children.removeValue(child, true);
            child.parent = null;
            numChildren--;
            if (updateAncestorCount) {
                // Update num children in ancestors
                SceneGraphNode ancestor = this.parent;
                while (ancestor != null) {
                    ancestor.numChildren--;
                    ancestor = ancestor.parent;
                }
            }
        }
    }

    /**
     * Adds a child to the given node and updates the number of children in this
     * node and in all ancestors.
     * 
     * @param child
     *            The child node to add.
     * @param updateAncestorCount
     *            Whether to update the ancestors number of children.
     * @param numChildren
     *            The number of children this will hold.
     */
    public final void addChild(SceneGraphNode child, boolean updateAncestorCount, int numChildren) {
        if (this.children == null) {
            initChildren(numChildren, 1);
        }
        this.children.add(child);
        child.parent = this;
        numChildren++;

        if (updateAncestorCount) {
            // Update num children in ancestors
            SceneGraphNode ancestor = this.parent;
            while (ancestor != null) {
                ancestor.numChildren++;
                ancestor = ancestor.parent;
            }
        }
    }

    /**
     * Adds the given list of children as child nodes.
     * 
     * @param children
     */
    public void add(List<? extends SceneGraphNode> children) {
        add(children.toArray(new SceneGraphNode[children.size()]));
    }

    /**
     * Inserts the list of nodes under the parents that match each node's name.
     * 
     * @param nodes
     */
    public final void insert(List<? extends SceneGraphNode> nodes) {
        Iterator<? extends SceneGraphNode> it = nodes.iterator();

        // Insert top level
        while (it.hasNext()) {
            SceneGraphNode node = it.next();
            if ((this.name == null && node.parentName == null) || (this.name != null && this.name.equals(node.parentName))) {
                // Match, add and remove from list
                addChild(node, false);
                node.setUp();
                it.remove();
            }
        }

        // Add to children
        if (children != null) {
            for (SceneGraphNode child : children) {
                child.insert(nodes);
            }
        }

    }

    private void initChildren(int size, int grow) {
        children = new Array<SceneGraphNode>(false, size);
    }

    public SceneGraphNode getChildByNameAndType(String name, Class<? extends SceneGraphNode> clazz) {
        int size = children.size;
        for (int i = 0; i < size; i++) {
            SceneGraphNode child = children.get(i);
            if (child.getName().equalsIgnoreCase(name) && clazz.isInstance(child)) {
                return child;
            }
        }
        return null;
    }

    public SceneGraphNode getChildByName(String name) {
        int size = children.size;
        for (int i = 0; i < size; i++) {
            SceneGraphNode child = children.get(i);
            if (child.getName().equalsIgnoreCase(name)) {
                return child;
            }
        }
        return null;
    }

    public Array<SceneGraphNode> getChildrenByType(Class<? extends SceneGraphNode> clazz, Array<SceneGraphNode> list) {
        if (children != null) {
            int size = children.size;
            for (int i = 0; i < size; i++) {
                SceneGraphNode child = children.get(i);
                if (clazz.isInstance(child))
                    list.add(child);

                child.getChildrenByType(clazz, list);
            }
        }
        return list;
    }

    public SceneGraphNode getNode(String name) {
        if (this.name != null && this.name.equals(name)) {
            return this;
        } else if (children != null) {
            int size = children.size;
            for (int i = 0; i < size; i++) {
                SceneGraphNode child = children.get(i);
                SceneGraphNode n = child.getNode(name);
                if (n != null) {
                    return n;
                }
            }
        }
        return null;
    }

    public SceneGraphNode getNode(int id) {
        if (this.id >= 0 && this.id == id) {
            return this;
        } else if (children != null) {
            int size = children.size;
            for (int i = 0; i < size; i++) {
                SceneGraphNode child = children.get(i);
                SceneGraphNode n = child.getNode(id);
                if (n != null) {
                    return n;
                }
            }
        }
        return null;
    }

    public void update(ITimeFrameProvider time, final Vector3d parentTransform, ICamera camera) {
        update(time, parentTransform, camera, 1f);
    }

    public void update(ITimeFrameProvider time, final Vector3d parentTransform, ICamera camera, float opacity) {
        this.opacity = opacity;
        translation.set(parentTransform);

        // Update with translation/rotation/etc
        updateLocal(time, camera);

        if (children != null) {
            for (int i = 0; i < children.size; i++) {
                children.get(i).update(time, translation, camera, opacity);
            }
        }
    }

    /**
     * Updates the transform matrix with the transformations that will apply to
     * the children and the local transform matrix with the transformations that
     * will apply only to this object.
     * 
     * @param time
     */
    protected void updateLocal(ITimeFrameProvider time, ICamera camera) {
    }

    public void initialize() {
        if (ct == null)
            ct = new ComponentTypes(ComponentType.Others.ordinal());
    }

    public void doneLoading(AssetManager manager) {
    }

    public void setName(String name) {
        this.name = name;
    }

    public String getName() {
        return name;
    }

    public void setNamekey(String namekey) {
        this.namekey = namekey;
        updateNames();
    }

    /**
     * Updates the name using the key. This must be called when the language
     * changes.
     */
    public void updateNames() {
        if (namekey != null)
            this.name = I18n.bundle.get(namekey);
        if (parentkey != null)
            this.parentName = I18n.bundle.get(parentkey);
    }

    /**
     * Recursively updates the name using the key. This must be called when the
     * language changes.
     */
    public void updateNamesRec() {
        this.updateNames();
        if (children != null && children.size > 0) {
            for (SceneGraphNode node : children)
                node.updateNamesRec();
        }
    }

    public long getId() {
        return id;
    }

    public void setParent(String parentName) {
        this.parentName = parentName;
    }

    public void setParentkey(String parentkey) {
        this.parentkey = parentkey;
        this.updateNames();
    }

    public void dispose() {
        if (children != null)
            for (SceneGraphNode child : children) {
                child.dispose();
            }
    }

    /**
     * Adds all the children that are focusable objects to the list.
     * 
     * @param list
     */
    public void addFocusableObjects(Array<IFocus> list) {
        if (children != null) {
            int size = children.size;
            for (int i = 0; i < size; i++) {
                SceneGraphNode child = children.get(i);
                child.addFocusableObjects(list);
            }
        }
    }

    public void addNodes(Array<SceneGraphNode> nodes) {
        nodes.add(this);
        if (children != null) {
            int size = children.size;
            for (int i = 0; i < size; i++) {
                SceneGraphNode child = children.get(i);
                child.addNodes(nodes);
            }
        }
    }

    public void setUp() {

    }

    public void setCt(String ct) {
        this.ct = new ComponentTypes(ComponentType.valueOf(ct));
    }

    public void setCt(String[] cts) {
        this.ct = new ComponentTypes();
        for (int i = 0; i < cts.length; i++) {
            this.ct.set(ComponentType.valueOf(cts[i]).ordinal());
        }
    }

    public ComponentTypes getCt() {
        return ct;
    }

    public ComponentTypes getComponentType() {
        return ct;
    }

    /**
     * Gets the number of nodes contained in this node, including itself
     * 
     * @return The number of children of this node and its descendents
     */
    public int getAggregatedChildren() {
        return numChildren + 1;
    }

    public <T extends SceneGraphNode> T getLineCopy() {
        if (this.parent != null) {
            T parentCopy = parent.getLineCopy();
            T me = getSimpleCopy();
            parentCopy.addChild(me, false, 1);
            return me;
        } else {
            return getSimpleCopy();
        }

    }

    /**
     * Gets a copy of this object but does not copy its parent or children
     * 
     * @return The copied object
     */
    public <T extends SceneGraphNode> T getSimpleCopy() {
        T copy = null;
        try {
            copy = (T) this.getClass().newInstance();
        } catch (InstantiationException e) {
        } catch (IllegalAccessException e) {
        }
        copy.name = this.name;
        copy.parentName = this.parentName;
        return copy;
    }

    public SceneGraphNode getRoot() {
        if (this.parent == null) {
            return this;
        } else {
            return this.parent.getRoot();
        }
    }

    @Override
    public String toString() {
        if (name != null)
            return name;
        return super.toString();
    }

    public void returnToPool() {
        // if (this.children != null) {
        // for (SceneGraphNode child : children)
        // child.returnToPool();
        // this.children.clear();
        // }
        // Class clazz = this.getClass();
        // MyPools.get(clazz).free(this);
    }

    /**
     * Sets the computed flag of the list of nodes and their children to the
     * given value.
     * 
     * @param nodes
     *            List of nodes to set the flag to. May be null.
     * @param computed
     *            The computed value.
     */
    public void setComputedFlag(Array<SceneGraphNode> nodes, boolean computed) {
        if (nodes != null) {
            int size = nodes.size;
            for (int i = 0; i < size; i++) {
                SceneGraphNode node = nodes.get(i);
                node.computed = computed;
                setComputedFlag(node.children, computed);
            }
        }
    }

    /**
     * Adds the given renderable to the given render group list
     * 
     * @param renderable
     *            The renderable to add
     * @param rg
     *            The render group that identifies the renderable list
     * @return True if added, false otherwise
     */
    protected boolean addToRender(IRenderable renderable, RenderGroup rg) {
        boolean on = ct.intersects(SceneGraphRenderer.visible);
        if (on || (!on && SceneGraphRenderer.alphas[ct.getFirstOrdinal()] > 0)) {
            SceneGraphRenderer.render_lists.get(rg.ordinal()).add(renderable);
            return true;
        }
        return false;
    }

    /**
     * Removes the given renderable from the given render group list.
     * 
     * @param renderable
     *            The renderable to remove
     * @param rg
     *            The render group to remove from
     * @return True if removed, false otherwise
     */
    protected boolean removeFromRender(IRenderable renderable, RenderGroup rg) {
        return SceneGraphRenderer.render_lists.get(rg.ordinal()).removeValue(renderable, true);
    }

    protected boolean isInRender(IRenderable renderable, RenderGroup rg) {
        return SceneGraphRenderer.render_lists.get(rg.ordinal()).contains(renderable, true);
    }

    /**
     * Gets the first ancestor of this node that is of type {@link Star}
     * 
     * @return The first ancestor of type {@link Star}
     */
    public SceneGraphNode getFirstStarAncestor() {
        if (this instanceof Star) {
            return this;
        } else if (parent != null) {
            return parent.getFirstStarAncestor();
        } else {
            return null;
        }
    }

    @Override
    public int getStarCount() {
        return 0;
    }

    @Override
    public Vector3d getPosition() {
        return null;
    }

    @Override
    public Vector3d getVelocity() {
        return null;
    }

    public Matrix4d getOrientation() {
        return orientation;
    }

    public boolean isVisibilityOn() {
        return GaiaSky.instance.isOn(ct);
    }

    public float getOpacity() {
        return opacity;
    }

    public int getSceneGraphDepth() {
        if (this.parent == null) {
            return 0;
        } else {
            return this.parent.getSceneGraphDepth() + 1;
        }
    }
   
    /**
     * Special actions to be taken for this object when adding to the index.
     * @param map The index
     */
    protected void addToIndex(ObjectMap<String, SceneGraphNode> map) {
    }
    
    /**
     * Whether to add this node to the index
     * @return True if the node needs to be added to the index.
     */
    public boolean mustAddToIndex() {
        return true;
    }
}<|MERGE_RESOLUTION|>--- conflicted
+++ resolved
@@ -109,12 +109,9 @@
         MODEL_GRIDS(21),
         /** Clouds **/
         MODEL_CLOUD(22),
-<<<<<<< HEAD
         
         /** Line VR **/
         LINE_VR(25),
-=======
->>>>>>> 83ae354c
 
         /** None **/
         NONE(-1);
